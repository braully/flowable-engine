/* Licensed under the Apache License, Version 2.0 (the "License");
 * you may not use this file except in compliance with the License.
 * You may obtain a copy of the License at
 *
 *      http://www.apache.org/licenses/LICENSE-2.0
 *
 * Unless required by applicable law or agreed to in writing, software
 * distributed under the License is distributed on an "AS IS" BASIS,
 * WITHOUT WARRANTIES OR CONDITIONS OF ANY KIND, either express or implied.
 * See the License for the specific language governing permissions and
 * limitations under the License.
 */
package org.flowable.admin.service.engine;

import java.io.InputStream;
import java.net.URISyntaxException;
import java.util.Arrays;

import javax.net.ssl.HostnameVerifier;
import javax.net.ssl.SSLSession;
import javax.servlet.http.HttpServletResponse;

import org.apache.commons.io.IOUtils;
import org.apache.commons.lang3.StringUtils;
import org.apache.http.HttpStatus;
import org.apache.http.auth.AuthScope;
import org.apache.http.auth.UsernamePasswordCredentials;
import org.apache.http.client.CredentialsProvider;
import org.apache.http.client.methods.CloseableHttpResponse;
import org.apache.http.client.methods.HttpDelete;
import org.apache.http.client.methods.HttpPost;
import org.apache.http.client.methods.HttpPut;
import org.apache.http.client.methods.HttpUriRequest;
import org.apache.http.client.utils.URIBuilder;
import org.apache.http.conn.ConnectTimeoutException;
import org.apache.http.conn.HttpHostConnectException;
import org.apache.http.conn.ssl.SSLConnectionSocketFactory;
import org.apache.http.conn.ssl.TrustSelfSignedStrategy;
import org.apache.http.entity.StringEntity;
import org.apache.http.impl.client.BasicCredentialsProvider;
import org.apache.http.impl.client.CloseableHttpClient;
import org.apache.http.impl.client.HttpClientBuilder;
import org.apache.http.ssl.SSLContextBuilder;
import org.flowable.admin.domain.ServerConfig;
import org.flowable.admin.service.AttachmentResponseInfo;
import org.flowable.admin.service.ResponseInfo;
import org.flowable.admin.service.engine.exception.FlowableServiceException;
import org.slf4j.Logger;
import org.slf4j.LoggerFactory;
import org.springframework.beans.factory.annotation.Autowired;
import org.springframework.stereotype.Service;

import com.fasterxml.jackson.databind.JsonNode;
import com.fasterxml.jackson.databind.ObjectMapper;
import com.fasterxml.jackson.databind.node.ObjectNode;

/**
 * Service for invoking Flowable REST services.
 */
@Service
public class FlowableClientService {

    private static final Logger LOGGER = LoggerFactory.getLogger(FlowableClientService.class);

    protected static final String[] PAGING_AND_SORTING_PARAMETER_NAMES = new String[] { "sort", "order", "size" };

    public static final String DEFAULT_FLOWABLE_CONTEXT_ROOT = "flowable-rest";
    public static final String DEFAULT_FLOWABLE_REST_ROOT = "service";

    @Autowired
    protected ServerConfigService serverConfigService;

    @Autowired
    protected ObjectMapper objectMapper;

    public CloseableHttpClient getHttpClient(ServerConfig serverConfig) {
        return getHttpClient(serverConfig.getUserName(), serverConfigService.decrypt(serverConfig.getPassword()));
    }

    public CloseableHttpClient getHttpClient(String userName, String password) {

        CredentialsProvider credentialsProvider = new BasicCredentialsProvider();
        credentialsProvider.setCredentials(AuthScope.ANY, new UsernamePasswordCredentials(userName, password));

        SSLConnectionSocketFactory sslsf = null;
        try {
            SSLContextBuilder builder = new SSLContextBuilder();
            builder.loadTrustMaterial(null, new TrustSelfSignedStrategy());
            sslsf = new SSLConnectionSocketFactory(builder.build(), new HostnameVerifier() {
                @Override
                public boolean verify(String s, SSLSession sslSession) {
                    return true;
                }
            });
        } catch (Exception e) {
            LOGGER.warn("Could not configure HTTP client to use SSL", e);
        }

        HttpClientBuilder httpClientBuilder = HttpClientBuilder.create();
        httpClientBuilder.setDefaultCredentialsProvider(credentialsProvider);

        if (sslsf != null) {
            httpClientBuilder.setSSLSocketFactory(sslsf);
        }

        return httpClientBuilder.build();
    }

    /**
     * Execute the given request. Will return the parsed JSON present in the response-body, in case the status code is 200 - OK. In case the response returns a different status-code, an
     * {@link FlowableServiceException} is thrown with the error message received from the client, if possible.
     */
    public JsonNode executeRequest(HttpUriRequest request, ServerConfig serverConfig) {
        return executeRequest(request, serverConfig, HttpStatus.SC_OK);
    }

    public JsonNode executeRequest(HttpUriRequest request, ServerConfig serverConfig, int expectedStatusCode) {
        return executeRequest(request, serverConfig.getUserName(), serverConfigService.decrypt(serverConfig.getPassword()), expectedStatusCode);
    }

    public JsonNode executeRequest(HttpUriRequest request, String userName, String password) {
        return executeRequest(request, userName, password, HttpStatus.SC_OK);
    }

    /**
     * Execute the given request. Will return the parsed JSON present in the response-body, in case the status code is as expected. In case the response returns a different status-code, an
     * {@link FlowableServiceException} is thrown with the error message received from the client, if possible.
     */
    public JsonNode executeRequest(HttpUriRequest request, String userName, String password, int expectedStatusCode) {

        FlowableServiceException exception = null;
        CloseableHttpClient client = getHttpClient(userName, password);
        try {
            try (CloseableHttpResponse response = client.execute(request)) {
                InputStream responseContent = response.getEntity().getContent();
                String strResponse = IOUtils.toString(responseContent, "utf-8");

                boolean success = response.getStatusLine() != null && response.getStatusLine().getStatusCode() == expectedStatusCode;
                if (success) {
                    JsonNode bodyNode = objectMapper.readTree(strResponse);
                    return bodyNode;

                } else {
                    JsonNode bodyNode = null;
                    try {
                        bodyNode = objectMapper.readTree(strResponse);
                    } catch (Exception e) {
                        LOGGER.debug("Error parsing error message", e);
                    }
                    exception = new FlowableServiceException(extractError(bodyNode, "An error occurred while calling Flowable: " + response.getStatusLine()));
                }
            } catch (Exception e) {
                LOGGER.warn("Error consuming response from uri {}", request.getURI(), e);
                exception = wrapException(e, request);
            }
        } catch (Exception e) {
            LOGGER.error("Error executing request to uri {}", request.getURI(), e);
            exception = wrapException(e, request);
        } finally {
            try {
                client.close();
            } catch (Exception e) {
                LOGGER.warn("Error closing http client instance", e);
            }
        }

        if (exception != null) {
            throw exception;
        }

        return null;
    }

    public JsonNode executeDownloadRequest(HttpUriRequest request, HttpServletResponse httpResponse, ServerConfig serverConfig) {
        return executeDownloadRequest(request, httpResponse, serverConfig, HttpStatus.SC_OK);
    }

    public JsonNode executeDownloadRequest(HttpUriRequest request, HttpServletResponse httpResponse, ServerConfig serverConfig, int expectedStatusCode) {
        return executeDownloadRequest(request, httpResponse, serverConfig.getUserName(), serverConfigService.decrypt(serverConfig.getPassword()), expectedStatusCode);
    }

    public JsonNode executeDownloadRequest(HttpUriRequest request, HttpServletResponse httpResponse, String userName, String password, int expectedStatusCode) {

        FlowableServiceException exception = null;
        CloseableHttpClient client = getHttpClient(userName, password);
        try {
            try (CloseableHttpResponse response = client.execute(request)) {
                boolean success = response.getStatusLine() != null && response.getStatusLine().getStatusCode() == expectedStatusCode;
                if (success) {
                    httpResponse.setHeader("Content-Disposition", response.getHeaders("Content-Disposition")[0].getValue());
                    response.getEntity().writeTo(httpResponse.getOutputStream());
                    return null;

                } else {
                    JsonNode bodyNode = null;
                    String strResponse = IOUtils.toString(response.getEntity().getContent(), "utf-8");
                    try {
                        bodyNode = objectMapper.readTree(strResponse);
                    } catch (Exception e) {
                        LOGGER.debug("Error parsing error message", e);
                    }
                    exception = new FlowableServiceException(extractError(bodyNode, "An error occurred while calling Flowable: " + response.getStatusLine()));
                }
            } catch (Exception e) {
                LOGGER.warn("Error consuming response from uri {}", request.getURI(), e);
                exception = wrapException(e, request);
            }
        } catch (Exception e) {
            LOGGER.error("Error executing request to uri {}", request.getURI(), e);
            exception = wrapException(e, request);
        } finally {
            try {
                client.close();
            } catch (Exception e) {
                LOGGER.warn("Error closing http client instance", e);
            }
        }

        if (exception != null) {
            throw exception;
        }

        return null;
    }

    public AttachmentResponseInfo executeDownloadRequest(HttpUriRequest request, ServerConfig serverConfig) {
        return executeDownloadRequest(request, serverConfig, HttpStatus.SC_OK);
    }

    public AttachmentResponseInfo executeDownloadRequest(HttpUriRequest request, ServerConfig serverConfig, Integer... expectedStatusCodes) {
        return executeDownloadRequest(request, serverConfig.getUserName(), serverConfigService.decrypt(serverConfig.getPassword()), expectedStatusCodes);
    }

    public AttachmentResponseInfo executeDownloadRequest(HttpUriRequest request, String userName, String password) {
        return executeDownloadRequest(request, userName, password, HttpStatus.SC_OK);
    }

    public AttachmentResponseInfo executeDownloadRequest(HttpUriRequest request, String userName, String password, Integer... expectedStatusCodes) {
        FlowableServiceException exception = null;
        CloseableHttpClient client = getHttpClient(userName, password);
        try {
            try (CloseableHttpResponse response = client.execute(request)) {
                int statusCode = -1;
                if (response.getStatusLine() != null) {
                    statusCode = response.getStatusLine().getStatusCode();
                }
                boolean success = Arrays.asList(expectedStatusCodes).contains(statusCode);
                if (success) {
                    if (response.getStatusLine().getStatusCode() == HttpStatus.SC_OK) {
                        String contentDispositionFileName[] = response.getHeaders("Content-Disposition")[0].getValue().split("=");
                        String fileName = contentDispositionFileName[contentDispositionFileName.length - 1];
                        return new AttachmentResponseInfo(fileName, IOUtils.toByteArray(response.getEntity().getContent()));
                    } else {
                        return new AttachmentResponseInfo(statusCode, readJsonContent(response.getEntity().getContent()));
                    }

                } else {
                    exception = new FlowableServiceException(extractError(readJsonContent(response.getEntity().getContent()), "An error occurred while calling Flowable: " + response.getStatusLine()));
                }
            } catch (Exception e) {
                LOGGER.warn("Error consuming response from uri {}", request.getURI(), e);
                exception = wrapException(e, request);
            }
        } catch (Exception e) {
            LOGGER.error("Error executing request to uri {}", request.getURI(), e);
            exception = wrapException(e, request);
        } finally {
            try {
                client.close();
            } catch (Exception e) {
                LOGGER.warn("Error closing http client instance", e);
            }
        }

        if (exception != null) {
            throw exception;
        }

        return null;
    }

    public ResponseInfo execute(HttpUriRequest request, ServerConfig serverConfig) {
        return execute(request, serverConfig, HttpStatus.SC_OK);
    }

    public ResponseInfo execute(HttpUriRequest request, ServerConfig serverConfig, int... expectedStatusCodes) {
        return execute(request, serverConfig.getUserName(), serverConfigService.decrypt(serverConfig.getPassword()), expectedStatusCodes);
    }

    public ResponseInfo execute(HttpUriRequest request, String userName, String password, int... expectedStatusCodes) {

        FlowableServiceException exception = null;
        CloseableHttpClient client = getHttpClient(userName, password);
        try {
            try (CloseableHttpResponse response = client.execute(request)) {
                JsonNode bodyNode = readJsonContent(response.getEntity().getContent());

                int statusCode = -1;
                if (response.getStatusLine() != null) {
                    statusCode = response.getStatusLine().getStatusCode();
                }
                boolean success = Arrays.asList(expectedStatusCodes).contains(statusCode);

                if (success) {
                    return new ResponseInfo(statusCode, bodyNode);

                } else {
                    exception = new FlowableServiceException(extractError(readJsonContent(response.getEntity().getContent()), "An error occurred while calling Flowable: " + response.getStatusLine()));
                }
            } catch (Exception e) {
                LOGGER.warn("Error consuming response from uri {}", request.getURI(), e);
                exception = wrapException(e, request);
            }
        } catch (Exception e) {
            LOGGER.error("Error executing request to uri {}", request.getURI(), e);
            exception = wrapException(e, request);
        } finally {
            try {
                client.close();
            } catch (Exception e) {
                LOGGER.warn("Error closing http client instance", e);
            }
        }

        if (exception != null) {
            throw exception;
        }

        return null;
    }

    public void execute(HttpUriRequest request, HttpServletResponse httpResponse, ServerConfig serverConfig) {
        execute(request, httpResponse, serverConfig.getUserName(), serverConfigService.decrypt(serverConfig.getPassword()));
    }

    public void execute(HttpUriRequest request, HttpServletResponse httpResponse, String userName, String password) {

        FlowableServiceException exception = null;
        CloseableHttpClient client = getHttpClient(userName, password);
        try {
            try (CloseableHttpResponse response = client.execute(request)) {
                if (response.getStatusLine() != null && response.getStatusLine().getStatusCode() != HttpStatus.SC_UNAUTHORIZED) {
                    httpResponse.setStatus(response.getStatusLine().getStatusCode());
                    if (response.getEntity() != null && response.getEntity().getContentType() != null) {
                        httpResponse.setContentType(response.getEntity().getContentType().getValue());
                        response.getEntity().writeTo(httpResponse.getOutputStream());
                    }
                } else {
                    exception = new FlowableServiceException(extractError(readJsonContent(response.getEntity().getContent()), "An error occurred while calling Flowable: " + response.getStatusLine()));
                }
            } catch (Exception e) {
                LOGGER.warn("Error consuming response from uri {}", request.getURI(), e);
                exception = wrapException(e, request);
            }
        } catch (Exception e) {
            LOGGER.error("Error executing request to uri {}", request.getURI(), e);
            exception = wrapException(e, request);
        } finally {
            try {
                client.close();
            } catch (Exception e) {
                LOGGER.warn("Error closing http client instance", e);
            }
        }

        if (exception != null) {
            throw exception;
        }

    }

    public String executeRequestAsString(HttpUriRequest request, ServerConfig serverConfig, int expectedStatusCode) {

        FlowableServiceException exception = null;
        String result = null;
        CloseableHttpClient client = getHttpClient(serverConfig);
        try {
            CloseableHttpResponse response = client.execute(request);
            boolean success = response.getStatusLine() != null && response.getStatusLine().getStatusCode() == expectedStatusCode;
            if (success) {
                result = IOUtils.toString(response.getEntity().getContent(), "utf-8");
            } else {
                String errorMessage = null;
                try {
                    if (response.getEntity().getContentLength() != 0) {
                        InputStream responseContent = response.getEntity().getContent();
                        JsonNode errorBody = objectMapper.readTree(responseContent);
                        errorMessage = extractError(errorBody, "An error occurred while calling Flowable: " + response.getStatusLine());
                    } else {
                        errorMessage = "An error was returned when calling the Flowable server";
                    }
                } catch (Exception e) {
                    LOGGER.warn("Error consuming response from uri {}", request.getURI(), e);
                    exception = wrapException(e, request);

                } finally {
                    response.close();
                }
                exception = new FlowableServiceException(errorMessage);
            }
        } catch (Exception e) {
            LOGGER.error("Error executing request to uri {}", request.getURI(), e);
            exception = wrapException(e, request);

        } finally {
            try {
                client.close();
            } catch (Exception e) {
                // No need to throw upwards, as this may hide exceptions/valid result
                LOGGER.warn("Error closing http client instance", e);
            }
        }

        if (exception != null) {
            throw exception;
        }

        return result;
    }

    public FlowableServiceException wrapException(Exception e, HttpUriRequest request) {
        if (e instanceof HttpHostConnectException) {
            return new FlowableServiceException("Unable to connect to the Flowable server.");
        } else if (e instanceof ConnectTimeoutException) {
            return new FlowableServiceException("Connection to the Flowable server timed out.");
        } else {
            // Use the raw exception message
            return new FlowableServiceException(e.getClass().getName() + ": " + e.getMessage());
        }
    }

    /**
     * Execute the given request, without using the response body. In case the response returns a different status-code than expected, an {@link FlowableServiceException} is thrown with the error
     * message received from the client, if possible.
     */
    public void executeRequestNoResponseBody(HttpUriRequest request, ServerConfig serverConfig, int expectedStatusCode) {

        FlowableServiceException exception = null;

        CloseableHttpClient client = getHttpClient(serverConfig);
        try {
            CloseableHttpResponse response = client.execute(request);
            boolean success = response.getStatusLine() != null && response.getStatusLine().getStatusCode() == expectedStatusCode;

            if (!success) {
                String errorMessage = null;
                try {
                    if (response.getEntity() != null && response.getEntity().getContentLength() != 0) {
                        InputStream responseContent = response.getEntity().getContent();
                        JsonNode errorBody = objectMapper.readTree(responseContent);
                        errorMessage = extractError(errorBody, "An error occurred while calling Flowable: " + response.getStatusLine());

                    } else {
                        errorMessage = "An error was returned when calling the Flowable server";
                    }
                } catch (Exception e) {
                    LOGGER.warn("Error consuming response from uri {}", request.getURI(), e);
                    exception = wrapException(e, request);
                } finally {
                    response.close();
                }
                exception = new FlowableServiceException(errorMessage);
            }
        } catch (Exception e) {
            LOGGER.error("Error executing request to uri {}", request.getURI(), e);
            exception = wrapException(e, request);

        } finally {
            try {
                client.close();
            } catch (Exception e) {
                // No need to throw upwards, as this may hide exceptions/valid result
                LOGGER.warn("Error closing http client instance", e);
            }
        }

        if (exception != null) {
            throw exception;
        }
    }

    public String extractError(JsonNode errorBody, String defaultValue) {
        if (errorBody != null && errorBody.isObject() && errorBody.has("exception")) {
            return errorBody.get("exception").asText();
        }
        return defaultValue;
    }

    public HttpPost createPost(String uri, ServerConfig serverConfig) {
        HttpPost post = new HttpPost(getServerUrl(serverConfig, uri));
        post.setHeader("Content-Type", "application/json");
        post.setHeader("Accept", "application/json");
        return post;
    }

    public HttpPost createPost(URIBuilder builder, ServerConfig serverConfig) {
        HttpPost post = new HttpPost(getServerUrl(serverConfig, builder));
        post.setHeader("Content-Type", "application/json");
        post.setHeader("Accept", "application/json");
        return post;
    }

    public HttpPut createPut(String uri, ServerConfig serverConfig) {
        HttpPut put = new HttpPut(getServerUrl(serverConfig, uri));
        put.setHeader("Content-Type", "application/json");
        put.setHeader("Accept", "application/json");
        return put;
    }

    public HttpPut createPut(URIBuilder builder, ServerConfig serverConfig) {
        HttpPut put = new HttpPut(getServerUrl(serverConfig, builder));
        put.setHeader("Content-Type", "application/json");
        put.setHeader("Accept", "application/json");
        return put;
    }

    public HttpDelete createDelete(URIBuilder builder, ServerConfig serverConfig) {
        HttpDelete delete = new HttpDelete(getServerUrl(serverConfig, builder));
        delete.setHeader("Content-Type", "application/json");
        delete.setHeader("Accept", "application/json");
        return delete;
    }

    public StringEntity createStringEntity(JsonNode json) {

        // add

        try {
            return new StringEntity(json.toString());
        } catch (Exception e) {
            LOGGER.warn("Error translation json to http client entity {}", json, e);
        }
        return null;
    }

    public StringEntity createStringEntity(String json) {
        try {
            return new StringEntity(json);
        } catch (Exception e) {
            LOGGER.warn("Error translation json to http client entity {}", json, e);
        }
        return null;
    }

    public String getServerUrl(ServerConfig serverConfig, String uri) {
        return getServerUrl(serverConfig.getContextRoot(), serverConfig.getRestRoot(), serverConfig.getServerAddress(), serverConfig.getPort(), uri);
    }

    public String getServerUrl(String contextRoot, String restRoot, String serverAddress, Integer port, String uri) {
        String actualContextRoot = null;
        if (contextRoot != null) {
            actualContextRoot = stripSlashes(contextRoot);
        } else {
            actualContextRoot = DEFAULT_FLOWABLE_CONTEXT_ROOT;
        }

        String actualRestRoot = null;
        if (restRoot != null) {
            actualRestRoot = stripSlashes(restRoot);
        } else {
            actualRestRoot = DEFAULT_FLOWABLE_REST_ROOT;
        }

        String finalUrl = serverAddress + ":" + port;
        if (StringUtils.isNotEmpty(actualContextRoot)) {
            finalUrl += "/" + actualContextRoot;
        }

        if (StringUtils.isNotEmpty(actualRestRoot)) {
            finalUrl += "/" + actualRestRoot;
        }

<<<<<<< HEAD
        URIBuilder builder = createUriBuilder(finalUrl + (uri.startsWith("/") ? "": "/") + uri);
=======
        if (StringUtils.isNotEmpty(uri) && !uri.startsWith("/")) {
            uri = "/" + uri;
        }
        
        URIBuilder builder = createUriBuilder(finalUrl + uri);
>>>>>>> ec0f7d24

        return builder.toString();
    }

    public String getAppServerUrl(ServerConfig serverConfig, String uri) {
        String contextRoot = null;
        if (StringUtils.isNotEmpty(serverConfig.getContextRoot())) {
            contextRoot = stripSlashes(serverConfig.getContextRoot());
        } else {
            contextRoot = DEFAULT_FLOWABLE_CONTEXT_ROOT;
        }

        return "http://" + serverConfig.getServerAddress() + ":" + serverConfig.getPort() + "/" + contextRoot + "/" + uri;
    }

    public URIBuilder createUriBuilder(String url) {
        try {
            return new URIBuilder(url);
        } catch (URISyntaxException e) {
            throw new FlowableServiceException("Error while creating Flowable endpoint URL: " + e.getMessage());
        }
    }

    public String getServerUrl(ServerConfig serverConfig, URIBuilder builder) {
        try {
            return getServerUrl(serverConfig, builder.build().toString());
        } catch (URISyntaxException e) {
            throw new FlowableServiceException("Error while creating Flowable endpoint URL: " + e.getMessage());
        }
    }

    public String getUriWithPagingAndOrderParameters(URIBuilder builder, JsonNode bodyNode) throws URISyntaxException {
        addParameterToBuilder("size", bodyNode, builder);
        addParameterToBuilder("sort", bodyNode, builder);
        addParameterToBuilder("order", bodyNode, builder);
        return builder.build().toString();
    }

    public void addParameterToBuilder(String name, JsonNode bodyNode, URIBuilder builder) {
        JsonNode nameNode = bodyNode.get(name);
        if (nameNode != null && !nameNode.isNull()) {
            builder.addParameter(name, nameNode.asText());
            ((ObjectNode) bodyNode).remove(name);
        }
    }

    protected String stripSlashes(String url) {
        if (url.startsWith("/")) {
            url = url.substring(1);
        }
        if (url.endsWith("/")) {
            url = url.substring(0, url.length() - 1);
        }
        return url;
    }

    protected JsonNode readJsonContent(InputStream requestContent) {
        try {
            return objectMapper.readTree(IOUtils.toString(requestContent, "utf-8"));
        } catch (Exception e) {
            LOGGER.debug("Error parsing error message", e);
        }
        return null;
    }

}<|MERGE_RESOLUTION|>--- conflicted
+++ resolved
@@ -570,15 +570,11 @@
             finalUrl += "/" + actualRestRoot;
         }
 
-<<<<<<< HEAD
-        URIBuilder builder = createUriBuilder(finalUrl + (uri.startsWith("/") ? "": "/") + uri);
-=======
         if (StringUtils.isNotEmpty(uri) && !uri.startsWith("/")) {
             uri = "/" + uri;
         }
-        
+
         URIBuilder builder = createUriBuilder(finalUrl + uri);
->>>>>>> ec0f7d24
 
         return builder.toString();
     }
