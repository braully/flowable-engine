/* Licensed under the Apache License, Version 2.0 (the "License");
 * you may not use this file except in compliance with the License.
 * You may obtain a copy of the License at
 *
 *      http://www.apache.org/licenses/LICENSE-2.0
 *
 * Unless required by applicable law or agreed to in writing, software
 * distributed under the License is distributed on an "AS IS" BASIS,
 * WITHOUT WARRANTIES OR CONDITIONS OF ANY KIND, either express or implied.
 * See the License for the specific language governing permissions and
 * limitations under the License.
 */
package org.flowable.cmmn.editor.json.converter;

import java.util.ArrayList;
import java.util.List;
import java.util.Map;

import org.apache.commons.lang3.StringUtils;
import org.apache.commons.lang3.math.NumberUtils;
import org.flowable.cmmn.editor.json.converter.CmmnJsonConverter.CmmnModelIdHelper;
import org.flowable.cmmn.editor.json.converter.util.CollectionUtils;
import org.flowable.cmmn.editor.json.model.CmmnModelInfo;
import org.flowable.cmmn.model.BaseElement;
import org.flowable.cmmn.model.CaseElement;
import org.flowable.cmmn.model.CmmnModel;
import org.flowable.cmmn.model.ExtensionElement;
import org.flowable.cmmn.model.HumanTask;
import org.flowable.cmmn.model.PlanItem;

import com.fasterxml.jackson.databind.JsonNode;
import com.fasterxml.jackson.databind.node.ArrayNode;
import com.fasterxml.jackson.databind.node.ObjectNode;

/**
 * @author Tijs Rademakers
 */
public class HumanTaskJsonConverter extends BaseCmmnJsonConverter implements FormAwareConverter, FormKeyAwareConverter {

    protected Map<String, String> formMap;
    protected Map<String, CmmnModelInfo> formKeyMap;

    public static void fillTypes(Map<String, Class<? extends BaseCmmnJsonConverter>> convertersToCmmnMap,
            Map<Class<? extends BaseElement>, Class<? extends BaseCmmnJsonConverter>> convertersToJsonMap) {

        fillJsonTypes(convertersToCmmnMap);
        fillCmmnTypes(convertersToJsonMap);
    }

    public static void fillJsonTypes(Map<String, Class<? extends BaseCmmnJsonConverter>> convertersToBpmnMap) {
        convertersToBpmnMap.put(STENCIL_TASK_HUMAN, HumanTaskJsonConverter.class);
    }

    public static void fillCmmnTypes(Map<Class<? extends BaseElement>, Class<? extends BaseCmmnJsonConverter>> convertersToJsonMap) {
        convertersToJsonMap.put(HumanTask.class, HumanTaskJsonConverter.class);
    }

    @Override
    protected String getStencilId(BaseElement baseElement) {
        return STENCIL_TASK_HUMAN;
    }

    @Override
    protected void convertElementToJson(ObjectNode elementNode, ObjectNode propertiesNode, ActivityProcessor processor, BaseElement baseElement, CmmnModel cmmnModel) {
        PlanItem planItem = (PlanItem) baseElement;
        HumanTask humanTask = (HumanTask) planItem.getPlanItemDefinition();
        String assignee = humanTask.getAssignee();

        if (StringUtils.isNotEmpty(assignee) || CollectionUtils.isNotEmpty(humanTask.getCandidateUsers()) || CollectionUtils.isNotEmpty(humanTask.getCandidateGroups())) {

            ObjectNode assignmentNode = objectMapper.createObjectNode();
            ObjectNode assignmentValuesNode = objectMapper.createObjectNode();

            List<ExtensionElement> idmAssigneeList = humanTask.getExtensionElements().get("flowable-idm-assignee");
            if (CollectionUtils.isNotEmpty(idmAssigneeList)
                    || CollectionUtils.isNotEmpty(humanTask.getExtensionElements().get("flowable-idm-candidate-user"))
                    || CollectionUtils.isNotEmpty(humanTask.getExtensionElements().get("flowable-idm-candidate-group"))) {

                assignmentValuesNode.put("type", "idm");
                ObjectNode idmNode = objectMapper.createObjectNode();
                assignmentValuesNode.set("idm", idmNode);

                List<ExtensionElement> canCompleteList = humanTask.getExtensionElements().get("initiator-can-complete");
                if (CollectionUtils.isNotEmpty(canCompleteList)) {
                    assignmentValuesNode.put("initiatorCanCompleteTask", Boolean.valueOf(canCompleteList.get(0).getElementText()));
                }

                if (StringUtils.isNotEmpty(humanTask.getAssignee())) {
                    ObjectNode assigneeNode = objectMapper.createObjectNode();
                    assigneeNode.put("id", humanTask.getAssignee());
                    idmNode.set("assignee", assigneeNode);
                    idmNode.put("type", "user");

                    fillProperty("email", "assignee-info-email", assigneeNode, humanTask);
                    fillProperty("firstName", "assignee-info-firstname", assigneeNode, humanTask);
                    fillProperty("lastName", "assignee-info-lastname", assigneeNode, humanTask);
                }

                List<ExtensionElement> idmCandidateUserList = humanTask.getExtensionElements().get("flowable-idm-candidate-user");
                if (CollectionUtils.isNotEmpty(humanTask.getCandidateUsers()) && CollectionUtils.isNotEmpty(idmCandidateUserList)) {

                    List<String> candidateUserIds = new ArrayList<>();

                    if (humanTask.getCandidateUsers().size() == 1) {
                        idmNode.put("type", "users");

                        String candidateUsersString = humanTask.getCandidateUsers().get(0);
                        String[] candidateUserArray = candidateUsersString.split(",");
                        for (String candidate : candidateUserArray) {
                            candidateUserIds.add(candidate.trim());
                        }

                    } else {
                        candidateUserIds.addAll(humanTask.getCandidateUsers());
                    }

                    if (candidateUserIds.size() > 0) {
                        ArrayNode candidateUsersNode = objectMapper.createArrayNode();
                        idmNode.set("candidateUsers", candidateUsersNode);
                        idmNode.put("type", "users");
                        for (String candidateUser : humanTask.getCandidateUsers()) {
                            ObjectNode candidateUserNode = objectMapper.createObjectNode();
                            candidateUserNode.put("id", candidateUser);
                            candidateUsersNode.add(candidateUserNode);

                            fillProperty("email", "user-info-email-" + candidateUser, candidateUserNode, humanTask);
                            fillProperty("firstName", "user-info-firstname-" + candidateUser, candidateUserNode, humanTask);
                            fillProperty("lastName", "user-info-lastname-" + candidateUser, candidateUserNode, humanTask);
                        }
                    }
                }

                List<ExtensionElement> idmCandidateGroupList = humanTask.getExtensionElements().get("flowable-idm-candidate-group");
                if (CollectionUtils.isNotEmpty(humanTask.getCandidateGroups()) && CollectionUtils.isNotEmpty(idmCandidateGroupList)) {

                    List<String> candidateGroupIds = new ArrayList<>();

                    if (humanTask.getCandidateGroups().size() == 1) {
                        idmNode.put("type", "groups");

                        String candidateGroupsString = humanTask.getCandidateGroups().get(0);
                        String[] candidateGroupArray = candidateGroupsString.split(",");
                        for (String candidate : candidateGroupArray) {
                            candidateGroupIds.add(candidate.trim());
                        }

                    } else {
                        candidateGroupIds.addAll(humanTask.getCandidateGroups());
                    }

                    if (candidateGroupIds.size() > 0) {
                        ArrayNode candidateGroupsNode = objectMapper.createArrayNode();
                        idmNode.set("candidateGroups", candidateGroupsNode);
                        idmNode.put("type", "groups");
                        for (String candidateGroup : humanTask.getCandidateGroups()) {
                            ObjectNode candidateGroupNode = objectMapper.createObjectNode();
                            candidateGroupNode.put("id", candidateGroup);
                            candidateGroupsNode.add(candidateGroupNode);

                            fillProperty("name", "group-info-name-" + candidateGroup, candidateGroupNode, humanTask);
                        }
                    }
                }

            } else {
                assignmentValuesNode.put("type", "static");

                if (StringUtils.isNotEmpty(assignee)) {
                    assignmentValuesNode.put(PROPERTY_USERTASK_ASSIGNEE, assignee);
                }

                if (CollectionUtils.isNotEmpty(humanTask.getCandidateUsers())) {
                    ArrayNode candidateArrayNode = objectMapper.createArrayNode();
                    for (String candidateUser : humanTask.getCandidateUsers()) {
                        ObjectNode candidateNode = objectMapper.createObjectNode();
                        candidateNode.put("value", candidateUser);
                        candidateArrayNode.add(candidateNode);
                    }
                    assignmentValuesNode.set(PROPERTY_USERTASK_CANDIDATE_USERS, candidateArrayNode);
                }

                if (CollectionUtils.isNotEmpty(humanTask.getCandidateGroups())) {
                    ArrayNode candidateArrayNode = objectMapper.createArrayNode();
                    for (String candidateGroup : humanTask.getCandidateGroups()) {
                        ObjectNode candidateNode = objectMapper.createObjectNode();
                        candidateNode.put("value", candidateGroup);
                        candidateArrayNode.add(candidateNode);
                    }
                    assignmentValuesNode.set(PROPERTY_USERTASK_CANDIDATE_GROUPS, candidateArrayNode);
                }
            }

            assignmentNode.set("assignment", assignmentValuesNode);
            propertiesNode.set(PROPERTY_USERTASK_ASSIGNMENT, assignmentNode);
        }

        if (humanTask.getPriority() != null) {
            setPropertyValue(PROPERTY_USERTASK_PRIORITY, humanTask.getPriority(), propertiesNode);
        }

        if (StringUtils.isNotEmpty(humanTask.getFormKey())) {
            if (formKeyMap != null && formKeyMap.containsKey(humanTask.getFormKey())) {
                ObjectNode formRefNode = objectMapper.createObjectNode();
                CmmnModelInfo modelInfo = formKeyMap.get(humanTask.getFormKey());
                formRefNode.put("id", modelInfo.getId());
                formRefNode.put("name", modelInfo.getName());
                formRefNode.put("key", modelInfo.getKey());
                propertiesNode.set(PROPERTY_FORM_REFERENCE, formRefNode);

            } else {
                setPropertyValue(PROPERTY_FORMKEY, humanTask.getFormKey(), propertiesNode);
            }
        }

        setPropertyValue(PROPERTY_USERTASK_DUEDATE, humanTask.getDueDate(), propertiesNode);
        setPropertyValue(PROPERTY_USERTASK_CATEGORY, humanTask.getCategory(), propertiesNode);
    }

    protected int getExtensionElementValueAsInt(String name, HumanTask humanTask) {
        int intValue = 0;
        String value = getExtensionElementValue(name, humanTask);
        if (value != null && NumberUtils.isCreatable(value)) {
            intValue = Integer.valueOf(value);
        }
        return intValue;
    }

    protected String getExtensionElementValue(String name, HumanTask humanTask) {
        String value = "";
        if (CollectionUtils.isNotEmpty(humanTask.getExtensionElements().get(name))) {
            ExtensionElement extensionElement = humanTask.getExtensionElements().get(name).get(0);
            value = extensionElement.getElementText();
        }
        return value;
    }

    @Override
    protected CaseElement convertJsonToElement(JsonNode elementNode, JsonNode modelNode, ActivityProcessor processor,
                    BaseElement parentElement, Map<String, JsonNode> shapeMap, CmmnModel cmmnModel, CmmnModelIdHelper cmmnModelIdHelper) {

        HumanTask task = new HumanTask();

<<<<<<< HEAD
        task.setPriority(getPropertyValueAsString(PROPERTY_USERTASK_PRIORITY, elementNode));
        task.setFormKey(CmmnModelJsonConverterUtil.getPropertyFormKey(elementNode, formMap));
=======
        task.setPriority(CmmnJsonConverterUtil.getPropertyValueAsString(PROPERTY_USERTASK_PRIORITY, elementNode));
        task.setFormKey(CmmnJsonConverterUtil.getPropertyFormKey(elementNode, formMap));
>>>>>>> 8c66831d

        task.setDueDate(CmmnJsonConverterUtil.getPropertyValueAsString(PROPERTY_USERTASK_DUEDATE, elementNode));
        task.setCategory(CmmnJsonConverterUtil.getPropertyValueAsString(PROPERTY_USERTASK_CATEGORY, elementNode));

        JsonNode assignmentNode = CmmnJsonConverterUtil.getProperty(PROPERTY_USERTASK_ASSIGNMENT, elementNode);
        if (assignmentNode != null) {
            JsonNode assignmentDefNode = assignmentNode.get("assignment");
            if (assignmentDefNode != null) {

                JsonNode typeNode = assignmentDefNode.get("type");
                JsonNode canCompleteTaskNode = assignmentDefNode.get("initiatorCanCompleteTask");
                if (typeNode == null || "static".equalsIgnoreCase(typeNode.asText())) {
                    JsonNode assigneeNode = assignmentDefNode.get(PROPERTY_USERTASK_ASSIGNEE);
                    if (assigneeNode != null && !assigneeNode.isNull()) {
                        task.setAssignee(assigneeNode.asText());
                    }

                    task.setCandidateUsers(getValueAsList(PROPERTY_USERTASK_CANDIDATE_USERS, assignmentDefNode));
                    task.setCandidateGroups(getValueAsList(PROPERTY_USERTASK_CANDIDATE_GROUPS, assignmentDefNode));

                    if (StringUtils.isNotEmpty(task.getAssignee())) {

                        if (canCompleteTaskNode != null && !canCompleteTaskNode.isNull()) {
                            addInitiatorCanCompleteExtensionElement(Boolean.valueOf(canCompleteTaskNode.asText()), task);
                        } else {
                            addInitiatorCanCompleteExtensionElement(false, task);
                        }

                    } else if (StringUtils.isNotEmpty(task.getAssignee())) {
                        addInitiatorCanCompleteExtensionElement(true, task);
                    }

                } else if ("idm".equalsIgnoreCase(typeNode.asText())) {
                    JsonNode idmDefNode = assignmentDefNode.get("idm");
                    if (idmDefNode != null && idmDefNode.has("type")) {
                        JsonNode idmTypeNode = idmDefNode.get("type");
                        if (idmTypeNode != null && "user".equalsIgnoreCase(idmTypeNode.asText()) && idmDefNode.has("assignee")) {

                            fillAssigneeInfo(idmDefNode, canCompleteTaskNode, task);

                        } else if (idmTypeNode != null && "users".equalsIgnoreCase(idmTypeNode.asText()) && idmDefNode.has("candidateUsers")) {

                            fillCandidateUsers(idmDefNode, canCompleteTaskNode, task);

                        } else if (idmTypeNode != null && "groups".equalsIgnoreCase(idmTypeNode.asText()) && idmDefNode.has("candidateGroups")) {

                            fillCandidateGroups(idmDefNode, canCompleteTaskNode, task);

                        } else {
                            task.setAssignee("${" + cmmnModel.getPrimaryCase().getInitiatorVariableName() + "}");
                            addExtensionElement("flowable-idm-initiator", String.valueOf(true), task);
                        }
                    }
                }
            }
        }

        return task;
    }

    protected void fillAssigneeInfo(JsonNode idmDefNode, JsonNode canCompleteTaskNode, HumanTask task) {
        JsonNode assigneeNode = idmDefNode.get("assignee");
        if (assigneeNode != null && !assigneeNode.isNull()) {
            JsonNode idNode = assigneeNode.get("id");
            JsonNode emailNode = assigneeNode.get("email");
            if (idNode != null && !idNode.isNull() && StringUtils.isNotEmpty(idNode.asText())) {
                task.setAssignee(idNode.asText());
                addExtensionElement("flowable-idm-assignee", String.valueOf(true), task);
                addExtensionElement("assignee-info-email", emailNode, task);
                addExtensionElement("assignee-info-firstname", assigneeNode.get("firstName"), task);
                addExtensionElement("assignee-info-lastname", assigneeNode.get("lastName"), task);
            }
        }

        if (canCompleteTaskNode != null && !canCompleteTaskNode.isNull()) {
            addInitiatorCanCompleteExtensionElement(Boolean.valueOf(canCompleteTaskNode.asText()), task);
        } else {
            addInitiatorCanCompleteExtensionElement(false, task);
        }
    }

    protected void fillCandidateUsers(JsonNode idmDefNode, JsonNode canCompleteTaskNode, HumanTask task) {
        List<String> candidateUsers = new ArrayList<>();
        JsonNode candidateUsersNode = idmDefNode.get("candidateUsers");
        if (candidateUsersNode != null && candidateUsersNode.isArray()) {
            List<String> emails = new ArrayList<>();
            for (JsonNode userNode : candidateUsersNode) {
                if (userNode != null && !userNode.isNull()) {
                    JsonNode idNode = userNode.get("id");
                    JsonNode emailNode = userNode.get("email");
                    if (idNode != null && !idNode.isNull() && StringUtils.isNotEmpty(idNode.asText())) {
                        String id = idNode.asText();
                        candidateUsers.add(id);

                        addExtensionElement("user-info-email-" + id, emailNode, task);
                        addExtensionElement("user-info-firstname-" + id, userNode.get("firstName"), task);
                        addExtensionElement("user-info-lastname-" + id, userNode.get("lastName"), task);

                    } else if (emailNode != null && !emailNode.isNull() && StringUtils.isNotEmpty(emailNode.asText())) {
                        String email = emailNode.asText();
                        candidateUsers.add(email);
                        emails.add(email);
                    }
                }
            }

            if (emails.size() > 0) {
                // Email extension element
                addExtensionElement("flowable-candidate-users-emails", StringUtils.join(emails, ","), task);
            }

            if (candidateUsers.size() > 0) {
                addExtensionElement("flowable-idm-candidate-user", String.valueOf(true), task);
                if (canCompleteTaskNode != null && !canCompleteTaskNode.isNull()) {
                    addInitiatorCanCompleteExtensionElement(Boolean.valueOf(canCompleteTaskNode.asText()), task);
                } else {
                    addInitiatorCanCompleteExtensionElement(false, task);
                }
            }
        }

        if (candidateUsers.size() > 0) {
            task.setCandidateUsers(candidateUsers);
        }
    }

    protected void fillCandidateGroups(JsonNode idmDefNode, JsonNode canCompleteTaskNode, HumanTask task) {
        List<String> candidateGroups = new ArrayList<>();
        JsonNode candidateGroupsNode = idmDefNode.get("candidateGroups");
        if (candidateGroupsNode != null && candidateGroupsNode.isArray()) {
            for (JsonNode groupNode : candidateGroupsNode) {
                if (groupNode != null && !groupNode.isNull()) {
                    JsonNode idNode = groupNode.get("id");
                    JsonNode nameNode = groupNode.get("name");
                    if (idNode != null && !idNode.isNull() && StringUtils.isNotEmpty(idNode.asText())) {
                        String id = idNode.asText();
                        candidateGroups.add(id);

                        addExtensionElement("group-info-name-" + id, nameNode, task);
                    }
                }
            }
        }

        if (candidateGroups.size() > 0) {
            task.setCandidateGroups(candidateGroups);
            addExtensionElement("flowable-idm-candidate-group", String.valueOf(true), task);

            if (canCompleteTaskNode != null && !canCompleteTaskNode.isNull()) {
                addInitiatorCanCompleteExtensionElement(Boolean.valueOf(canCompleteTaskNode.asText()), task);
            } else {
                addInitiatorCanCompleteExtensionElement(false, task);
            }
        }
    }

    protected void addInitiatorCanCompleteExtensionElement(boolean canCompleteTask, HumanTask task) {
        addExtensionElement("initiator-can-complete", String.valueOf(canCompleteTask), task);
    }

    protected void addExtensionElement(String name, JsonNode elementNode, HumanTask task) {
        if (elementNode != null && !elementNode.isNull() && StringUtils.isNotEmpty(elementNode.asText())) {
            addExtensionElement(name, elementNode.asText(), task);
        }
    }

    protected void addExtensionElement(String name, String elementText, HumanTask task) {
        ExtensionElement extensionElement = new ExtensionElement();
        extensionElement.setNamespace(NAMESPACE);
        extensionElement.setNamespacePrefix("modeler");
        extensionElement.setName(name);
        extensionElement.setElementText(elementText);
        task.addExtensionElement(extensionElement);
    }

    protected void fillProperty(String propertyName, String extensionElementName, ObjectNode elementNode, HumanTask task) {
        List<ExtensionElement> extensionElementList = task.getExtensionElements().get(extensionElementName);
        if (CollectionUtils.isNotEmpty(extensionElementList)) {
            elementNode.put(propertyName, extensionElementList.get(0).getElementText());
        }
    }

    @Override
    public void setFormMap(Map<String, String> formMap) {
        this.formMap = formMap;
    }

    @Override
    public void setFormKeyMap(Map<String, CmmnModelInfo> formKeyMap) {
        this.formKeyMap = formKeyMap;
    }
}<|MERGE_RESOLUTION|>--- conflicted
+++ resolved
@@ -240,13 +240,8 @@
 
         HumanTask task = new HumanTask();
 
-<<<<<<< HEAD
-        task.setPriority(getPropertyValueAsString(PROPERTY_USERTASK_PRIORITY, elementNode));
-        task.setFormKey(CmmnModelJsonConverterUtil.getPropertyFormKey(elementNode, formMap));
-=======
         task.setPriority(CmmnJsonConverterUtil.getPropertyValueAsString(PROPERTY_USERTASK_PRIORITY, elementNode));
         task.setFormKey(CmmnJsonConverterUtil.getPropertyFormKey(elementNode, formMap));
->>>>>>> 8c66831d
 
         task.setDueDate(CmmnJsonConverterUtil.getPropertyValueAsString(PROPERTY_USERTASK_DUEDATE, elementNode));
         task.setCategory(CmmnJsonConverterUtil.getPropertyValueAsString(PROPERTY_USERTASK_CATEGORY, elementNode));
