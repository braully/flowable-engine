/* Licensed under the Apache License, Version 2.0 (the "License");
 * you may not use this file except in compliance with the License.
 * You may obtain a copy of the License at
 *
 *      http://www.apache.org/licenses/LICENSE-2.0
 *
 * Unless required by applicable law or agreed to in writing, software
 * distributed under the License is distributed on an "AS IS" BASIS,
 * WITHOUT WARRANTIES OR CONDITIONS OF ANY KIND, either express or implied.
 * See the License for the specific language governing permissions and
 * limitations under the License.
 */

package org.flowable.engine.impl.cmd;

import java.util.ArrayList;
import java.util.Collections;
import java.util.List;
import java.util.stream.Stream;

import org.flowable.bpmn.model.Activity;
import org.flowable.bpmn.model.Process;
import org.flowable.bpmn.model.FlowElementsContainer;
import org.flowable.bpmn.model.MultiInstanceLoopCharacteristics;
import org.flowable.common.engine.api.FlowableException;
import org.flowable.common.engine.api.FlowableIllegalArgumentException;
import org.flowable.common.engine.impl.interceptor.Command;
import org.flowable.common.engine.impl.interceptor.CommandContext;
import org.flowable.engine.dynamic.DynamicStateManager;
import org.flowable.engine.impl.dynamic.MoveExecutionEntityContainer;
import org.flowable.engine.impl.persistence.entity.ExecutionEntity;
import org.flowable.engine.impl.runtime.ChangeActivityStateBuilderImpl;
import org.flowable.engine.impl.runtime.ChangeActivityStateBuilderImpl.MoveActivityIdContainer;
import org.flowable.engine.impl.runtime.ChangeActivityStateBuilderImpl.MoveExecutionIdContainer;
import org.flowable.engine.impl.util.CommandContextUtil;

/**
 * @author Tijs Rademakers
 */
public class ChangeActivityStateCmd implements Command<Void> {

    protected ChangeActivityStateBuilderImpl changeActivityStateBuilder;

    public ChangeActivityStateCmd(ChangeActivityStateBuilderImpl changeActivityStateBuilder) {
        this.changeActivityStateBuilder = changeActivityStateBuilder;
    }

    @Override
    public Void execute(CommandContext commandContext) {
        if (changeActivityStateBuilder.getMoveExecutionIdList().size() == 0 && changeActivityStateBuilder.getMoveActivityIdList().size() == 0) {
            throw new FlowableIllegalArgumentException("No move execution or activity ids provided");

        } else if (changeActivityStateBuilder.getMoveActivityIdList().size() > 0 && changeActivityStateBuilder.getProcessInstanceId() == null) {
            throw new FlowableIllegalArgumentException("Process instance id is required");
        }

        DynamicStateManager dynamicStateManager = CommandContextUtil.getProcessEngineConfiguration(commandContext).getDynamicStateManager();

        List<MoveExecutionEntityContainer> moveExecutionEntityContainerList = new ArrayList<>();
        if (changeActivityStateBuilder.getMoveExecutionIdList().size() > 0) {
            for (MoveExecutionIdContainer executionContainer : changeActivityStateBuilder.getMoveExecutionIdList()) {
                List<ExecutionEntity> executions = new ArrayList<>();
                for (String executionId : executionContainer.getExecutionIds()) {
                    ExecutionEntity execution = dynamicStateManager.resolveActiveExecution(executionId, commandContext);
                    executions.add(execution);
                }

                moveExecutionEntityContainerList.add(new MoveExecutionEntityContainer(executions, executionContainer.getMoveToActivityIds()));
            }
        }

        if (changeActivityStateBuilder.getMoveActivityIdList().size() > 0) {
            for (MoveActivityIdContainer activityContainer : changeActivityStateBuilder.getMoveActivityIdList()) {

                List<ExecutionEntity> executions = new ArrayList<>();

                for (String activityId : activityContainer.getActivityIds()) {
<<<<<<< HEAD

                    ExecutionEntity execution = dynamicStateManager.resolveActiveExecution(changeActivityStateBuilder.getProcessInstanceId(), activityId, commandContext);

                    //Could this activity be inside a multiInstance subProcess ?
                    ExecutionEntity parent = execution.getParent();
                    while (parent != null) {
                        if (parent.isMultiInstanceRoot()) {
                            break;
                        }
                        parent = parent.getParent();
                    }

                    if (parent != null) {
                        dynamicStateManager.resolveActiveExecutions(changeActivityStateBuilder.getProcessInstanceId(), activityId, commandContext)
                            .forEach(e -> {
                                List<ExecutionEntity> executionEntities = Collections.singletonList(e);
                                MoveExecutionEntityContainer moveExecutionEntityContainer = new MoveExecutionEntityContainer(executionEntities, activityContainer.getMoveToActivityIds());
                                completeMoveExecutionContainer(activityContainer, executionEntities, moveExecutionEntityContainer);
                                moveExecutionEntityContainerList.add(moveExecutionEntityContainer);
                            });
                    } else {
                        executions.add(execution);
=======
                    List<ExecutionEntity> activityExecutions = dynamicStateManager.resolveActiveExecutions(changeActivityStateBuilder.getProcessInstanceId(), activityId, commandContext);
                    if (!activityExecutions.isEmpty()) {
                        ExecutionEntity execution = activityExecutions.get(0);

                        //Check if the activity is inside a multiInstance subProcess
                        boolean insideMultiInstance = false;
                        FlowElementsContainer parentContainer = execution.getCurrentFlowElement().getParentContainer();
                        while (!(parentContainer instanceof Process)) {
                            MultiInstanceLoopCharacteristics loopCharacteristics = ((Activity) parentContainer).getLoopCharacteristics();
                            if (loopCharacteristics != null && !loopCharacteristics.isSequential()) {

                                insideMultiInstance = true;
                                break;
                            }
                            parentContainer = ((Activity) parentContainer).getParentContainer();
                        }
                        //If inside a multiInstance, we create one container for each execution
                        if (insideMultiInstance) {
                            Stream<ExecutionEntity> executionsStream = activityExecutions.stream();
                            //If the source activity is already a multiInstance, we need to move only the parents (filter)
                            if (execution.isMultiInstanceRoot()) {
                                executionsStream = executionsStream.filter(ExecutionEntity::isMultiInstanceRoot);
                            }
                            executionsStream.forEach(e -> moveExecutionEntityContainerList.add(createMoveExecutionContainer(activityContainer, Collections.singletonList(e))));
                        } else {
                            executions.add(execution);
                        }
>>>>>>> 5c0162b7
                    }
                }

                if (!executions.isEmpty()) {
<<<<<<< HEAD
                    MoveExecutionEntityContainer moveExecutionEntityContainer = new MoveExecutionEntityContainer(executions, activityContainer.getMoveToActivityIds());
                    completeMoveExecutionContainer(activityContainer, executions, moveExecutionEntityContainer);
                    moveExecutionEntityContainerList.add(moveExecutionEntityContainer);
=======
                    moveExecutionEntityContainerList.add(createMoveExecutionContainer(activityContainer, executions));
>>>>>>> 5c0162b7
                }
            }
        }

        dynamicStateManager.moveExecutionState(moveExecutionEntityContainerList, changeActivityStateBuilder.getProcessVariables(),
                        changeActivityStateBuilder.getLocalVariables(), commandContext);

        return null;
    }

<<<<<<< HEAD
    private void completeMoveExecutionContainer(MoveActivityIdContainer activityContainer, List<ExecutionEntity> executions, MoveExecutionEntityContainer moveExecutionEntityContainer) {
=======
    protected static MoveExecutionEntityContainer createMoveExecutionContainer(MoveActivityIdContainer activityContainer, List<ExecutionEntity> executions) {
        MoveExecutionEntityContainer moveExecutionEntityContainer = new MoveExecutionEntityContainer(executions, activityContainer.getMoveToActivityIds());

>>>>>>> 5c0162b7
        if (activityContainer.isMoveToParentProcess()) {
            ExecutionEntity processInstanceExecution = executions.get(0).getProcessInstance();
            ExecutionEntity superExecution = processInstanceExecution.getSuperExecution();
            if (superExecution == null) {
                throw new FlowableException("No parent process found for execution with activity id " + executions.get(0).getCurrentActivityId());
            }

            moveExecutionEntityContainer.setMoveToParentProcess(true);
            moveExecutionEntityContainer.setSuperExecution(superExecution);

        } else if (activityContainer.isMoveToSubProcessInstance()) {
            moveExecutionEntityContainer.setMoveToSubProcessInstance(true);
            moveExecutionEntityContainer.setCallActivityId(activityContainer.getCallActivityId());
        }
<<<<<<< HEAD
=======
        return moveExecutionEntityContainer;
>>>>>>> 5c0162b7
    }
}
<|MERGE_RESOLUTION|>--- conflicted
+++ resolved
@@ -75,30 +75,6 @@
                 List<ExecutionEntity> executions = new ArrayList<>();
 
                 for (String activityId : activityContainer.getActivityIds()) {
-<<<<<<< HEAD
-
-                    ExecutionEntity execution = dynamicStateManager.resolveActiveExecution(changeActivityStateBuilder.getProcessInstanceId(), activityId, commandContext);
-
-                    //Could this activity be inside a multiInstance subProcess ?
-                    ExecutionEntity parent = execution.getParent();
-                    while (parent != null) {
-                        if (parent.isMultiInstanceRoot()) {
-                            break;
-                        }
-                        parent = parent.getParent();
-                    }
-
-                    if (parent != null) {
-                        dynamicStateManager.resolveActiveExecutions(changeActivityStateBuilder.getProcessInstanceId(), activityId, commandContext)
-                            .forEach(e -> {
-                                List<ExecutionEntity> executionEntities = Collections.singletonList(e);
-                                MoveExecutionEntityContainer moveExecutionEntityContainer = new MoveExecutionEntityContainer(executionEntities, activityContainer.getMoveToActivityIds());
-                                completeMoveExecutionContainer(activityContainer, executionEntities, moveExecutionEntityContainer);
-                                moveExecutionEntityContainerList.add(moveExecutionEntityContainer);
-                            });
-                    } else {
-                        executions.add(execution);
-=======
                     List<ExecutionEntity> activityExecutions = dynamicStateManager.resolveActiveExecutions(changeActivityStateBuilder.getProcessInstanceId(), activityId, commandContext);
                     if (!activityExecutions.isEmpty()) {
                         ExecutionEntity execution = activityExecutions.get(0);
@@ -126,18 +102,11 @@
                         } else {
                             executions.add(execution);
                         }
->>>>>>> 5c0162b7
                     }
                 }
 
                 if (!executions.isEmpty()) {
-<<<<<<< HEAD
-                    MoveExecutionEntityContainer moveExecutionEntityContainer = new MoveExecutionEntityContainer(executions, activityContainer.getMoveToActivityIds());
-                    completeMoveExecutionContainer(activityContainer, executions, moveExecutionEntityContainer);
-                    moveExecutionEntityContainerList.add(moveExecutionEntityContainer);
-=======
                     moveExecutionEntityContainerList.add(createMoveExecutionContainer(activityContainer, executions));
->>>>>>> 5c0162b7
                 }
             }
         }
@@ -148,13 +117,9 @@
         return null;
     }
 
-<<<<<<< HEAD
-    private void completeMoveExecutionContainer(MoveActivityIdContainer activityContainer, List<ExecutionEntity> executions, MoveExecutionEntityContainer moveExecutionEntityContainer) {
-=======
     protected static MoveExecutionEntityContainer createMoveExecutionContainer(MoveActivityIdContainer activityContainer, List<ExecutionEntity> executions) {
         MoveExecutionEntityContainer moveExecutionEntityContainer = new MoveExecutionEntityContainer(executions, activityContainer.getMoveToActivityIds());
 
->>>>>>> 5c0162b7
         if (activityContainer.isMoveToParentProcess()) {
             ExecutionEntity processInstanceExecution = executions.get(0).getProcessInstance();
             ExecutionEntity superExecution = processInstanceExecution.getSuperExecution();
@@ -169,9 +134,6 @@
             moveExecutionEntityContainer.setMoveToSubProcessInstance(true);
             moveExecutionEntityContainer.setCallActivityId(activityContainer.getCallActivityId());
         }
-<<<<<<< HEAD
-=======
         return moveExecutionEntityContainer;
->>>>>>> 5c0162b7
     }
-}
+}