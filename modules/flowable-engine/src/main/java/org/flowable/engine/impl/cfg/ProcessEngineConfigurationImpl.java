--- conflicted
+++ resolved
@@ -734,19 +734,6 @@
      */
     protected boolean isBulkInsertEnabled = true;
 
-<<<<<<< HEAD
-=======
-    /**
-     * Some databases have a limit of how many parameters one sql insert can have (eg SQL Server, 2000 params (!= insert statements) ). Tweak this parameter in case of exceptions indicating too much
-     * is being put into one bulk insert, or make it higher if your database can cope with it and there are inserts with a huge amount of data.
-     * <p>
-     * By default: 100 (75 for mssql server as it has a hard limit of 2000 parameters in a statement)
-     */
-    protected int maxNrOfStatementsInBulkInsert = 100;
-
-    public int DEFAULT_MAX_NR_OF_STATEMENTS_BULK_INSERT_SQL_SERVER = 70; // currently Execution has most params (28). 2000 / 28 = 71.
-
->>>>>>> ab723a4d
     protected ObjectMapper objectMapper = new ObjectMapper();
 
     /**
@@ -900,66 +887,16 @@
             }
         }
     }
-<<<<<<< HEAD
     
     @Override
     public String getEngineCfgKey() {
         return EngineConfigurationConstants.KEY_PROCESS_ENGINE_CONFIG;
     }
-    
+
     @Override
     public List<CommandInterceptor> getAdditionalDefaultCommandInterceptors() {
         return Arrays.<CommandInterceptor>asList(new BpmnOverrideContextInterceptor());
     }
-=======
-
-    public void initCommandInterceptors() {
-        if (commandInterceptors == null) {
-            commandInterceptors = new ArrayList<>();
-            if (customPreCommandInterceptors != null) {
-                commandInterceptors.addAll(customPreCommandInterceptors);
-            }
-
-            commandInterceptors.addAll(getDefaultCommandInterceptors());
-
-            commandInterceptors.add(new BpmnOverrideContextInterceptor());
-
-            if (customPostCommandInterceptors != null) {
-                commandInterceptors.addAll(customPostCommandInterceptors);
-            }
-            commandInterceptors.add(commandInvoker);
-        }
-    }
-
-    public Collection<? extends CommandInterceptor> getDefaultCommandInterceptors() {
-        if (defaultCommandInterceptors == null) {
-            List<CommandInterceptor> interceptors = new ArrayList<>();
-            interceptors.add(new LogInterceptor());
-
-            CommandInterceptor transactionInterceptor = createTransactionInterceptor();
-            if (transactionInterceptor != null) {
-                interceptors.add(transactionInterceptor);
-            }
-
-            if (commandContextFactory != null) {
-                CommandContextInterceptor commandContextInterceptor = new CommandContextInterceptor(commandContextFactory);
-                engineConfigurations.put(EngineConfigurationConstants.KEY_PROCESS_ENGINE_CONFIG, this);
-                commandContextInterceptor.setEngineConfigurations(engineConfigurations);
-                commandContextInterceptor.setServiceConfigurations(serviceConfigurations);
-                commandContextInterceptor.setCurrentEngineConfigurationKey(EngineConfigurationConstants.KEY_PROCESS_ENGINE_CONFIG);
-                interceptors.add(commandContextInterceptor);
-            }
-
-            if (transactionContextFactory != null) {
-                interceptors.add(new TransactionContextInterceptor(transactionContextFactory));
-            }
-
-            defaultCommandInterceptors = interceptors;
-        }
-        return defaultCommandInterceptors;
-    }
->>>>>>> ab723a4d
-
     // services
     // /////////////////////////////////////////////////////////////////
 
@@ -1189,28 +1126,6 @@
 
     }
 
-<<<<<<< HEAD
-=======
-    public void initDbSqlSessionFactory() {
-        if (dbSqlSessionFactory == null) {
-            dbSqlSessionFactory = createDbSqlSessionFactory();
-        }
-        dbSqlSessionFactory.setDatabaseType(databaseType);
-        dbSqlSessionFactory.setIdGenerator(idGenerator);
-        dbSqlSessionFactory.setSqlSessionFactory(sqlSessionFactory);
-        dbSqlSessionFactory.setDbHistoryUsed(isDbHistoryUsed);
-        dbSqlSessionFactory.setDatabaseTablePrefix(databaseTablePrefix);
-        dbSqlSessionFactory.setTablePrefixIsSchema(tablePrefixIsSchema);
-        dbSqlSessionFactory.setDatabaseCatalog(databaseCatalog);
-        dbSqlSessionFactory.setDatabaseSchema(databaseSchema);
-        dbSqlSessionFactory.setMaxNrOfStatementsInBulkInsert(maxNrOfStatementsInBulkInsert);
-
-        initDbSqlSessionFactoryEntitySettings();
-
-        addSessionFactory(dbSqlSessionFactory);
-    }
-
->>>>>>> ab723a4d
     protected void initDbSqlSessionFactoryEntitySettings() {
         for (Class<? extends Entity> clazz : EntityDependencyOrder.INSERT_ORDER) {
             // All entities except one of the bpmn engine are bulk inserteable
@@ -1231,13 +1146,6 @@
         }
     }
 
-<<<<<<< HEAD
-=======
-    public DbSqlSessionFactory createDbSqlSessionFactory() {
-        return new DbSqlSessionFactory();
-    }
-
->>>>>>> ab723a4d
     public void initAsyncHistorySessionFactory() {
         AsyncHistorySessionFactory asyncHistorySessionFactory = new AsyncHistorySessionFactory();
         if (asyncHistoryListener == null) {
