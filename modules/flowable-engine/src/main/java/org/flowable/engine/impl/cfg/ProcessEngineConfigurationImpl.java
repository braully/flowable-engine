/* Licensed under the Apache License, Version 2.0 (the "License");
 * you may not use this file except in compliance with the License.
 * You may obtain a copy of the License at
 *
 *      http://www.apache.org/licenses/LICENSE-2.0
 *
 * Unless required by applicable law or agreed to in writing, software
 * distributed under the License is distributed on an "AS IS" BASIS,
 * WITHOUT WARRANTIES OR CONDITIONS OF ANY KIND, either express or implied.
 * See the License for the specific language governing permissions and
 * limitations under the License.
 */

package org.flowable.engine.impl.cfg;

import com.fasterxml.jackson.databind.ObjectMapper;

import org.apache.ibatis.builder.xml.XMLConfigBuilder;
import org.apache.ibatis.mapping.Environment;
import org.apache.ibatis.session.Configuration;
import org.apache.ibatis.session.SqlSessionFactory;
import org.apache.ibatis.transaction.TransactionFactory;
import org.apache.ibatis.transaction.managed.ManagedTransactionFactory;
import org.apache.ibatis.type.JdbcType;
import org.flowable.content.api.ContentService;
import org.flowable.dmn.api.DmnRepositoryService;
import org.flowable.dmn.api.DmnRuleService;
import org.flowable.engine.CandidateManager;
import org.flowable.engine.DefaultCandidateManager;
import org.flowable.engine.DynamicBpmnService;
import org.flowable.engine.FlowableEngineAgendaFactory;
import org.flowable.engine.FormService;
import org.flowable.engine.HistoryService;
import org.flowable.engine.IdentityService;
import org.flowable.engine.ManagementService;
import org.flowable.engine.ProcessEngine;
import org.flowable.engine.ProcessEngineConfiguration;
import org.flowable.engine.RepositoryService;
import org.flowable.engine.RuntimeService;
import org.flowable.engine.TaskService;
import org.flowable.engine.app.AppResourceConverter;
import org.flowable.engine.cfg.ProcessEngineConfigurator;
import org.flowable.engine.common.api.FlowableException;
import org.flowable.engine.common.api.delegate.event.FlowableEventDispatcher;
import org.flowable.engine.common.api.delegate.event.FlowableEventListener;
import org.flowable.engine.common.impl.cfg.IdGenerator;
import org.flowable.engine.common.impl.cfg.TransactionContextFactory;
import org.flowable.engine.common.impl.interceptor.CommandConfig;
import org.flowable.engine.common.impl.interceptor.SessionFactory;
import org.flowable.engine.common.impl.transaction.ContextAwareJdbcTransactionFactory;
import org.flowable.engine.common.runtime.Clock;
import org.flowable.engine.compatibility.DefaultFlowable5CompatibilityHandlerFactory;
import org.flowable.engine.compatibility.Flowable5CompatibilityHandler;
import org.flowable.engine.compatibility.Flowable5CompatibilityHandlerFactory;
import org.flowable.engine.delegate.FlowableFunctionDelegate;
import org.flowable.engine.delegate.event.FlowableEngineEventType;
import org.flowable.engine.delegate.event.impl.FlowableEventDispatcherImpl;
import org.flowable.engine.form.AbstractFormType;
import org.flowable.engine.impl.DynamicBpmnServiceImpl;
import org.flowable.engine.impl.FormServiceImpl;
import org.flowable.engine.impl.HistoryServiceImpl;
import org.flowable.engine.impl.IdentityServiceImpl;
import org.flowable.engine.impl.ManagementServiceImpl;
import org.flowable.engine.impl.ProcessEngineImpl;
import org.flowable.engine.impl.RepositoryServiceImpl;
import org.flowable.engine.impl.RuntimeServiceImpl;
import org.flowable.engine.impl.SchemaOperationProcessEngineClose;
import org.flowable.engine.impl.ServiceImpl;
import org.flowable.engine.impl.TaskServiceImpl;
import org.flowable.engine.impl.agenda.DefaultFlowableEngineAgendaFactory;
import org.flowable.engine.impl.app.AppDeployer;
import org.flowable.engine.impl.app.AppResourceConverterImpl;
import org.flowable.engine.impl.asyncexecutor.AsyncExecutor;
import org.flowable.engine.impl.asyncexecutor.AsyncRunnableExecutionExceptionHandler;
import org.flowable.engine.impl.asyncexecutor.DefaultAsyncJobExecutor;
import org.flowable.engine.impl.asyncexecutor.DefaultJobManager;
import org.flowable.engine.impl.asyncexecutor.ExecuteAsyncRunnableFactory;
import org.flowable.engine.impl.asyncexecutor.JobManager;
import org.flowable.engine.impl.bpmn.data.ItemInstance;
import org.flowable.engine.impl.bpmn.deployer.BpmnDeployer;
import org.flowable.engine.impl.bpmn.deployer.BpmnDeploymentHelper;
import org.flowable.engine.impl.bpmn.deployer.CachingAndArtifactsManager;
import org.flowable.engine.impl.bpmn.deployer.EventSubscriptionManager;
import org.flowable.engine.impl.bpmn.deployer.ParsedDeploymentBuilderFactory;
import org.flowable.engine.impl.bpmn.deployer.ProcessDefinitionDiagramHelper;
import org.flowable.engine.impl.bpmn.deployer.TimerManager;
import org.flowable.engine.impl.bpmn.listener.ListenerNotificationHelper;
import org.flowable.engine.impl.bpmn.parser.BpmnParseHandlers;
import org.flowable.engine.impl.bpmn.parser.BpmnParser;
import org.flowable.engine.impl.bpmn.parser.factory.AbstractBehaviorFactory;
import org.flowable.engine.impl.bpmn.parser.factory.ActivityBehaviorFactory;
import org.flowable.engine.impl.bpmn.parser.factory.DefaultActivityBehaviorFactory;
import org.flowable.engine.impl.bpmn.parser.factory.DefaultListenerFactory;
import org.flowable.engine.impl.bpmn.parser.factory.ListenerFactory;
import org.flowable.engine.impl.bpmn.parser.handler.AdhocSubProcessParseHandler;
import org.flowable.engine.impl.bpmn.parser.handler.BoundaryEventParseHandler;
import org.flowable.engine.impl.bpmn.parser.handler.BusinessRuleParseHandler;
import org.flowable.engine.impl.bpmn.parser.handler.CallActivityParseHandler;
import org.flowable.engine.impl.bpmn.parser.handler.CancelEventDefinitionParseHandler;
import org.flowable.engine.impl.bpmn.parser.handler.CompensateEventDefinitionParseHandler;
import org.flowable.engine.impl.bpmn.parser.handler.EndEventParseHandler;
import org.flowable.engine.impl.bpmn.parser.handler.ErrorEventDefinitionParseHandler;
import org.flowable.engine.impl.bpmn.parser.handler.EventBasedGatewayParseHandler;
import org.flowable.engine.impl.bpmn.parser.handler.EventSubProcessParseHandler;
import org.flowable.engine.impl.bpmn.parser.handler.ExclusiveGatewayParseHandler;
import org.flowable.engine.impl.bpmn.parser.handler.HttpServiceTaskParseHandler;
import org.flowable.engine.impl.bpmn.parser.handler.InclusiveGatewayParseHandler;
import org.flowable.engine.impl.bpmn.parser.handler.IntermediateCatchEventParseHandler;
import org.flowable.engine.impl.bpmn.parser.handler.IntermediateThrowEventParseHandler;
import org.flowable.engine.impl.bpmn.parser.handler.ManualTaskParseHandler;
import org.flowable.engine.impl.bpmn.parser.handler.MessageEventDefinitionParseHandler;
import org.flowable.engine.impl.bpmn.parser.handler.ParallelGatewayParseHandler;
import org.flowable.engine.impl.bpmn.parser.handler.ProcessParseHandler;
import org.flowable.engine.impl.bpmn.parser.handler.ReceiveTaskParseHandler;
import org.flowable.engine.impl.bpmn.parser.handler.ScriptTaskParseHandler;
import org.flowable.engine.impl.bpmn.parser.handler.SendTaskParseHandler;
import org.flowable.engine.impl.bpmn.parser.handler.SequenceFlowParseHandler;
import org.flowable.engine.impl.bpmn.parser.handler.ServiceTaskParseHandler;
import org.flowable.engine.impl.bpmn.parser.handler.SignalEventDefinitionParseHandler;
import org.flowable.engine.impl.bpmn.parser.handler.StartEventParseHandler;
import org.flowable.engine.impl.bpmn.parser.handler.SubProcessParseHandler;
import org.flowable.engine.impl.bpmn.parser.handler.TaskParseHandler;
import org.flowable.engine.impl.bpmn.parser.handler.TimerEventDefinitionParseHandler;
import org.flowable.engine.impl.bpmn.parser.handler.TransactionParseHandler;
import org.flowable.engine.impl.bpmn.parser.handler.UserTaskParseHandler;
import org.flowable.engine.impl.bpmn.webservice.MessageInstance;
import org.flowable.engine.impl.calendar.BusinessCalendarManager;
import org.flowable.engine.impl.calendar.CycleBusinessCalendar;
import org.flowable.engine.impl.calendar.DueDateBusinessCalendar;
import org.flowable.engine.impl.calendar.DurationBusinessCalendar;
import org.flowable.engine.impl.calendar.MapBusinessCalendarManager;
import org.flowable.engine.impl.cfg.standalone.StandaloneMybatisTransactionContextFactory;
import org.flowable.engine.impl.cmd.RedeployV5ProcessDefinitionsCmd;
import org.flowable.engine.impl.cmd.ValidateExecutionRelatedEntityCountCfgCmd;
import org.flowable.engine.impl.cmd.ValidateTaskRelatedEntityCountCfgCmd;
import org.flowable.engine.impl.cmd.ValidateV5EntitiesCmd;
import org.flowable.engine.impl.context.Context;
import org.flowable.engine.impl.db.DbIdGenerator;
import org.flowable.engine.impl.db.DbSqlSessionFactory;
import org.flowable.engine.impl.db.IbatisVariableTypeHandler;
import org.flowable.engine.impl.delegate.invocation.DefaultDelegateInterceptor;
import org.flowable.engine.impl.el.DefaultExpressionManager;
import org.flowable.engine.impl.el.ExpressionManager;
import org.flowable.engine.impl.el.FlowableDateFunctionDelegate;
import org.flowable.engine.impl.event.CompensationEventHandler;
import org.flowable.engine.impl.event.EventHandler;
import org.flowable.engine.impl.event.MessageEventHandler;
import org.flowable.engine.impl.event.SignalEventHandler;
import org.flowable.engine.impl.event.logger.EventLogger;
import org.flowable.engine.impl.form.BooleanFormType;
import org.flowable.engine.impl.form.DateFormType;
import org.flowable.engine.impl.form.DoubleFormType;
import org.flowable.engine.impl.form.FormEngine;
import org.flowable.engine.impl.form.FormTypes;
import org.flowable.engine.impl.form.JuelFormEngine;
import org.flowable.engine.impl.form.LongFormType;
import org.flowable.engine.impl.form.StringFormType;
import org.flowable.engine.impl.history.DefaultHistoryManager;
import org.flowable.engine.impl.history.HistoryLevel;
import org.flowable.engine.impl.history.HistoryManager;
import org.flowable.engine.impl.history.async.AsyncHistoryJobHandler;
import org.flowable.engine.impl.history.async.AsyncHistoryJobZippedHandler;
import org.flowable.engine.impl.history.async.AsyncHistoryListener;
import org.flowable.engine.impl.history.async.AsyncHistoryManager;
import org.flowable.engine.impl.history.async.AsyncHistorySession;
import org.flowable.engine.impl.history.async.AsyncHistorySessionFactory;
import org.flowable.engine.impl.history.async.DefaultAsyncHistoryJobExecutor;
import org.flowable.engine.impl.history.async.DefaultAsyncHistoryJobProducer;
import org.flowable.engine.impl.interceptor.CommandContext;
import org.flowable.engine.impl.interceptor.CommandContextFactory;
import org.flowable.engine.impl.interceptor.CommandContextInterceptor;
import org.flowable.engine.impl.interceptor.CommandExecutor;
import org.flowable.engine.impl.interceptor.CommandInterceptor;
import org.flowable.engine.impl.interceptor.CommandInvoker;
import org.flowable.engine.impl.interceptor.DelegateInterceptor;
import org.flowable.engine.impl.interceptor.LogInterceptor;
import org.flowable.engine.impl.interceptor.LoggingExecutionTreeCommandInvoker;
import org.flowable.engine.impl.interceptor.TransactionContextInterceptor;
import org.flowable.engine.impl.jobexecutor.AsyncContinuationJobHandler;
import org.flowable.engine.impl.jobexecutor.DefaultFailedJobCommandFactory;
import org.flowable.engine.impl.jobexecutor.FailedJobCommandFactory;
import org.flowable.engine.impl.jobexecutor.HistoryJobHandler;
import org.flowable.engine.impl.jobexecutor.JobHandler;
import org.flowable.engine.impl.jobexecutor.ProcessEventJobHandler;
import org.flowable.engine.impl.jobexecutor.TimerActivateProcessDefinitionHandler;
import org.flowable.engine.impl.jobexecutor.TimerStartEventJobHandler;
import org.flowable.engine.impl.jobexecutor.TimerSuspendProcessDefinitionHandler;
import org.flowable.engine.impl.jobexecutor.TriggerTimerEventJobHandler;
import org.flowable.engine.impl.persistence.GenericManagerFactory;
import org.flowable.engine.impl.persistence.cache.EntityCache;
import org.flowable.engine.impl.persistence.cache.EntityCacheImpl;
import org.flowable.engine.impl.persistence.deploy.DefaultDeploymentCache;
import org.flowable.engine.impl.persistence.deploy.Deployer;
import org.flowable.engine.impl.persistence.deploy.DeploymentCache;
import org.flowable.engine.impl.persistence.deploy.DeploymentManager;
import org.flowable.engine.impl.persistence.deploy.ProcessDefinitionCacheEntry;
import org.flowable.engine.impl.persistence.deploy.ProcessDefinitionInfoCache;
import org.flowable.engine.impl.persistence.entity.AttachmentEntityManager;
import org.flowable.engine.impl.persistence.entity.AttachmentEntityManagerImpl;
import org.flowable.engine.impl.persistence.entity.ByteArrayEntityManager;
import org.flowable.engine.impl.persistence.entity.ByteArrayEntityManagerImpl;
import org.flowable.engine.impl.persistence.entity.CommentEntityManager;
import org.flowable.engine.impl.persistence.entity.CommentEntityManagerImpl;
import org.flowable.engine.impl.persistence.entity.DeadLetterJobEntityManager;
import org.flowable.engine.impl.persistence.entity.DeadLetterJobEntityManagerImpl;
import org.flowable.engine.impl.persistence.entity.DeploymentEntityManager;
import org.flowable.engine.impl.persistence.entity.DeploymentEntityManagerImpl;
import org.flowable.engine.impl.persistence.entity.EventLogEntryEntityManager;
import org.flowable.engine.impl.persistence.entity.EventLogEntryEntityManagerImpl;
import org.flowable.engine.impl.persistence.entity.EventSubscriptionEntityManager;
import org.flowable.engine.impl.persistence.entity.EventSubscriptionEntityManagerImpl;
import org.flowable.engine.impl.persistence.entity.ExecutionEntityManager;
import org.flowable.engine.impl.persistence.entity.ExecutionEntityManagerImpl;
import org.flowable.engine.impl.persistence.entity.HistoricActivityInstanceEntityManager;
import org.flowable.engine.impl.persistence.entity.HistoricActivityInstanceEntityManagerImpl;
import org.flowable.engine.impl.persistence.entity.HistoricDetailEntityManager;
import org.flowable.engine.impl.persistence.entity.HistoricDetailEntityManagerImpl;
import org.flowable.engine.impl.persistence.entity.HistoricIdentityLinkEntityManager;
import org.flowable.engine.impl.persistence.entity.HistoricIdentityLinkEntityManagerImpl;
import org.flowable.engine.impl.persistence.entity.HistoricProcessInstanceEntityManager;
import org.flowable.engine.impl.persistence.entity.HistoricProcessInstanceEntityManagerImpl;
import org.flowable.engine.impl.persistence.entity.HistoricTaskInstanceEntityManager;
import org.flowable.engine.impl.persistence.entity.HistoricTaskInstanceEntityManagerImpl;
import org.flowable.engine.impl.persistence.entity.HistoricVariableInstanceEntityManager;
import org.flowable.engine.impl.persistence.entity.HistoricVariableInstanceEntityManagerImpl;
import org.flowable.engine.impl.persistence.entity.HistoryJobEntityManager;
import org.flowable.engine.impl.persistence.entity.HistoryJobEntityManagerImpl;
import org.flowable.engine.impl.persistence.entity.IdentityLinkEntityManager;
import org.flowable.engine.impl.persistence.entity.IdentityLinkEntityManagerImpl;
import org.flowable.engine.impl.persistence.entity.JobEntityManager;
import org.flowable.engine.impl.persistence.entity.JobEntityManagerImpl;
import org.flowable.engine.impl.persistence.entity.ModelEntityManager;
import org.flowable.engine.impl.persistence.entity.ModelEntityManagerImpl;
import org.flowable.engine.impl.persistence.entity.ProcessDefinitionEntityManager;
import org.flowable.engine.impl.persistence.entity.ProcessDefinitionEntityManagerImpl;
import org.flowable.engine.impl.persistence.entity.ProcessDefinitionInfoEntityManager;
import org.flowable.engine.impl.persistence.entity.ProcessDefinitionInfoEntityManagerImpl;
import org.flowable.engine.impl.persistence.entity.PropertyEntityManager;
import org.flowable.engine.impl.persistence.entity.PropertyEntityManagerImpl;
import org.flowable.engine.impl.persistence.entity.ResourceEntityManager;
import org.flowable.engine.impl.persistence.entity.ResourceEntityManagerImpl;
import org.flowable.engine.impl.persistence.entity.SuspendedJobEntityManager;
import org.flowable.engine.impl.persistence.entity.SuspendedJobEntityManagerImpl;
import org.flowable.engine.impl.persistence.entity.TableDataManager;
import org.flowable.engine.impl.persistence.entity.TableDataManagerImpl;
import org.flowable.engine.impl.persistence.entity.TaskEntityManager;
import org.flowable.engine.impl.persistence.entity.TaskEntityManagerImpl;
import org.flowable.engine.impl.persistence.entity.TimerJobEntityManager;
import org.flowable.engine.impl.persistence.entity.TimerJobEntityManagerImpl;
import org.flowable.engine.impl.persistence.entity.VariableInstanceEntityManager;
import org.flowable.engine.impl.persistence.entity.VariableInstanceEntityManagerImpl;
import org.flowable.engine.impl.persistence.entity.data.AttachmentDataManager;
import org.flowable.engine.impl.persistence.entity.data.ByteArrayDataManager;
import org.flowable.engine.impl.persistence.entity.data.CommentDataManager;
import org.flowable.engine.impl.persistence.entity.data.DeadLetterJobDataManager;
import org.flowable.engine.impl.persistence.entity.data.DeploymentDataManager;
import org.flowable.engine.impl.persistence.entity.data.EventLogEntryDataManager;
import org.flowable.engine.impl.persistence.entity.data.EventSubscriptionDataManager;
import org.flowable.engine.impl.persistence.entity.data.ExecutionDataManager;
import org.flowable.engine.impl.persistence.entity.data.HistoricActivityInstanceDataManager;
import org.flowable.engine.impl.persistence.entity.data.HistoricDetailDataManager;
import org.flowable.engine.impl.persistence.entity.data.HistoricIdentityLinkDataManager;
import org.flowable.engine.impl.persistence.entity.data.HistoricProcessInstanceDataManager;
import org.flowable.engine.impl.persistence.entity.data.HistoricTaskInstanceDataManager;
import org.flowable.engine.impl.persistence.entity.data.HistoricVariableInstanceDataManager;
import org.flowable.engine.impl.persistence.entity.data.HistoryJobDataManager;
import org.flowable.engine.impl.persistence.entity.data.IdentityLinkDataManager;
import org.flowable.engine.impl.persistence.entity.data.JobDataManager;
import org.flowable.engine.impl.persistence.entity.data.ModelDataManager;
import org.flowable.engine.impl.persistence.entity.data.ProcessDefinitionDataManager;
import org.flowable.engine.impl.persistence.entity.data.ProcessDefinitionInfoDataManager;
import org.flowable.engine.impl.persistence.entity.data.PropertyDataManager;
import org.flowable.engine.impl.persistence.entity.data.ResourceDataManager;
import org.flowable.engine.impl.persistence.entity.data.SuspendedJobDataManager;
import org.flowable.engine.impl.persistence.entity.data.TaskDataManager;
import org.flowable.engine.impl.persistence.entity.data.TimerJobDataManager;
import org.flowable.engine.impl.persistence.entity.data.VariableInstanceDataManager;
import org.flowable.engine.impl.persistence.entity.data.impl.MybatisAttachmentDataManager;
import org.flowable.engine.impl.persistence.entity.data.impl.MybatisByteArrayDataManager;
import org.flowable.engine.impl.persistence.entity.data.impl.MybatisCommentDataManager;
import org.flowable.engine.impl.persistence.entity.data.impl.MybatisDeadLetterJobDataManager;
import org.flowable.engine.impl.persistence.entity.data.impl.MybatisDeploymentDataManager;
import org.flowable.engine.impl.persistence.entity.data.impl.MybatisEventLogEntryDataManager;
import org.flowable.engine.impl.persistence.entity.data.impl.MybatisEventSubscriptionDataManager;
import org.flowable.engine.impl.persistence.entity.data.impl.MybatisExecutionDataManager;
import org.flowable.engine.impl.persistence.entity.data.impl.MybatisHistoricActivityInstanceDataManager;
import org.flowable.engine.impl.persistence.entity.data.impl.MybatisHistoricDetailDataManager;
import org.flowable.engine.impl.persistence.entity.data.impl.MybatisHistoricIdentityLinkDataManager;
import org.flowable.engine.impl.persistence.entity.data.impl.MybatisHistoricProcessInstanceDataManager;
import org.flowable.engine.impl.persistence.entity.data.impl.MybatisHistoricTaskInstanceDataManager;
import org.flowable.engine.impl.persistence.entity.data.impl.MybatisHistoricVariableInstanceDataManager;
import org.flowable.engine.impl.persistence.entity.data.impl.MybatisHistoryJobDataManager;
import org.flowable.engine.impl.persistence.entity.data.impl.MybatisIdentityLinkDataManager;
import org.flowable.engine.impl.persistence.entity.data.impl.MybatisJobDataManager;
import org.flowable.engine.impl.persistence.entity.data.impl.MybatisModelDataManager;
import org.flowable.engine.impl.persistence.entity.data.impl.MybatisProcessDefinitionDataManager;
import org.flowable.engine.impl.persistence.entity.data.impl.MybatisProcessDefinitionInfoDataManager;
import org.flowable.engine.impl.persistence.entity.data.impl.MybatisPropertyDataManager;
import org.flowable.engine.impl.persistence.entity.data.impl.MybatisResourceDataManager;
import org.flowable.engine.impl.persistence.entity.data.impl.MybatisSuspendedJobDataManager;
import org.flowable.engine.impl.persistence.entity.data.impl.MybatisTaskDataManager;
import org.flowable.engine.impl.persistence.entity.data.impl.MybatisTimerJobDataManager;
import org.flowable.engine.impl.persistence.entity.data.impl.MybatisVariableInstanceDataManager;
import org.flowable.engine.impl.scripting.BeansResolverFactory;
import org.flowable.engine.impl.scripting.ResolverFactory;
import org.flowable.engine.impl.scripting.ScriptBindingsFactory;
import org.flowable.engine.impl.scripting.ScriptingEngines;
import org.flowable.engine.impl.scripting.VariableScopeResolverFactory;
import org.flowable.engine.impl.util.ProcessInstanceHelper;
import org.flowable.engine.impl.util.ReflectUtil;
import org.flowable.engine.impl.variable.BooleanType;
import org.flowable.engine.impl.variable.ByteArrayType;
import org.flowable.engine.impl.variable.CustomObjectType;
import org.flowable.engine.impl.variable.DateType;
import org.flowable.engine.impl.variable.DefaultVariableTypes;
import org.flowable.engine.impl.variable.DoubleType;
import org.flowable.engine.impl.variable.EntityManagerSession;
import org.flowable.engine.impl.variable.EntityManagerSessionFactory;
import org.flowable.engine.impl.variable.IntegerType;
import org.flowable.engine.impl.variable.JPAEntityListVariableType;
import org.flowable.engine.impl.variable.JPAEntityVariableType;
import org.flowable.engine.impl.variable.JodaDateTimeType;
import org.flowable.engine.impl.variable.JodaDateType;
import org.flowable.engine.impl.variable.JsonType;
import org.flowable.engine.impl.variable.LongJsonType;
import org.flowable.engine.impl.variable.LongStringType;
import org.flowable.engine.impl.variable.LongType;
import org.flowable.engine.impl.variable.NullType;
import org.flowable.engine.impl.variable.SerializableType;
import org.flowable.engine.impl.variable.ShortType;
import org.flowable.engine.impl.variable.StringType;
import org.flowable.engine.impl.variable.UUIDType;
import org.flowable.engine.impl.variable.VariableType;
import org.flowable.engine.impl.variable.VariableTypes;
import org.flowable.engine.parse.BpmnParseHandler;
import org.flowable.form.api.FormRepositoryService;
import org.flowable.idm.api.IdmIdentityService;
import org.flowable.idm.api.PasswordEncoder;
import org.flowable.idm.api.PasswordSalt;
import org.flowable.image.impl.DefaultProcessDiagramGenerator;
import org.flowable.validation.ProcessValidator;
import org.flowable.validation.ProcessValidatorFactory;
import org.slf4j.Logger;
import org.slf4j.LoggerFactory;

import java.io.InputStream;
import java.io.Reader;
import java.net.URL;
import java.util.ArrayList;
import java.util.Collection;
import java.util.Collections;
import java.util.Comparator;
import java.util.HashMap;
import java.util.List;
import java.util.Map;
import java.util.Map.Entry;
import java.util.Properties;
import java.util.ServiceLoader;
import java.util.Set;
import java.util.concurrent.ArrayBlockingQueue;
import java.util.concurrent.BlockingQueue;
import java.util.concurrent.ConcurrentHashMap;
import java.util.concurrent.ConcurrentMap;

import javax.xml.namespace.QName;

/**
 * @author Tom Baeyens
 * @author Joram Barrez
 */
public abstract class ProcessEngineConfigurationImpl extends ProcessEngineConfiguration {

    public static final String DEFAULT_WS_SYNC_FACTORY = "org.flowable.engine.impl.webservice.CxfWebServiceClientFactory";
    public static final String DEFAULT_MYBATIS_MAPPING_FILE = "org/flowable/db/mapping/mappings.xml";
    public static final int DEFAULT_GENERIC_MAX_LENGTH_STRING = 4000;
    public static final int DEFAULT_ORACLE_MAX_LENGTH_STRING = 2000;
    private static final Logger LOGGER = LoggerFactory.getLogger(ProcessEngineConfigurationImpl.class);

    // SERVICES /////////////////////////////////////////////////////////////////
    public int DEFAULT_MAX_NR_OF_STATEMENTS_BULK_INSERT_SQL_SERVER = 70; // currently Execution has most params (28). 2000 / 28 = 71.
    protected RepositoryService repositoryService = new RepositoryServiceImpl();
    protected RuntimeService runtimeService = new RuntimeServiceImpl();
    protected HistoryService historyService = new HistoryServiceImpl(this);
    protected IdentityService identityService = new IdentityServiceImpl(this);
    protected TaskService taskService = new TaskServiceImpl(this);
    protected FormService formService = new FormServiceImpl();
    protected ManagementService managementService = new ManagementServiceImpl();
    protected DynamicBpmnService dynamicBpmnService = new DynamicBpmnServiceImpl(this);
    // IDM ENGINE SERVICES /////////////////////////////////////////////////////
    protected boolean disableIdmEngine;
    protected boolean idmEngineInitialized;
    protected IdmIdentityService idmIdentityService;
    // PASSWORD CONFIG FOR IDM IDENTITY SERVICES /////////////////////////////////////////////////////
    protected PasswordEncoder passwordEncoder;
    protected PasswordSalt passwordSalt;
    // FORM ENGINE SERVICES /////////////////////////////////////////////////////
    protected boolean formEngineInitialized;
    protected FormRepositoryService formEngineRepositoryService;
    protected org.flowable.form.api.FormService formEngineFormService;
    // DMN ENGINE SERVICES /////////////////////////////////////////////////////
    protected boolean dmnEngineInitialized;
    protected DmnRepositoryService dmnEngineRepositoryService;
    protected DmnRuleService dmnEngineRuleService;
    // CONTENT ENGINE SERVICES /////////////////////////////////////////////////////
    protected boolean contentEngineInitialized;

    // COMMAND EXECUTORS ////////////////////////////////////////////////////////
    protected ContentService contentService;
    protected CommandInterceptor commandInvoker;
    /**
     * the configurable list which will be {@link #initInterceptorChain(java.util.List) processed} to build the {@link #commandExecutor}
     */
    protected List<CommandInterceptor> customPreCommandInterceptors;
    protected List<CommandInterceptor> customPostCommandInterceptors;
    protected List<CommandInterceptor> commandInterceptors;

    // DATA MANAGERS /////////////////////////////////////////////////////////////
    /** this will be initialized during the configurationComplete() */
    protected CommandExecutor commandExecutor;
    protected AttachmentDataManager attachmentDataManager;
    protected ByteArrayDataManager byteArrayDataManager;
    protected CommentDataManager commentDataManager;
    protected DeploymentDataManager deploymentDataManager;
    protected EventLogEntryDataManager eventLogEntryDataManager;
    protected EventSubscriptionDataManager eventSubscriptionDataManager;
    protected ExecutionDataManager executionDataManager;
    protected HistoricActivityInstanceDataManager historicActivityInstanceDataManager;
    protected HistoricDetailDataManager historicDetailDataManager;
    protected HistoricIdentityLinkDataManager historicIdentityLinkDataManager;
    protected HistoricProcessInstanceDataManager historicProcessInstanceDataManager;
    protected HistoricTaskInstanceDataManager historicTaskInstanceDataManager;
    protected HistoricVariableInstanceDataManager historicVariableInstanceDataManager;
    protected IdentityLinkDataManager identityLinkDataManager;
    protected JobDataManager jobDataManager;
    protected TimerJobDataManager timerJobDataManager;
    protected SuspendedJobDataManager suspendedJobDataManager;
    protected DeadLetterJobDataManager deadLetterJobDataManager;
    protected HistoryJobDataManager historyJobDataManager;
    protected ModelDataManager modelDataManager;
    protected ProcessDefinitionDataManager processDefinitionDataManager;
    protected ProcessDefinitionInfoDataManager processDefinitionInfoDataManager;
    protected PropertyDataManager propertyDataManager;
    protected ResourceDataManager resourceDataManager;
    protected TaskDataManager taskDataManager;

    // ENTITY MANAGERS ///////////////////////////////////////////////////////////
    protected VariableInstanceDataManager variableInstanceDataManager;
    protected AttachmentEntityManager attachmentEntityManager;
    protected ByteArrayEntityManager byteArrayEntityManager;
    protected CommentEntityManager commentEntityManager;
    protected DeploymentEntityManager deploymentEntityManager;
    protected EventLogEntryEntityManager eventLogEntryEntityManager;
    protected EventSubscriptionEntityManager eventSubscriptionEntityManager;
    protected ExecutionEntityManager executionEntityManager;
    protected HistoricActivityInstanceEntityManager historicActivityInstanceEntityManager;
    protected HistoricDetailEntityManager historicDetailEntityManager;
    protected HistoricIdentityLinkEntityManager historicIdentityLinkEntityManager;
    protected HistoricProcessInstanceEntityManager historicProcessInstanceEntityManager;
    protected HistoricTaskInstanceEntityManager historicTaskInstanceEntityManager;
    protected HistoricVariableInstanceEntityManager historicVariableInstanceEntityManager;
    protected IdentityLinkEntityManager identityLinkEntityManager;
    protected JobEntityManager jobEntityManager;
    protected TimerJobEntityManager timerJobEntityManager;
    protected SuspendedJobEntityManager suspendedJobEntityManager;
    protected DeadLetterJobEntityManager deadLetterJobEntityManager;
    protected HistoryJobEntityManager historyJobEntityManager;
    protected ModelEntityManager modelEntityManager;
    protected ProcessDefinitionEntityManager processDefinitionEntityManager;
    protected ProcessDefinitionInfoEntityManager processDefinitionInfoEntityManager;
    protected PropertyEntityManager propertyEntityManager;
    protected ResourceEntityManager resourceEntityManager;
    protected TableDataManager tableDataManager;
    protected TaskEntityManager taskEntityManager;

    // Candidate Manager
    protected VariableInstanceEntityManager variableInstanceEntityManager;

    // History Manager
    protected CandidateManager candidateManager;
    protected HistoryManager historyManager;
    protected boolean isAsyncHistoryEnabled;
<<<<<<< HEAD
    protected boolean isAsyncHistoryJsonGzipCompressionEnabled;
    protected boolean isAsyncHistoryJsonGroupingEnabled;
    protected int asyncHistoryJsonGroupingThreshold = 10;
=======

    // Job Manager
    //protected boolean isAsyncHistoryJsonGzipCompressionEnabled;
    //protected boolean isAsyncHistoryJsonGroupingEnabled;
>>>>>>> 1474daf0
    protected AsyncHistoryListener asyncHistoryListener;

    // SESSION FACTORIES /////////////////////////////////////////////////////////
    protected JobManager jobManager;

    // CONFIGURATORS ////////////////////////////////////////////////////////////
    protected DbSqlSessionFactory dbSqlSessionFactory;
    protected boolean enableConfiguratorServiceLoader = true; // Enabled by default. In certain environments this should be set to false (eg osgi)
    protected List<ProcessEngineConfigurator> configurators; // The injected configurators
    protected List<ProcessEngineConfigurator> allConfigurators; // Including auto-discovered configurators

    // DEPLOYERS //////////////////////////////////////////////////////////////////
    protected ProcessEngineConfigurator idmProcessEngineConfigurator;
    protected BpmnDeployer bpmnDeployer;
    protected AppDeployer appDeployer;
    protected BpmnParser bpmnParser;
    protected ParsedDeploymentBuilderFactory parsedDeploymentBuilderFactory;
    protected TimerManager timerManager;
    protected EventSubscriptionManager eventSubscriptionManager;
    protected BpmnDeploymentHelper bpmnDeploymentHelper;
    protected CachingAndArtifactsManager cachingAndArtifactsManager;
    protected ProcessDefinitionDiagramHelper processDefinitionDiagramHelper;
    protected List<Deployer> customPreDeployers;
    protected List<Deployer> customPostDeployers;
    protected List<Deployer> deployers;
    protected DeploymentManager deploymentManager;
    protected int processDefinitionCacheLimit = -1; // By default, no limit
    protected DeploymentCache<ProcessDefinitionCacheEntry> processDefinitionCache;
    protected int processDefinitionInfoCacheLimit = -1; // By default, no limit
    protected ProcessDefinitionInfoCache processDefinitionInfoCache;
    protected int knowledgeBaseCacheLimit = -1;
    protected DeploymentCache<Object> knowledgeBaseCache;
    protected int appResourceCacheLimit = -1;
    protected DeploymentCache<Object> appResourceCache;

    // JOB EXECUTOR /////////////////////////////////////////////////////////////
    protected AppResourceConverter appResourceConverter;
    protected List<JobHandler> customJobHandlers;
    protected Map<String, JobHandler> jobHandlers;
    protected AsyncRunnableExecutionExceptionHandler asyncRunnableExecutionExceptionHandler;
    protected List<HistoryJobHandler> customHistoryJobHandlers;
    protected Map<String, HistoryJobHandler> historyJobHandlers;
    // HELPERS //////////////////////////////////////////////////////////////////
    protected ProcessInstanceHelper processInstanceHelper;

    // ASYNC EXECUTOR ///////////////////////////////////////////////////////////
    protected ListenerNotificationHelper listenerNotificationHelper;
    /**
     * The number of retries for a job.
     */
    protected int asyncExecutorNumberOfRetries = 3;
    protected int asyncHistoryExecutorNumberOfRetries = 10;
    /**
     * The minimal number of threads that are kept alive in the threadpool for job execution. Default value = 2. (This property is only applicable when using the {@link DefaultAsyncJobExecutor}).
     */
    protected int asyncExecutorCorePoolSize = 2;
    /**
     * The maximum number of threads that are created in the threadpool for job execution. Default value = 10. (This property is only applicable when using the {@link DefaultAsyncJobExecutor}).
     */
    protected int asyncExecutorMaxPoolSize = 10;
    /**
     * The time (in milliseconds) a thread used for job execution must be kept alive before it is destroyed. Default setting is 5 seconds. Having a setting > 0 takes resources, but in the case of many
     * job executions it avoids creating new threads all the time. If 0, threads will be destroyed after they've been used for job execution.
     *
     * (This property is only applicable when using the {@link DefaultAsyncJobExecutor}).
     */
    protected long asyncExecutorThreadKeepAliveTime = 5000L;
    /**
     * The size of the queue on which jobs to be executed are placed, before they are actually executed. Default value = 100. (This property is only applicable when using the
     * {@link DefaultAsyncJobExecutor}).
     */
    protected int asyncExecutorThreadPoolQueueSize = 100;
    /**
     * The queue onto which jobs will be placed before they are actually executed. Threads form the async executor threadpool will take work from this queue.
     *
     * By default null. If null, an {@link ArrayBlockingQueue} will be created of size {@link #asyncExecutorThreadPoolQueueSize}.
     *
     * When the queue is full, the job will be executed by the calling thread (ThreadPoolExecutor.CallerRunsPolicy())
     *
     * (This property is only applicable when using the {@link DefaultAsyncJobExecutor}).
     */
    protected BlockingQueue<Runnable> asyncExecutorThreadPoolQueue;
    /**
     * The time (in seconds) that is waited to gracefully shut down the threadpool used for job execution when the a shutdown on the executor (or process engine) is requested. Default value = 60.
     *
     * (This property is only applicable when using the {@link DefaultAsyncJobExecutor}).
     */
    protected long asyncExecutorSecondsToWaitOnShutdown = 60L;
    /**
     * The number of timer jobs that are acquired during one query (before a job is executed, an acquirement thread fetches jobs from the database and puts them on the queue).
     *
     * Default value = 1, as this lowers the potential on optimistic locking exceptions. Change this value if you know what you are doing.
     *
     * (This property is only applicable when using the {@link DefaultAsyncJobExecutor}).
     */
    protected int asyncExecutorMaxTimerJobsPerAcquisition = 1;
    /**
     * The number of async jobs that are acquired during one query (before a job is executed, an acquirement thread fetches jobs from the database and puts them on the queue).
     *
     * Default value = 1, as this lowers the potential on optimistic locking exceptions. Change this value if you know what you are doing.
     *
     * (This property is only applicable when using the {@link DefaultAsyncJobExecutor}).
     */
    protected int asyncExecutorMaxAsyncJobsDuePerAcquisition = 1;
    /**
     * The time (in milliseconds) the timer acquisition thread will wait to execute the next acquirement query. This happens when no new timer jobs were found or when less timer jobs have been fetched
     * than set in {@link #asyncExecutorMaxTimerJobsPerAcquisition}. Default value = 10 seconds.
     *
     * (This property is only applicable when using the {@link DefaultAsyncJobExecutor}).
     */
    protected int asyncExecutorDefaultTimerJobAcquireWaitTime = 10 * 1000;
    /**
     * The time (in milliseconds) the async job acquisition thread will wait to execute the next acquirement query. This happens when no new async jobs were found or when less async jobs have been
     * fetched than set in {@link #asyncExecutorMaxAsyncJobsDuePerAcquisition}. Default value = 10 seconds.
     *
     * (This property is only applicable when using the {@link DefaultAsyncJobExecutor}).
     */
    protected int asyncExecutorDefaultAsyncJobAcquireWaitTime = 10 * 1000;
    /**
     * The time (in milliseconds) the async job (both timer and async continuations) acquisition thread will wait when the queue is full to execute the next query. By default set to 0 (for backwards
     * compatibility)
     */
    protected int asyncExecutorDefaultQueueSizeFullWaitTime;
    /**
     * When a job is acquired, it is locked so other async executors can't lock and execute it. While doing this, the 'name' of the lock owner is written into a column of the job.
     *
     * By default, a random UUID will be generated when the executor is created.
     *
     * It is important that each async executor instance in a cluster of Flowable engines has a different name!
     *
     * (This property is only applicable when using the {@link DefaultAsyncJobExecutor}).
     */
    protected String asyncExecutorLockOwner;
    /**
     * The amount of time (in milliseconds) a timer job is locked when acquired by the async executor. During this period of time, no other async executor will try to acquire and lock this job.
     *
     * Default value = 5 minutes;
     *
     * (This property is only applicable when using the {@link DefaultAsyncJobExecutor}).
     */
    protected int asyncExecutorTimerLockTimeInMillis = 5 * 60 * 1000;
    /**
     * The amount of time (in milliseconds) an async job is locked when acquired by the async executor. During this period of time, no other async executor will try to acquire and lock this job.
     *
     * Default value = 5 minutes;
     *
     * (This property is only applicable when using the {@link DefaultAsyncJobExecutor}).
     */
    protected int asyncExecutorAsyncJobLockTimeInMillis = 5 * 60 * 1000;
    /**
     * The amount of time (in milliseconds) that is between two consecutive checks of 'expired jobs'. Expired jobs are jobs that were locked (a lock owner + time was written by some executor, but the
     * job was never completed).
     *
     * During such a check, jobs that are expired are again made available, meaning the lock owner and lock time will be removed. Other executors will now be able to pick it up.
     *
     * A job is deemed expired if the current time has passed the lock time.
     *
     * By default one minute.
     */
    protected int asyncExecutorResetExpiredJobsInterval = 60 * 1000;
<<<<<<< HEAD
    
    /**
     * The amount of time (in milliseconds) a job can maximum be in the 'executable' state before being deemed expired.
     * Note that this won't happen when using the threadpool based executor, as the acquire thread will fetch these kind of jobs earlier.
     * However, in the message queue based execution, it could be some job is posted to a queue but then never is locked nor executed.
     * 
     * By default 24 hours, as this should be a very exceptional case.
     */
    protected int asyncExecutorResetExpiredJobsMaxTimeout = 24 * 60 * 60 * 1000;

=======
>>>>>>> 1474daf0
    /**
     * The {@link AsyncExecutor} has a 'cleanup' thread that resets expired jobs so they can be re-acquired by other executors. This setting defines the size of the page being used when fetching these
     * expired jobs.
     */
    protected int asyncExecutorResetExpiredJobsPageSize = 3;
    /**
     * Experimental!
     *
     * Set this to true when using the message queue based job executor.
     */
    protected boolean asyncExecutorMessageQueueMode;
    protected boolean asyncHistoryExecutorMessageQueueMode;
    /**
     * Allows to define a custom factory for creating the {@link Runnable} that is executed by the async executor.
     *
     * (This property is only applicable when using the {@link DefaultAsyncJobExecutor}).
     */
    protected ExecuteAsyncRunnableFactory asyncExecutorExecuteAsyncRunnableFactory;
    // JUEL functions ///////////////////////////////////////////////////////////
    protected List<FlowableFunctionDelegate> flowableFunctionDelegates;

    // BPMN PARSER //////////////////////////////////////////////////////////////
    protected List<FlowableFunctionDelegate> customFlowableFunctionDelegates;
    protected List<BpmnParseHandler> preBpmnParseHandlers;
    protected List<BpmnParseHandler> postBpmnParseHandlers;
    protected List<BpmnParseHandler> customDefaultBpmnParseHandlers;
    protected ActivityBehaviorFactory activityBehaviorFactory;
    protected ListenerFactory listenerFactory;

    // PROCESS VALIDATION ///////////////////////////////////////////////////////
    protected BpmnParseFactory bpmnParseFactory;

    // OTHER ////////////////////////////////////////////////////////////////////
    protected ProcessValidator processValidator;
    protected List<FormEngine> customFormEngines;
    protected Map<String, FormEngine> formEngines;
    protected List<AbstractFormType> customFormTypes;
    protected FormTypes formTypes;
    protected List<VariableType> customPreVariableTypes;
    protected List<VariableType> customPostVariableTypes;
    protected VariableTypes variableTypes;
    /**
     * This flag determines whether variables of the type 'serializable' will be tracked. This means that, when true, in a JavaDelegate you can write
     *
     * MySerializableVariable myVariable = (MySerializableVariable) execution.getVariable("myVariable"); myVariable.setNumber(123);
     *
     * And the changes to the java object will be reflected in the database. Otherwise, a manual call to setVariable will be needed.
     *
     * By default true for backwards compatibility.
     */
    protected boolean serializableVariableTypeTrackDeserializedObjects = true;
    protected ExpressionManager expressionManager;
    protected List<String> customScriptingEngineClasses;
    protected ScriptingEngines scriptingEngines;
    protected List<ResolverFactory> resolverFactories;
    protected BusinessCalendarManager businessCalendarManager;
    protected int executionQueryLimit = 20000;
    protected int taskQueryLimit = 20000;
    protected int historicTaskQueryLimit = 20000;
    protected int historicProcessInstancesQueryLimit = 20000;
    protected String wsSyncFactoryClassName = DEFAULT_WS_SYNC_FACTORY;
    protected ConcurrentMap<QName, URL> wsOverridenEndpointAddresses = new ConcurrentHashMap<QName, URL>();
    protected CommandContextFactory commandContextFactory;
    protected TransactionContextFactory<TransactionListener, CommandContext> transactionContextFactory;
    protected DelegateInterceptor delegateInterceptor;
    protected Map<String, EventHandler> eventHandlers;
    protected List<EventHandler> customEventHandlers;
    protected FailedJobCommandFactory failedJobCommandFactory;
    /**
     * Set this to true if you want to have extra checks on the BPMN xml that is parsed. See http://www.jorambarrez.be/blog/2013/02/19/uploading-a-funny-xml -can-bring-down-your-server/
     *
     * Unfortunately, this feature is not available on some platforms (JDK 6, JBoss), hence the reason why it is disabled by default. If your platform allows the use of StaxSource during XML parsing,
     * do enable it.
     */
    protected boolean enableSafeBpmnXml;
    /**
     * The following settings will determine the amount of entities loaded at once when the engine needs to load multiple entities (eg. when suspending a process definition with all its process
     * instances).
     *
     * The default setting is quite low, as not to surprise anyone with sudden memory spikes. Change it to something higher if the environment Flowable runs in allows it.
     */
    protected int batchSizeProcessInstances = 25;
    protected int batchSizeTasks = 25;
    // Event logging to database
    protected boolean enableDatabaseEventLogging;
    /**
     * Using field injection together with a delegate expression for a service task / execution listener / task listener is not thread-sade , see user guide section 'Field Injection' for more
     * information.
     *
     * Set this flag to false to throw an exception at runtime when a field is injected and a delegateExpression is used.
     *
     * @since 5.21
     */
    protected DelegateExpressionFieldInjectionMode delegateExpressionFieldInjectionMode = DelegateExpressionFieldInjectionMode.MIXED;
    /**
     * Define a max length for storing String variable types in the database. Mainly used for the Oracle NVARCHAR2 limit of 2000 characters
     */
    protected int maxLengthStringVariableType = -1;
    /**
     * If set to true, enables bulk insert (grouping sql inserts together). Default true. For some databases (eg DB2 on Zos: https://activiti.atlassian.net/browse/ACT-4042) needs to be set to false
     */
    protected boolean isBulkInsertEnabled = true;
    /**
     * Some databases have a limit of how many parameters one sql insert can have (eg SQL Server, 2000 params (!= insert statements) ). Tweak this parameter in case of exceptions indicating too much
     * is being put into one bulk insert, or make it higher if your database can cope with it and there are inserts with a huge amount of data.
     *
     * By default: 100 (75 for mssql server as it has a hard limit of 2000 parameters in a statement)
     */
    protected int maxNrOfStatementsInBulkInsert = 100;
    protected ObjectMapper objectMapper = new ObjectMapper();

    /**
     * Enabled a very verbose debug output of the execution tree whilst executing operations. Most useful for core engine developers or people fiddling around with the execution tree.
     */
    protected boolean enableVerboseExecutionTreeLogging;

    protected PerformanceSettings performanceSettings = new PerformanceSettings();

    // agenda factory
    protected FlowableEngineAgendaFactory agendaFactory;

    // Backwards compatibility //////////////////////////////////////////////////////////////

    protected boolean flowable5CompatibilityEnabled; // Default flowable 5 backwards compatibility is disabled!
    protected boolean validateFlowable5EntitiesEnabled = true; // When disabled no checks are performed for existing flowable 5 entities in the db
    protected boolean redeployFlowable5ProcessDefinitions;
    protected Flowable5CompatibilityHandlerFactory flowable5CompatibilityHandlerFactory;
    protected Flowable5CompatibilityHandler flowable5CompatibilityHandler;

    // Can't have a dependency on the Flowable5-engine module
    protected Object flowable5ActivityBehaviorFactory;
    protected Object flowable5ListenerFactory;
    protected List<Object> flowable5PreBpmnParseHandlers;
    protected List<Object> flowable5PostBpmnParseHandlers;
    protected List<Object> flowable5CustomDefaultBpmnParseHandlers;
    protected Set<Class<?>> flowable5CustomMybatisMappers;
    protected Set<String> flowable5CustomMybatisXMLMappers;
    protected Object flowable5ExpressionManager;

    // buildProcessEngine
    // ///////////////////////////////////////////////////////

    @Override
    public ProcessEngine buildProcessEngine() {
        init();
        ProcessEngineImpl processEngine = new ProcessEngineImpl(this);

        // trigger build of Flowable 5 Engine
        if (flowable5CompatibilityEnabled && flowable5CompatibilityHandler != null) {
            Context.setProcessEngineConfiguration(processEngine.getProcessEngineConfiguration());
            flowable5CompatibilityHandler.getRawProcessEngine();
            Context.removeProcessEngineConfiguration();
        }

        postProcessEngineInitialisation();

        return processEngine;
    }

    // init
    // /////////////////////////////////////////////////////////////////////

    public void init() {
        initConfigurators();
        configuratorsBeforeInit();
        initProcessDiagramGenerator();
        initHistoryLevel();
        initFunctionDelegates();
        initDelegateInterceptor();
        initExpressionManager();
        initAgendaFactory();

        if (usingRelationalDatabase) {
            initDataSource();
        }

        initHelpers();
        initVariableTypes();
        initBeans();
        initFormEngines();
        initFormTypes();
        initScriptingEngines();
        initClock();
        initBusinessCalendarManager();
        initCommandContextFactory();
        initTransactionContextFactory();
        initCommandExecutors();
        initServices();
        initIdGenerator();
        initBehaviorFactory();
        initListenerFactory();
        initBpmnParser();
        initProcessDefinitionCache();
        initProcessDefinitionInfoCache();
        initAppResourceCache();
        initKnowledgeBaseCache();
        initJobHandlers();
        initHistoryJobHandlers();
        initJobManager();

        initTransactionFactory();

        if (usingRelationalDatabase) {
            initSqlSessionFactory();
        }

        initSessionFactories();
        initDataManagers();
        initEntityManagers();
        initCandidateManager();
        initHistoryManager();
        initAsyncExecutor();
        initAsyncHistoryExecutor();
        initJpa();
        initDeployers();
        initEventHandlers();
        initFailedJobCommandFactory();
        initEventDispatcher();
        initProcessValidator();
        initDatabaseEventLogging();
        initFlowable5CompatibilityHandler();
        configuratorsAfterInit();
    }

    // failedJobCommandFactory
    // ////////////////////////////////////////////////////////

    public void initFailedJobCommandFactory() {
        if (failedJobCommandFactory == null) {
            failedJobCommandFactory = new DefaultFailedJobCommandFactory();
        }
    }

    // command executors
    // ////////////////////////////////////////////////////////

    public void initCommandExecutors() {
        initDefaultCommandConfig();
        initSchemaCommandConfig();
        initCommandInvoker();
        initCommandInterceptors();
        initCommandExecutor();
    }

    public void initCommandInvoker() {
        if (commandInvoker == null) {
            if (enableVerboseExecutionTreeLogging) {
                commandInvoker = new LoggingExecutionTreeCommandInvoker();
            } else {
                commandInvoker = new CommandInvoker();
            }
        }
    }

    public void initCommandInterceptors() {
        if (commandInterceptors == null) {
            commandInterceptors = new ArrayList<CommandInterceptor>();
            if (customPreCommandInterceptors != null) {
                commandInterceptors.addAll(customPreCommandInterceptors);
            }
            commandInterceptors.addAll(getDefaultCommandInterceptors());
            if (customPostCommandInterceptors != null) {
                commandInterceptors.addAll(customPostCommandInterceptors);
            }
            commandInterceptors.add(commandInvoker);
        }
    }

    public Collection<? extends CommandInterceptor> getDefaultCommandInterceptors() {
        List<CommandInterceptor> interceptors = new ArrayList<CommandInterceptor>();
        interceptors.add(new LogInterceptor());

        CommandInterceptor transactionInterceptor = createTransactionInterceptor();
        if (transactionInterceptor != null) {
            interceptors.add(transactionInterceptor);
        }

        if (commandContextFactory != null) {
            interceptors.add(new CommandContextInterceptor(commandContextFactory, this));
        }

        if (transactionContextFactory != null) {
            interceptors.add(new TransactionContextInterceptor(transactionContextFactory));
        }

        return interceptors;
    }

    public void initCommandExecutor() {
        if (commandExecutor == null) {
            CommandInterceptor first = initInterceptorChain(commandInterceptors);
            commandExecutor = new CommandExecutorImpl(getDefaultCommandConfig(), first);
        }
    }

    public CommandInterceptor initInterceptorChain(List<CommandInterceptor> chain) {
        if (chain == null || chain.isEmpty()) {
            throw new FlowableException("invalid command interceptor chain configuration: " + chain);
        }
        for (int i = 0; i < chain.size() - 1; i++) {
            chain.get(i).setNext(chain.get(i + 1));
        }
        return chain.get(0);
    }

    public abstract CommandInterceptor createTransactionInterceptor();

    // services
    // /////////////////////////////////////////////////////////////////

    public void initServices() {
        initService(repositoryService);
        initService(runtimeService);
        initService(historyService);
        initService(identityService);
        initService(taskService);
        initService(formService);
        initService(managementService);
        initService(dynamicBpmnService);
    }

    public void initService(Object service) {
        if (service instanceof ServiceImpl) {
            ((ServiceImpl) service).setCommandExecutor(commandExecutor);
        }
    }

    @Override
    public void initDatabaseType() {
        super.initDatabaseType();
        // Special care for MSSQL, as it has a hard limit of 2000 params per statement (incl bulk statement).
        // Especially with executions, with 100 as default, this limit is passed.
        if (DATABASE_TYPE_MSSQL.equals(databaseType)) {
            maxNrOfStatementsInBulkInsert = DEFAULT_MAX_NR_OF_STATEMENTS_BULK_INSERT_SQL_SERVER;
        }
    }

    @Override
    public Configuration initMybatisConfiguration(Environment environment, Reader reader, Properties properties) {
        XMLConfigBuilder parser = new XMLConfigBuilder(reader, "", properties);
        Configuration configuration = parser.getConfiguration();

        if (databaseType != null) {
            configuration.setDatabaseId(databaseType);
        }

        configuration.setEnvironment(environment);

        initMybatisTypeHandlers(configuration);
        initCustomMybatisMappers(configuration);

        configuration = parseMybatisConfiguration(configuration, parser);
        return configuration;
    }

    public void initMybatisTypeHandlers(Configuration configuration) {
        configuration.getTypeHandlerRegistry().register(VariableType.class, JdbcType.VARCHAR, new IbatisVariableTypeHandler());
    }

    @Override
    public InputStream getMyBatisXmlConfigurationStream() {
        return getResourceAsStream(DEFAULT_MYBATIS_MAPPING_FILE);
    }

    @Override
    public ProcessEngineConfigurationImpl setCustomMybatisMappers(Set<Class<?>> customMybatisMappers) {
        this.customMybatisMappers = customMybatisMappers;
        return this;
    }

    @Override
    public ProcessEngineConfigurationImpl setCustomMybatisXMLMappers(Set<String> customMybatisXMLMappers) {
        this.customMybatisXMLMappers = customMybatisXMLMappers;
        return this;
    }

    // Data managers ///////////////////////////////////////////////////////////

    public void initDataManagers() {
        if (attachmentDataManager == null) {
            attachmentDataManager = new MybatisAttachmentDataManager(this);
        }
        if (byteArrayDataManager == null) {
            byteArrayDataManager = new MybatisByteArrayDataManager(this);
        }
        if (commentDataManager == null) {
            commentDataManager = new MybatisCommentDataManager(this);
        }
        if (deploymentDataManager == null) {
            deploymentDataManager = new MybatisDeploymentDataManager(this);
        }
        if (eventLogEntryDataManager == null) {
            eventLogEntryDataManager = new MybatisEventLogEntryDataManager(this);
        }
        if (eventSubscriptionDataManager == null) {
            eventSubscriptionDataManager = new MybatisEventSubscriptionDataManager(this);
        }
        if (executionDataManager == null) {
            executionDataManager = new MybatisExecutionDataManager(this);
        }
        if (historicActivityInstanceDataManager == null) {
            historicActivityInstanceDataManager = new MybatisHistoricActivityInstanceDataManager(this);
        }
        if (historicDetailDataManager == null) {
            historicDetailDataManager = new MybatisHistoricDetailDataManager(this);
        }
        if (historicIdentityLinkDataManager == null) {
            historicIdentityLinkDataManager = new MybatisHistoricIdentityLinkDataManager(this);
        }
        if (historicProcessInstanceDataManager == null) {
            historicProcessInstanceDataManager = new MybatisHistoricProcessInstanceDataManager(this);
        }
        if (historicTaskInstanceDataManager == null) {
            historicTaskInstanceDataManager = new MybatisHistoricTaskInstanceDataManager(this);
        }
        if (historicVariableInstanceDataManager == null) {
            historicVariableInstanceDataManager = new MybatisHistoricVariableInstanceDataManager(this);
        }
        if (identityLinkDataManager == null) {
            identityLinkDataManager = new MybatisIdentityLinkDataManager(this);
        }
        if (jobDataManager == null) {
            jobDataManager = new MybatisJobDataManager(this);
        }
        if (timerJobDataManager == null) {
            timerJobDataManager = new MybatisTimerJobDataManager(this);
        }
        if (suspendedJobDataManager == null) {
            suspendedJobDataManager = new MybatisSuspendedJobDataManager(this);
        }
        if (deadLetterJobDataManager == null) {
            deadLetterJobDataManager = new MybatisDeadLetterJobDataManager(this);
        }
        if (historyJobDataManager == null) {
            historyJobDataManager = new MybatisHistoryJobDataManager(this);
        }
        if (modelDataManager == null) {
            modelDataManager = new MybatisModelDataManager(this);
        }
        if (processDefinitionDataManager == null) {
            processDefinitionDataManager = new MybatisProcessDefinitionDataManager(this);
        }
        if (processDefinitionInfoDataManager == null) {
            processDefinitionInfoDataManager = new MybatisProcessDefinitionInfoDataManager(this);
        }
        if (propertyDataManager == null) {
            propertyDataManager = new MybatisPropertyDataManager(this);
        }
        if (resourceDataManager == null) {
            resourceDataManager = new MybatisResourceDataManager(this);
        }
        if (taskDataManager == null) {
            taskDataManager = new MybatisTaskDataManager(this);
        }
        if (variableInstanceDataManager == null) {
            variableInstanceDataManager = new MybatisVariableInstanceDataManager(this);
        }
    }

    // Entity managers //////////////////////////////////////////////////////////

    public void initEntityManagers() {
        if (attachmentEntityManager == null) {
            attachmentEntityManager = new AttachmentEntityManagerImpl(this, attachmentDataManager);
        }
        if (byteArrayEntityManager == null) {
            byteArrayEntityManager = new ByteArrayEntityManagerImpl(this, byteArrayDataManager);
        }
        if (commentEntityManager == null) {
            commentEntityManager = new CommentEntityManagerImpl(this, commentDataManager);
        }
        if (deploymentEntityManager == null) {
            deploymentEntityManager = new DeploymentEntityManagerImpl(this, deploymentDataManager);
        }
        if (eventLogEntryEntityManager == null) {
            eventLogEntryEntityManager = new EventLogEntryEntityManagerImpl(this, eventLogEntryDataManager);
        }
        if (eventSubscriptionEntityManager == null) {
            eventSubscriptionEntityManager = new EventSubscriptionEntityManagerImpl(this, eventSubscriptionDataManager);
        }
        if (executionEntityManager == null) {
            executionEntityManager = new ExecutionEntityManagerImpl(this, executionDataManager);
        }
        if (historicActivityInstanceEntityManager == null) {
            historicActivityInstanceEntityManager = new HistoricActivityInstanceEntityManagerImpl(this, historicActivityInstanceDataManager);
        }
        if (historicDetailEntityManager == null) {
            historicDetailEntityManager = new HistoricDetailEntityManagerImpl(this, historicDetailDataManager);
        }
        if (historicIdentityLinkEntityManager == null) {
            historicIdentityLinkEntityManager = new HistoricIdentityLinkEntityManagerImpl(this, historicIdentityLinkDataManager);
        }
        if (historicProcessInstanceEntityManager == null) {
            historicProcessInstanceEntityManager = new HistoricProcessInstanceEntityManagerImpl(this, historicProcessInstanceDataManager);
        }
        if (historicTaskInstanceEntityManager == null) {
            historicTaskInstanceEntityManager = new HistoricTaskInstanceEntityManagerImpl(this, historicTaskInstanceDataManager);
        }
        if (historicVariableInstanceEntityManager == null) {
            historicVariableInstanceEntityManager = new HistoricVariableInstanceEntityManagerImpl(this, historicVariableInstanceDataManager);
        }
        if (identityLinkEntityManager == null) {
            identityLinkEntityManager = new IdentityLinkEntityManagerImpl(this, identityLinkDataManager);
        }
        if (jobEntityManager == null) {
            jobEntityManager = new JobEntityManagerImpl(this, jobDataManager);
        }
        if (timerJobEntityManager == null) {
            timerJobEntityManager = new TimerJobEntityManagerImpl(this, timerJobDataManager);
        }
        if (suspendedJobEntityManager == null) {
            suspendedJobEntityManager = new SuspendedJobEntityManagerImpl(this, suspendedJobDataManager);
        }
        if (deadLetterJobEntityManager == null) {
            deadLetterJobEntityManager = new DeadLetterJobEntityManagerImpl(this, deadLetterJobDataManager);
        }
        if (historyJobEntityManager == null) {
            historyJobEntityManager = new HistoryJobEntityManagerImpl(this, historyJobDataManager);
        }
        if (modelEntityManager == null) {
            modelEntityManager = new ModelEntityManagerImpl(this, modelDataManager);
        }
        if (processDefinitionEntityManager == null) {
            processDefinitionEntityManager = new ProcessDefinitionEntityManagerImpl(this, processDefinitionDataManager);
        }
        if (processDefinitionInfoEntityManager == null) {
            processDefinitionInfoEntityManager = new ProcessDefinitionInfoEntityManagerImpl(this, processDefinitionInfoDataManager);
        }
        if (propertyEntityManager == null) {
            propertyEntityManager = new PropertyEntityManagerImpl(this, propertyDataManager);
        }
        if (resourceEntityManager == null) {
            resourceEntityManager = new ResourceEntityManagerImpl(this, resourceDataManager);
        }
        if (tableDataManager == null) {
            tableDataManager = new TableDataManagerImpl(this);
        }
        if (taskEntityManager == null) {
            taskEntityManager = new TaskEntityManagerImpl(this, taskDataManager);
        }
        if (variableInstanceEntityManager == null) {
            variableInstanceEntityManager = new VariableInstanceEntityManagerImpl(this, variableInstanceDataManager);
        }
    }

    // CandidateManager //////////////////////////////

    public void initCandidateManager() {
        if (candidateManager == null) {
            candidateManager = new DefaultCandidateManager(this);
        }
    }

    // History manager ///////////////////////////////////////////////////////////

    public void initHistoryManager() {
        if (historyManager == null) {
            if (isAsyncHistoryEnabled) {
                historyManager = new AsyncHistoryManager(this, historyLevel);
            } else {
                historyManager = new DefaultHistoryManager(this, historyLevel);
            }
        }
    }

    // Job manager ///////////////////////////////////////////////////////////

    public void initJobManager() {
        if (jobManager == null) {
            jobManager = new DefaultJobManager(this);
        }

        jobManager.setProcessEngineConfiguration(this);
    }

    // session factories ////////////////////////////////////////////////////////

    public void initSessionFactories() {
        if (sessionFactories == null) {
            sessionFactories = new HashMap<Class<?>, SessionFactory>();

            if (usingRelationalDatabase) {
                initDbSqlSessionFactory();
            }
            
            if (isAsyncHistoryEnabled) {
                initAsyncHistorySessionFactory();
            }

            addSessionFactory(new GenericManagerFactory(EntityCache.class, EntityCacheImpl.class));
        }

        if (customSessionFactories != null) {
            for (SessionFactory sessionFactory : customSessionFactories) {
                addSessionFactory(sessionFactory);
            }
        }
    }

    public void initDbSqlSessionFactory() {
        if (dbSqlSessionFactory == null) {
            dbSqlSessionFactory = createDbSqlSessionFactory();
        }
        dbSqlSessionFactory.setDatabaseType(databaseType);
        dbSqlSessionFactory.setIdGenerator(idGenerator);
        dbSqlSessionFactory.setSqlSessionFactory(sqlSessionFactory);
        dbSqlSessionFactory.setDbHistoryUsed(isDbHistoryUsed);
        dbSqlSessionFactory.setDatabaseTablePrefix(databaseTablePrefix);
        dbSqlSessionFactory.setTablePrefixIsSchema(tablePrefixIsSchema);
        dbSqlSessionFactory.setDatabaseCatalog(databaseCatalog);
        dbSqlSessionFactory.setDatabaseSchema(databaseSchema);
        dbSqlSessionFactory.setBulkInsertEnabled(isBulkInsertEnabled, databaseType);
        dbSqlSessionFactory.setMaxNrOfStatementsInBulkInsert(maxNrOfStatementsInBulkInsert);
        addSessionFactory(dbSqlSessionFactory);
    }

    public DbSqlSessionFactory createDbSqlSessionFactory() {
        return new DbSqlSessionFactory();
    }
    
    public void initAsyncHistorySessionFactory() {
        AsyncHistorySessionFactory asyncHistorySessionFactory = new AsyncHistorySessionFactory();
        if (asyncHistoryListener == null) {
            initDefaultAsyncHistoryListener();
        }
        asyncHistorySessionFactory.setAsyncHistoryListener(asyncHistoryListener);
        sessionFactories.put(AsyncHistorySession.class, asyncHistorySessionFactory);
    }

    protected void initDefaultAsyncHistoryListener() {
        DefaultAsyncHistoryJobProducer asyncHistoryJobProducer = new DefaultAsyncHistoryJobProducer();
        //asyncHistoryJobProducer.setJsonGzipCompressionEnabled(isAsyncHistoryJsonGzipCompressionEnabled);
        //asyncHistoryJobProducer.setAsyncHistoryJsonGroupingEnabled(isAsyncHistoryJsonGroupingEnabled);
        asyncHistoryListener = asyncHistoryJobProducer;
    }

    public void initConfigurators() {

        allConfigurators = new ArrayList<ProcessEngineConfigurator>();

        if (!disableIdmEngine) {
            if (idmProcessEngineConfigurator != null) {
                allConfigurators.add(idmProcessEngineConfigurator);
            } else {
                allConfigurators.add(new IdmEngineConfigurator());
            }
        }

        // Configurators that are explicitly added to the config
        if (configurators != null) {
            allConfigurators.addAll(configurators);
        }

        // Auto discovery through ServiceLoader
        if (enableConfiguratorServiceLoader) {
            ClassLoader classLoader = getClassLoader();
            if (classLoader == null) {
                classLoader = ReflectUtil.getClassLoader();
            }

            ServiceLoader<ProcessEngineConfigurator> configuratorServiceLoader = ServiceLoader.load(ProcessEngineConfigurator.class, classLoader);
            int nrOfServiceLoadedConfigurators = 0;
            for (ProcessEngineConfigurator configurator : configuratorServiceLoader) {
                allConfigurators.add(configurator);
                nrOfServiceLoadedConfigurators++;
            }

            if (nrOfServiceLoadedConfigurators > 0) {
                LOGGER.info("Found {} auto-discoverable Process Engine Configurator{}", nrOfServiceLoadedConfigurators++, nrOfServiceLoadedConfigurators > 1 ? "s" : "");
            }

            if (!allConfigurators.isEmpty()) {

                // Order them according to the priorities (useful for dependent
                // configurator)
                Collections.sort(allConfigurators, new Comparator<ProcessEngineConfigurator>() {
                    @Override
                    public int compare(ProcessEngineConfigurator configurator1, ProcessEngineConfigurator configurator2) {
                        int priority1 = configurator1.getPriority();
                        int priority2 = configurator2.getPriority();

                        if (priority1 < priority2) {
                            return -1;
                        } else if (priority1 > priority2) {
                            return 1;
                        }
                        return 0;
                    }
                });

                // Execute the configurators
                LOGGER.info("Found {} Process Engine Configurators in total:", allConfigurators.size());
                for (ProcessEngineConfigurator configurator : allConfigurators) {
                    LOGGER.info("{} (priority:{})", configurator.getClass(), configurator.getPriority());
                }

            }

        }
    }

    public void configuratorsBeforeInit() {
        for (ProcessEngineConfigurator configurator : allConfigurators) {
            LOGGER.info("Executing beforeInit() of {} (priority:{})", configurator.getClass(), configurator.getPriority());
            configurator.beforeInit(this);
        }
    }

    public void configuratorsAfterInit() {
        for (ProcessEngineConfigurator configurator : allConfigurators) {
            LOGGER.info("Executing configure() of {} (priority:{})", configurator.getClass(), configurator.getPriority());
            configurator.configure(this);
        }
    }

    // deployers
    // ////////////////////////////////////////////////////////////////

    public void initProcessDefinitionCache() {
        if (processDefinitionCache == null) {
            if (processDefinitionCacheLimit <= 0) {
                processDefinitionCache = new DefaultDeploymentCache<ProcessDefinitionCacheEntry>();
            } else {
                processDefinitionCache = new DefaultDeploymentCache<ProcessDefinitionCacheEntry>(processDefinitionCacheLimit);
            }
        }
    }

    public void initProcessDefinitionInfoCache() {
        if (processDefinitionInfoCache == null) {
            if (processDefinitionInfoCacheLimit <= 0) {
                processDefinitionInfoCache = new ProcessDefinitionInfoCache(commandExecutor);
            } else {
                processDefinitionInfoCache = new ProcessDefinitionInfoCache(commandExecutor, processDefinitionInfoCacheLimit);
            }
        }
    }

    public void initAppResourceCache() {
        if (appResourceCache == null) {
            if (appResourceCacheLimit <= 0) {
                appResourceCache = new DefaultDeploymentCache<Object>();
            } else {
                appResourceCache = new DefaultDeploymentCache<Object>(appResourceCacheLimit);
            }
        }
    }

    public void initKnowledgeBaseCache() {
        if (knowledgeBaseCache == null) {
            if (knowledgeBaseCacheLimit <= 0) {
                knowledgeBaseCache = new DefaultDeploymentCache<Object>();
            } else {
                knowledgeBaseCache = new DefaultDeploymentCache<Object>(knowledgeBaseCacheLimit);
            }
        }
    }

    public void initDeployers() {
        if (this.deployers == null) {
            this.deployers = new ArrayList<Deployer>();
            if (customPreDeployers != null) {
                this.deployers.addAll(customPreDeployers);
            }
            this.deployers.addAll(getDefaultDeployers());
            if (customPostDeployers != null) {
                this.deployers.addAll(customPostDeployers);
            }
        }

        if (deploymentManager == null) {
            deploymentManager = new DeploymentManager();
            deploymentManager.setDeployers(deployers);

            deploymentManager.setProcessDefinitionCache(processDefinitionCache);
            deploymentManager.setProcessDefinitionInfoCache(processDefinitionInfoCache);
            deploymentManager.setAppResourceCache(appResourceCache);
            deploymentManager.setKnowledgeBaseCache(knowledgeBaseCache);
            deploymentManager.setProcessEngineConfiguration(this);
            deploymentManager.setProcessDefinitionEntityManager(processDefinitionEntityManager);
            deploymentManager.setDeploymentEntityManager(deploymentEntityManager);
        }

        if (appResourceConverter == null) {
            appResourceConverter = new AppResourceConverterImpl(objectMapper);
        }
    }

    public void initBpmnDeployerDependencies() {

        if (parsedDeploymentBuilderFactory == null) {
            parsedDeploymentBuilderFactory = new ParsedDeploymentBuilderFactory();
        }
        if (parsedDeploymentBuilderFactory.getBpmnParser() == null) {
            parsedDeploymentBuilderFactory.setBpmnParser(bpmnParser);
        }

        if (timerManager == null) {
            timerManager = new TimerManager();
        }

        if (eventSubscriptionManager == null) {
            eventSubscriptionManager = new EventSubscriptionManager();
        }

        if (bpmnDeploymentHelper == null) {
            bpmnDeploymentHelper = new BpmnDeploymentHelper();
        }
        if (bpmnDeploymentHelper.getTimerManager() == null) {
            bpmnDeploymentHelper.setTimerManager(timerManager);
        }
        if (bpmnDeploymentHelper.getEventSubscriptionManager() == null) {
            bpmnDeploymentHelper.setEventSubscriptionManager(eventSubscriptionManager);
        }

        if (cachingAndArtifactsManager == null) {
            cachingAndArtifactsManager = new CachingAndArtifactsManager();
        }

        if (processDefinitionDiagramHelper == null) {
            processDefinitionDiagramHelper = new ProcessDefinitionDiagramHelper();
        }
    }

    public Collection<? extends Deployer> getDefaultDeployers() {
        List<Deployer> defaultDeployers = new ArrayList<Deployer>();

        if (bpmnDeployer == null) {
            bpmnDeployer = new BpmnDeployer();
        }

        initBpmnDeployerDependencies();

        bpmnDeployer.setIdGenerator(idGenerator);
        bpmnDeployer.setParsedDeploymentBuilderFactory(parsedDeploymentBuilderFactory);
        bpmnDeployer.setBpmnDeploymentHelper(bpmnDeploymentHelper);
        bpmnDeployer.setCachingAndArtifactsManager(cachingAndArtifactsManager);
        bpmnDeployer.setProcessDefinitionDiagramHelper(processDefinitionDiagramHelper);

        defaultDeployers.add(bpmnDeployer);

        if (appDeployer == null) {
            appDeployer = new AppDeployer();
        }

        defaultDeployers.add(appDeployer);

        return defaultDeployers;
    }

    public void initListenerFactory() {
        if (listenerFactory == null) {
            DefaultListenerFactory defaultListenerFactory = new DefaultListenerFactory();
            defaultListenerFactory.setExpressionManager(expressionManager);
            listenerFactory = defaultListenerFactory;
        } else if ((listenerFactory instanceof AbstractBehaviorFactory) && ((AbstractBehaviorFactory) listenerFactory).getExpressionManager() == null) {
            ((AbstractBehaviorFactory) listenerFactory).setExpressionManager(expressionManager);
        }
    }

    public void initBehaviorFactory() {
        if (activityBehaviorFactory == null) {
            DefaultActivityBehaviorFactory defaultActivityBehaviorFactory = new DefaultActivityBehaviorFactory();
            defaultActivityBehaviorFactory.setExpressionManager(expressionManager);
            activityBehaviorFactory = defaultActivityBehaviorFactory;
        } else if ((activityBehaviorFactory instanceof AbstractBehaviorFactory) && ((AbstractBehaviorFactory) activityBehaviorFactory).getExpressionManager() == null) {
            ((AbstractBehaviorFactory) activityBehaviorFactory).setExpressionManager(expressionManager);
        }
    }

    public void initBpmnParser() {
        if (bpmnParser == null) {
            bpmnParser = new BpmnParser();
        }

        if (bpmnParseFactory == null) {
            bpmnParseFactory = new DefaultBpmnParseFactory();
        }

        bpmnParser.setBpmnParseFactory(bpmnParseFactory);
        bpmnParser.setActivityBehaviorFactory(activityBehaviorFactory);
        bpmnParser.setListenerFactory(listenerFactory);

        List<BpmnParseHandler> parseHandlers = new ArrayList<BpmnParseHandler>();
        if (getPreBpmnParseHandlers() != null) {
            parseHandlers.addAll(getPreBpmnParseHandlers());
        }
        parseHandlers.addAll(getDefaultBpmnParseHandlers());
        if (getPostBpmnParseHandlers() != null) {
            parseHandlers.addAll(getPostBpmnParseHandlers());
        }

        BpmnParseHandlers bpmnParseHandlers = new BpmnParseHandlers();
        bpmnParseHandlers.addHandlers(parseHandlers);
        bpmnParser.setBpmnParserHandlers(bpmnParseHandlers);
    }

    public List<BpmnParseHandler> getDefaultBpmnParseHandlers() {

        // Alphabetic list of default parse handler classes
        List<BpmnParseHandler> bpmnParserHandlers = new ArrayList<BpmnParseHandler>();
        bpmnParserHandlers.add(new BoundaryEventParseHandler());
        bpmnParserHandlers.add(new BusinessRuleParseHandler());
        bpmnParserHandlers.add(new CallActivityParseHandler());
        bpmnParserHandlers.add(new CancelEventDefinitionParseHandler());
        bpmnParserHandlers.add(new CompensateEventDefinitionParseHandler());
        bpmnParserHandlers.add(new EndEventParseHandler());
        bpmnParserHandlers.add(new ErrorEventDefinitionParseHandler());
        bpmnParserHandlers.add(new EventBasedGatewayParseHandler());
        bpmnParserHandlers.add(new ExclusiveGatewayParseHandler());
        bpmnParserHandlers.add(new InclusiveGatewayParseHandler());
        bpmnParserHandlers.add(new IntermediateCatchEventParseHandler());
        bpmnParserHandlers.add(new IntermediateThrowEventParseHandler());
        bpmnParserHandlers.add(new ManualTaskParseHandler());
        bpmnParserHandlers.add(new MessageEventDefinitionParseHandler());
        bpmnParserHandlers.add(new ParallelGatewayParseHandler());
        bpmnParserHandlers.add(new ProcessParseHandler());
        bpmnParserHandlers.add(new ReceiveTaskParseHandler());
        bpmnParserHandlers.add(new ScriptTaskParseHandler());
        bpmnParserHandlers.add(new SendTaskParseHandler());
        bpmnParserHandlers.add(new SequenceFlowParseHandler());
        bpmnParserHandlers.add(new ServiceTaskParseHandler());
        bpmnParserHandlers.add(new HttpServiceTaskParseHandler());
        bpmnParserHandlers.add(new SignalEventDefinitionParseHandler());
        bpmnParserHandlers.add(new StartEventParseHandler());
        bpmnParserHandlers.add(new SubProcessParseHandler());
        bpmnParserHandlers.add(new EventSubProcessParseHandler());
        bpmnParserHandlers.add(new AdhocSubProcessParseHandler());
        bpmnParserHandlers.add(new TaskParseHandler());
        bpmnParserHandlers.add(new TimerEventDefinitionParseHandler());
        bpmnParserHandlers.add(new TransactionParseHandler());
        bpmnParserHandlers.add(new UserTaskParseHandler());

        // Replace any default handler if the user wants to replace them
        if (customDefaultBpmnParseHandlers != null) {

            Map<Class<?>, BpmnParseHandler> customParseHandlerMap = new HashMap<Class<?>, BpmnParseHandler>();
            for (BpmnParseHandler bpmnParseHandler : customDefaultBpmnParseHandlers) {
                for (Class<?> handledType : bpmnParseHandler.getHandledTypes()) {
                    customParseHandlerMap.put(handledType, bpmnParseHandler);
                }
            }

            for (int i = 0; i < bpmnParserHandlers.size(); i++) {
                // All the default handlers support only one type
                BpmnParseHandler defaultBpmnParseHandler = bpmnParserHandlers.get(i);
                if (defaultBpmnParseHandler.getHandledTypes().size() != 1) {
                    StringBuilder supportedTypes = new StringBuilder();
                    for (Class<?> type : defaultBpmnParseHandler.getHandledTypes()) {
                        supportedTypes.append(" ").append(type.getCanonicalName()).append(" ");
                    }
                    throw new FlowableException("The default BPMN parse handlers should only support one type, but " + defaultBpmnParseHandler.getClass() + " supports " + supportedTypes
                            + ". This is likely a programmatic error");
                } else {
                    Class<?> handledType = defaultBpmnParseHandler.getHandledTypes().iterator().next();
                    if (customParseHandlerMap.containsKey(handledType)) {
                        BpmnParseHandler newBpmnParseHandler = customParseHandlerMap.get(handledType);
                        LOGGER.info("Replacing default BpmnParseHandler {} with {}", defaultBpmnParseHandler.getClass().getName(), newBpmnParseHandler.getClass().getName());
                        bpmnParserHandlers.set(i, newBpmnParseHandler);
                    }
                }
            }
        }

        return bpmnParserHandlers;
    }

    public void initProcessDiagramGenerator() {
        if (processDiagramGenerator == null) {
            processDiagramGenerator = new DefaultProcessDiagramGenerator();
        }
    }

    public void initJobHandlers() {
        jobHandlers = new HashMap<String, JobHandler>();

        AsyncContinuationJobHandler asyncContinuationJobHandler = new AsyncContinuationJobHandler();
        jobHandlers.put(asyncContinuationJobHandler.getType(), asyncContinuationJobHandler);

        TriggerTimerEventJobHandler triggerTimerEventJobHandler = new TriggerTimerEventJobHandler();
        jobHandlers.put(triggerTimerEventJobHandler.getType(), triggerTimerEventJobHandler);

        TimerStartEventJobHandler timerStartEvent = new TimerStartEventJobHandler();
        jobHandlers.put(timerStartEvent.getType(), timerStartEvent);

        TimerSuspendProcessDefinitionHandler suspendProcessDefinitionHandler = new TimerSuspendProcessDefinitionHandler();
        jobHandlers.put(suspendProcessDefinitionHandler.getType(), suspendProcessDefinitionHandler);

        TimerActivateProcessDefinitionHandler activateProcessDefinitionHandler = new TimerActivateProcessDefinitionHandler();
        jobHandlers.put(activateProcessDefinitionHandler.getType(), activateProcessDefinitionHandler);

        ProcessEventJobHandler processEventJobHandler = new ProcessEventJobHandler();
        jobHandlers.put(processEventJobHandler.getType(), processEventJobHandler);

        // if we have custom job handlers, register them
        if (getCustomJobHandlers() != null) {
            for (JobHandler customJobHandler : getCustomJobHandlers()) {
                jobHandlers.put(customJobHandler.getType(), customJobHandler);
            }
        }
    }
    
    protected void initHistoryJobHandlers() {
        if (isAsyncHistoryEnabled) {
            historyJobHandlers = new HashMap<String, HistoryJobHandler>();
            
            AsyncHistoryJobHandler asyncHistoryJobHandler = new AsyncHistoryJobHandler();
            asyncHistoryJobHandler.initDefaultTransformers();
            asyncHistoryJobHandler.setAsyncHistoryJsonGroupingEnabled(isAsyncHistoryJsonGroupingEnabled);
            historyJobHandlers.put(asyncHistoryJobHandler.getType(), asyncHistoryJobHandler);
            
            AsyncHistoryJobZippedHandler asyncHistoryJobZippedHandler = new AsyncHistoryJobZippedHandler();
            asyncHistoryJobZippedHandler.initDefaultTransformers();
            asyncHistoryJobZippedHandler.setAsyncHistoryJsonGroupingEnabled(isAsyncHistoryJsonGroupingEnabled);
            historyJobHandlers.put(asyncHistoryJobZippedHandler.getType(), asyncHistoryJobZippedHandler);
    
            if (getCustomHistoryJobHandlers() != null) {
                for (HistoryJobHandler customJobHandler : getCustomHistoryJobHandlers()) {
                    historyJobHandlers.put(customJobHandler.getType(), customJobHandler);
                }
            }
        }
    }

    // async executor
    // /////////////////////////////////////////////////////////////

    public void initAsyncExecutor() {
        if (asyncExecutor == null) {
            DefaultAsyncJobExecutor defaultAsyncExecutor = new DefaultAsyncJobExecutor();
            if (asyncExecutorExecuteAsyncRunnableFactory != null) {
                defaultAsyncExecutor.setExecuteAsyncRunnableFactory(asyncExecutorExecuteAsyncRunnableFactory);
            }

            // Message queue mode
            defaultAsyncExecutor.setMessageQueueMode(asyncExecutorMessageQueueMode);

            // Thread pool config
            defaultAsyncExecutor.setCorePoolSize(asyncExecutorCorePoolSize);
            defaultAsyncExecutor.setMaxPoolSize(asyncExecutorMaxPoolSize);
            defaultAsyncExecutor.setKeepAliveTime(asyncExecutorThreadKeepAliveTime);

            // Threadpool queue
            if (asyncExecutorThreadPoolQueue != null) {
                defaultAsyncExecutor.setThreadPoolQueue(asyncExecutorThreadPoolQueue);
            }
            defaultAsyncExecutor.setQueueSize(asyncExecutorThreadPoolQueueSize);

            // Acquisition wait time
            defaultAsyncExecutor.setDefaultTimerJobAcquireWaitTimeInMillis(asyncExecutorDefaultTimerJobAcquireWaitTime);
            defaultAsyncExecutor.setDefaultAsyncJobAcquireWaitTimeInMillis(asyncExecutorDefaultAsyncJobAcquireWaitTime);

            // Queue full wait time
            defaultAsyncExecutor.setDefaultQueueSizeFullWaitTimeInMillis(asyncExecutorDefaultQueueSizeFullWaitTime);

            // Job locking
            defaultAsyncExecutor.setTimerLockTimeInMillis(asyncExecutorTimerLockTimeInMillis);
            defaultAsyncExecutor.setAsyncJobLockTimeInMillis(asyncExecutorAsyncJobLockTimeInMillis);
            if (asyncExecutorLockOwner != null) {
                defaultAsyncExecutor.setLockOwner(asyncExecutorLockOwner);
            }

            // Reset expired
            defaultAsyncExecutor.setResetExpiredJobsInterval(asyncExecutorResetExpiredJobsInterval);
            defaultAsyncExecutor.setResetExpiredJobsPageSize(asyncExecutorResetExpiredJobsPageSize);

            // Shutdown
            defaultAsyncExecutor.setSecondsToWaitOnShutdown(asyncExecutorSecondsToWaitOnShutdown);

            asyncExecutor = defaultAsyncExecutor;
        }

        asyncExecutor.setProcessEngineConfiguration(this);
        asyncExecutor.setAutoActivate(asyncExecutorActivate);
    }
    
    public void initAsyncHistoryExecutor() {
        if (asyncHistoryExecutor == null) {
            DefaultAsyncJobExecutor defaultAsyncHistoryExecutor = new DefaultAsyncHistoryJobExecutor();
            
            // Message queue mode
            defaultAsyncHistoryExecutor.setMessageQueueMode(asyncHistoryExecutorMessageQueueMode);

            // Thread pool config
            defaultAsyncHistoryExecutor.setCorePoolSize(asyncExecutorCorePoolSize);
            defaultAsyncHistoryExecutor.setMaxPoolSize(asyncExecutorMaxPoolSize);
            defaultAsyncHistoryExecutor.setKeepAliveTime(asyncExecutorThreadKeepAliveTime);

            // Threadpool queue
            if (asyncExecutorThreadPoolQueue != null) {
                defaultAsyncHistoryExecutor.setThreadPoolQueue(asyncExecutorThreadPoolQueue);
            }
            defaultAsyncHistoryExecutor.setQueueSize(asyncExecutorThreadPoolQueueSize);

            // Acquisition wait time
            defaultAsyncHistoryExecutor.setDefaultAsyncJobAcquireWaitTimeInMillis(asyncExecutorDefaultAsyncJobAcquireWaitTime);

            // Queue full wait time
            defaultAsyncHistoryExecutor.setDefaultQueueSizeFullWaitTimeInMillis(asyncExecutorDefaultQueueSizeFullWaitTime);

            // Job locking
            defaultAsyncHistoryExecutor.setAsyncJobLockTimeInMillis(asyncExecutorAsyncJobLockTimeInMillis);
            if (asyncExecutorLockOwner != null) {
                defaultAsyncHistoryExecutor.setLockOwner(asyncExecutorLockOwner);
            }

            // Reset expired
            defaultAsyncHistoryExecutor.setResetExpiredJobsInterval(asyncExecutorResetExpiredJobsInterval);
            defaultAsyncHistoryExecutor.setResetExpiredJobsPageSize(asyncExecutorResetExpiredJobsPageSize);

            // Shutdown
            defaultAsyncHistoryExecutor.setSecondsToWaitOnShutdown(asyncExecutorSecondsToWaitOnShutdown);

            asyncHistoryExecutor = defaultAsyncHistoryExecutor;
        }

        asyncHistoryExecutor.setProcessEngineConfiguration(this);
        asyncHistoryExecutor.setAutoActivate(asyncHistoryExecutorActivate);
    }

    // history
    // //////////////////////////////////////////////////////////////////

    public void initHistoryLevel() {
        if (historyLevel == null) {
            historyLevel = HistoryLevel.getHistoryLevelForKey(getHistory());
        }
    }

    // id generator
    // /////////////////////////////////////////////////////////////

    @Override
    public void initIdGenerator() {
        if (idGenerator == null) {
            CommandExecutor idGeneratorCommandExecutor = getCommandExecutor();
            DbIdGenerator dbIdGenerator = new DbIdGenerator();
            dbIdGenerator.setIdBlockSize(idBlockSize);
            dbIdGenerator.setCommandExecutor(idGeneratorCommandExecutor);
            dbIdGenerator.setCommandConfig(getDefaultCommandConfig().transactionRequiresNew());
            idGenerator = dbIdGenerator;
        }
    }

    // OTHER
    // ////////////////////////////////////////////////////////////////////

    public void initCommandContextFactory() {
        if (commandContextFactory == null) {
            commandContextFactory = new CommandContextFactory();
        }
        commandContextFactory.setProcessEngineConfiguration(this);
    }

    public void initTransactionContextFactory() {
        if (transactionContextFactory == null) {
            transactionContextFactory = new StandaloneMybatisTransactionContextFactory();
        }
    }

    @Override
    public void initTransactionFactory() {
        if (transactionFactory == null) {
            if (transactionsExternallyManaged) {
                transactionFactory = new ManagedTransactionFactory();
            } else {
                transactionFactory = new ContextAwareJdbcTransactionFactory(); // Special for process engine! ContextAware vs regular JdbcTransactionFactory
            }
        }
    }

    public void initHelpers() {
        if (processInstanceHelper == null) {
            processInstanceHelper = new ProcessInstanceHelper();
        }
        if (listenerNotificationHelper == null) {
            listenerNotificationHelper = new ListenerNotificationHelper();
        }
    }

    public void initVariableTypes() {
        if (variableTypes == null) {
            variableTypes = new DefaultVariableTypes();
            if (customPreVariableTypes != null) {
                for (VariableType customVariableType : customPreVariableTypes) {
                    variableTypes.addType(customVariableType);
                }
            }
            variableTypes.addType(new NullType());
            variableTypes.addType(new StringType(getMaxLengthString()));
            variableTypes.addType(new LongStringType(getMaxLengthString() + 1));
            variableTypes.addType(new BooleanType());
            variableTypes.addType(new ShortType());
            variableTypes.addType(new IntegerType());
            variableTypes.addType(new LongType());
            variableTypes.addType(new DateType());
            variableTypes.addType(new JodaDateType());
            variableTypes.addType(new JodaDateTimeType());
            variableTypes.addType(new DoubleType());
            variableTypes.addType(new UUIDType());
            variableTypes.addType(new JsonType(getMaxLengthString(), objectMapper));
            variableTypes.addType(new LongJsonType(getMaxLengthString() + 1, objectMapper));
            variableTypes.addType(new ByteArrayType());
            variableTypes.addType(new SerializableType(serializableVariableTypeTrackDeserializedObjects));
            variableTypes.addType(new CustomObjectType("item", ItemInstance.class));
            variableTypes.addType(new CustomObjectType("message", MessageInstance.class));
            if (customPostVariableTypes != null) {
                for (VariableType customVariableType : customPostVariableTypes) {
                    variableTypes.addType(customVariableType);
                }
            }
        }
    }

    public int getMaxLengthString() {
        if (maxLengthStringVariableType == -1) {
            if ("oracle".equalsIgnoreCase(databaseType)) {
                return DEFAULT_ORACLE_MAX_LENGTH_STRING;
            } else {
                return DEFAULT_GENERIC_MAX_LENGTH_STRING;
            }
        } else {
            return maxLengthStringVariableType;
        }
    }

    public void initFormEngines() {
        if (formEngines == null) {
            formEngines = new HashMap<String, FormEngine>();
            FormEngine defaultFormEngine = new JuelFormEngine();
            formEngines.put(null, defaultFormEngine); // default form engine is
                                                      // looked up with null
            formEngines.put(defaultFormEngine.getName(), defaultFormEngine);
        }
        if (customFormEngines != null) {
            for (FormEngine formEngine : customFormEngines) {
                formEngines.put(formEngine.getName(), formEngine);
            }
        }
    }

    public void initFormTypes() {
        if (formTypes == null) {
            formTypes = new FormTypes();
            formTypes.addFormType(new StringFormType());
            formTypes.addFormType(new LongFormType());
            formTypes.addFormType(new DateFormType("dd/MM/yyyy"));
            formTypes.addFormType(new BooleanFormType());
            formTypes.addFormType(new DoubleFormType());
        }
        if (customFormTypes != null) {
            for (AbstractFormType customFormType : customFormTypes) {
                formTypes.addFormType(customFormType);
            }
        }
    }

    public void initScriptingEngines() {
        if (resolverFactories == null) {
            resolverFactories = new ArrayList<ResolverFactory>();
            resolverFactories.add(new VariableScopeResolverFactory());
            resolverFactories.add(new BeansResolverFactory());
        }
        if (scriptingEngines == null) {
            scriptingEngines = new ScriptingEngines(new ScriptBindingsFactory(this, resolverFactories));
        }
    }

    public void initExpressionManager() {
        if (expressionManager == null) {
            expressionManager = new DefaultExpressionManager(delegateInterceptor, beans, true);
        }

        expressionManager.setFunctionDelegates(flowableFunctionDelegates);
    }

    public void initBusinessCalendarManager() {
        if (businessCalendarManager == null) {
            MapBusinessCalendarManager mapBusinessCalendarManager = new MapBusinessCalendarManager();
            mapBusinessCalendarManager.addBusinessCalendar(DurationBusinessCalendar.NAME, new DurationBusinessCalendar(this.clock));
            mapBusinessCalendarManager.addBusinessCalendar(DueDateBusinessCalendar.NAME, new DueDateBusinessCalendar(this.clock));
            mapBusinessCalendarManager.addBusinessCalendar(CycleBusinessCalendar.NAME, new CycleBusinessCalendar(this.clock));

            businessCalendarManager = mapBusinessCalendarManager;
        }
    }

    public void initAgendaFactory() {
        if (this.agendaFactory == null) {
            this.agendaFactory = new DefaultFlowableEngineAgendaFactory();
        }
    }

    public void initDelegateInterceptor() {
        if (delegateInterceptor == null) {
            delegateInterceptor = new DefaultDelegateInterceptor();
        }
    }

    public void initEventHandlers() {
        if (eventHandlers == null) {
            eventHandlers = new HashMap<String, EventHandler>();

            SignalEventHandler signalEventHandler = new SignalEventHandler();
            eventHandlers.put(signalEventHandler.getEventHandlerType(), signalEventHandler);

            CompensationEventHandler compensationEventHandler = new CompensationEventHandler();
            eventHandlers.put(compensationEventHandler.getEventHandlerType(), compensationEventHandler);

            MessageEventHandler messageEventHandler = new MessageEventHandler();
            eventHandlers.put(messageEventHandler.getEventHandlerType(), messageEventHandler);

        }
        if (customEventHandlers != null) {
            for (EventHandler eventHandler : customEventHandlers) {
                eventHandlers.put(eventHandler.getEventHandlerType(), eventHandler);
            }
        }
    }

    // JPA
    // //////////////////////////////////////////////////////////////////////

    public void initJpa() {
        if (jpaPersistenceUnitName != null) {
            jpaEntityManagerFactory = JpaHelper.createEntityManagerFactory(jpaPersistenceUnitName);
        }
        if (jpaEntityManagerFactory != null) {
            sessionFactories.put(EntityManagerSession.class, new EntityManagerSessionFactory(jpaEntityManagerFactory, jpaHandleTransaction, jpaCloseEntityManager));
            VariableType jpaType = variableTypes.getVariableType(JPAEntityVariableType.TYPE_NAME);
            // Add JPA-type
            if (jpaType == null) {
                // We try adding the variable right before SerializableType, if
                // available
                int serializableIndex = variableTypes.getTypeIndex(SerializableType.TYPE_NAME);
                if (serializableIndex > -1) {
                    variableTypes.addType(new JPAEntityVariableType(), serializableIndex);
                } else {
                    variableTypes.addType(new JPAEntityVariableType());
                }
            }

            jpaType = variableTypes.getVariableType(JPAEntityListVariableType.TYPE_NAME);

            // Add JPA-list type after regular JPA type if not already present
            if (jpaType == null) {
                variableTypes.addType(new JPAEntityListVariableType(), variableTypes.getTypeIndex(JPAEntityVariableType.TYPE_NAME));
            }
        }
    }

    public void initEventDispatcher() {
        if (this.eventDispatcher == null) {
            this.eventDispatcher = new FlowableEventDispatcherImpl();
        }

        this.eventDispatcher.setEnabled(enableEventDispatcher);

        if (eventListeners != null) {
            for (FlowableEventListener listenerToAdd : eventListeners) {
                this.eventDispatcher.addEventListener(listenerToAdd);
            }
        }

        if (typedEventListeners != null) {
            for (Entry<String, List<FlowableEventListener>> listenersToAdd : typedEventListeners.entrySet()) {
                // Extract types from the given string
                FlowableEngineEventType[] types = FlowableEngineEventType.getTypesFromString(listenersToAdd.getKey());

                for (FlowableEventListener listenerToAdd : listenersToAdd.getValue()) {
                    this.eventDispatcher.addEventListener(listenerToAdd, types);
                }
            }
        }

    }

    public void initProcessValidator() {
        if (this.processValidator == null) {
            this.processValidator = new ProcessValidatorFactory().createDefaultProcessValidator();
        }
    }

    public void initFunctionDelegates() {
        if (this.flowableFunctionDelegates == null) {
            this.flowableFunctionDelegates = new ArrayList<>();
            this.flowableFunctionDelegates.add(new FlowableDateFunctionDelegate());
        }

        if (this.customFlowableFunctionDelegates != null) {
            this.flowableFunctionDelegates.addAll(this.customFlowableFunctionDelegates);
        }
    }

    public void initDatabaseEventLogging() {
        if (enableDatabaseEventLogging) {
            // Database event logging uses the default logging mechanism and adds
            // a specific event listener to the list of event listeners
            getEventDispatcher().addEventListener(new EventLogger(clock, objectMapper));
        }
    }

    public void initFlowable5CompatibilityHandler() {

        // If Flowable 5 compatibility is disabled, no need to do anything
        // If handler is injected, no need to do anything
        if (flowable5CompatibilityEnabled && flowable5CompatibilityHandler == null) {

            // Create default factory if nothing set
            if (flowable5CompatibilityHandlerFactory == null) {
                flowable5CompatibilityHandlerFactory = new DefaultFlowable5CompatibilityHandlerFactory();
            }

            // Create handler instance
            flowable5CompatibilityHandler = flowable5CompatibilityHandlerFactory.createFlowable5CompatibilityHandler();

            if (flowable5CompatibilityHandler != null) {
                LOGGER.info("Found compatibility handler instance : {}", flowable5CompatibilityHandler.getClass());
                
                flowable5CompatibilityHandler.setFlowable6ProcessEngineConfiguration(this);
            }
        }

    }

    /**
     * Called when the {@link ProcessEngine} is initialized, but before it is returned
     */
    protected void postProcessEngineInitialisation() {
        if (validateFlowable5EntitiesEnabled) {
            commandExecutor.execute(new ValidateV5EntitiesCmd());
        }

        if (redeployFlowable5ProcessDefinitions) {
            commandExecutor.execute(new RedeployV5ProcessDefinitionsCmd());
        }

        if (performanceSettings.isValidateExecutionRelationshipCountConfigOnBoot()) {
            commandExecutor.execute(new ValidateExecutionRelatedEntityCountCfgCmd());
        }

        if (performanceSettings.isValidateTaskRelationshipCountConfigOnBoot()) {
            commandExecutor.execute(new ValidateTaskRelatedEntityCountCfgCmd());
        }
    }

    public Runnable getProcessEngineCloseRunnable() {
        return new Runnable() {
            @Override
            public void run() {
                commandExecutor.execute(getSchemaCommandConfig(), new SchemaOperationProcessEngineClose());
            }
        };
    }

    // getters and setters
    // //////////////////////////////////////////////////////

    public ProcessEngineConfigurationImpl setEngineName(String processEngineName) {
        this.processEngineName = processEngineName;
        return this;
    }

    public ProcessEngineConfigurationImpl setDatabaseSchemaUpdate(String databaseSchemaUpdate) {
        this.databaseSchemaUpdate = databaseSchemaUpdate;
        return this;
    }

    public ProcessEngineConfigurationImpl setJdbcUrl(String jdbcUrl) {
        this.jdbcUrl = jdbcUrl;
        return this;
    }

    @Override
    public ProcessEngineConfigurationImpl setDefaultCommandConfig(CommandConfig defaultCommandConfig) {
        this.defaultCommandConfig = defaultCommandConfig;
        return this;
    }

    @Override
    public ProcessEngineConfigurationImpl setSchemaCommandConfig(CommandConfig schemaCommandConfig) {
        this.schemaCommandConfig = schemaCommandConfig;
        return this;
    }

    public CommandInterceptor getCommandInvoker() {
        return commandInvoker;
    }

    public ProcessEngineConfigurationImpl setCommandInvoker(CommandInterceptor commandInvoker) {
        this.commandInvoker = commandInvoker;
        return this;
    }

    public List<CommandInterceptor> getCustomPreCommandInterceptors() {
        return customPreCommandInterceptors;
    }

    public ProcessEngineConfigurationImpl setCustomPreCommandInterceptors(List<CommandInterceptor> customPreCommandInterceptors) {
        this.customPreCommandInterceptors = customPreCommandInterceptors;
        return this;
    }

    public List<CommandInterceptor> getCustomPostCommandInterceptors() {
        return customPostCommandInterceptors;
    }

    public ProcessEngineConfigurationImpl setCustomPostCommandInterceptors(List<CommandInterceptor> customPostCommandInterceptors) {
        this.customPostCommandInterceptors = customPostCommandInterceptors;
        return this;
    }

    public List<CommandInterceptor> getCommandInterceptors() {
        return commandInterceptors;
    }

    public ProcessEngineConfigurationImpl setCommandInterceptors(List<CommandInterceptor> commandInterceptors) {
        this.commandInterceptors = commandInterceptors;
        return this;
    }

    public CommandExecutor getCommandExecutor() {
        return commandExecutor;
    }

    public ProcessEngineConfigurationImpl setCommandExecutor(CommandExecutor commandExecutor) {
        this.commandExecutor = commandExecutor;
        return this;
    }

    @Override
    public RepositoryService getRepositoryService() {
        return repositoryService;
    }

    public ProcessEngineConfigurationImpl setRepositoryService(RepositoryService repositoryService) {
        this.repositoryService = repositoryService;
        return this;
    }

    @Override
    public RuntimeService getRuntimeService() {
        return runtimeService;
    }

    public ProcessEngineConfigurationImpl setRuntimeService(RuntimeService runtimeService) {
        this.runtimeService = runtimeService;
        return this;
    }

    @Override
    public HistoryService getHistoryService() {
        return historyService;
    }

    public ProcessEngineConfigurationImpl setHistoryService(HistoryService historyService) {
        this.historyService = historyService;
        return this;
    }

    @Override
    public IdentityService getIdentityService() {
        return identityService;
    }

    public ProcessEngineConfigurationImpl setIdentityService(IdentityService identityService) {
        this.identityService = identityService;
        return this;
    }

    @Override
    public TaskService getTaskService() {
        return taskService;
    }

    public ProcessEngineConfigurationImpl setTaskService(TaskService taskService) {
        this.taskService = taskService;
        return this;
    }

    @Override
    public FormService getFormService() {
        return formService;
    }

    public ProcessEngineConfigurationImpl setFormService(FormService formService) {
        this.formService = formService;
        return this;
    }

    @Override
    public ManagementService getManagementService() {
        return managementService;
    }

    public ProcessEngineConfigurationImpl setManagementService(ManagementService managementService) {
        this.managementService = managementService;
        return this;
    }

    public DynamicBpmnService getDynamicBpmnService() {
        return dynamicBpmnService;
    }

    public ProcessEngineConfigurationImpl setDynamicBpmnService(DynamicBpmnService dynamicBpmnService) {
        this.dynamicBpmnService = dynamicBpmnService;
        return this;
    }

    @Override
    public ProcessEngineConfigurationImpl getProcessEngineConfiguration() {
        return this;
    }

    public boolean isDisableIdmEngine() {
        return disableIdmEngine;
    }

    public ProcessEngineConfigurationImpl setDisableIdmEngine(boolean disableIdmEngine) {
        this.disableIdmEngine = disableIdmEngine;
        return this;
    }

    public boolean isIdmEngineInitialized() {
        return idmEngineInitialized;
    }

    public ProcessEngineConfigurationImpl setIdmEngineInitialized(boolean idmEngineInitialized) {
        this.idmEngineInitialized = idmEngineInitialized;
        return this;
    }

    public IdmIdentityService getIdmIdentityService() {
        return idmIdentityService;
    }

    public ProcessEngineConfigurationImpl setIdmIdentityService(IdmIdentityService idmIdentityService) {
        this.idmIdentityService = idmIdentityService;
        return this;
    }

    public boolean isFormEngineInitialized() {
        return formEngineInitialized;
    }

    public ProcessEngineConfigurationImpl setFormEngineInitialized(boolean formEngineInitialized) {
        this.formEngineInitialized = formEngineInitialized;
        return this;
    }

    public FormRepositoryService getFormEngineRepositoryService() {
        return formEngineRepositoryService;
    }

    public ProcessEngineConfigurationImpl setFormEngineRepositoryService(FormRepositoryService formEngineRepositoryService) {
        this.formEngineRepositoryService = formEngineRepositoryService;
        return this;
    }

    public org.flowable.form.api.FormService getFormEngineFormService() {
        return formEngineFormService;
    }

    public ProcessEngineConfigurationImpl setFormEngineFormService(org.flowable.form.api.FormService formEngineFormService) {
        this.formEngineFormService = formEngineFormService;
        return this;
    }

    public boolean isDmnEngineInitialized() {
        return dmnEngineInitialized;
    }

    public ProcessEngineConfigurationImpl setDmnEngineInitialized(boolean dmnEngineInitialized) {
        this.dmnEngineInitialized = dmnEngineInitialized;
        return this;
    }

    public DmnRepositoryService getDmnEngineRepositoryService() {
        return dmnEngineRepositoryService;
    }

    public ProcessEngineConfigurationImpl setDmnEngineRepositoryService(DmnRepositoryService dmnEngineRepositoryService) {
        this.dmnEngineRepositoryService = dmnEngineRepositoryService;
        return this;
    }

    public DmnRuleService getDmnEngineRuleService() {
        return dmnEngineRuleService;
    }

    public ProcessEngineConfigurationImpl setDmnEngineRuleService(DmnRuleService dmnEngineRuleService) {
        this.dmnEngineRuleService = dmnEngineRuleService;
        return this;
    }

    public boolean isContentEngineInitialized() {
        return contentEngineInitialized;
    }

    public ProcessEngineConfigurationImpl setContentEngineInitialized(boolean contentEngineInitialized) {
        this.contentEngineInitialized = contentEngineInitialized;
        return this;
    }

    public ContentService getContentService() {
        return contentService;
    }

    public ProcessEngineConfigurationImpl setContentService(ContentService contentService) {
        this.contentService = contentService;
        return this;
    }

    @Override
    public ProcessEngineConfigurationImpl setSessionFactories(Map<Class<?>, SessionFactory> sessionFactories) {
        this.sessionFactories = sessionFactories;
        return this;
    }

    public List<ProcessEngineConfigurator> getConfigurators() {
        return configurators;
    }

    public ProcessEngineConfigurationImpl setConfigurators(List<ProcessEngineConfigurator> configurators) {
        this.configurators = configurators;
        return this;
    }

    public ProcessEngineConfigurationImpl addConfigurator(ProcessEngineConfigurator configurator) {
        if (this.configurators == null) {
            this.configurators = new ArrayList<ProcessEngineConfigurator>();
        }
        this.configurators.add(configurator);
        return this;
    }

    public List<ProcessEngineConfigurator> getAllConfigurators() {
        return allConfigurators;
    }

    public ProcessEngineConfigurator getIdmProcessEngineConfigurator() {
        return idmProcessEngineConfigurator;
    }

    public ProcessEngineConfigurationImpl setIdmProcessEngineConfigurator(ProcessEngineConfigurator idmProcessEngineConfigurator) {
        this.idmProcessEngineConfigurator = idmProcessEngineConfigurator;
        return this;
    }

    public BpmnDeployer getBpmnDeployer() {
        return bpmnDeployer;
    }

    public ProcessEngineConfigurationImpl setBpmnDeployer(BpmnDeployer bpmnDeployer) {
        this.bpmnDeployer = bpmnDeployer;
        return this;
    }

    public BpmnParser getBpmnParser() {
        return bpmnParser;
    }

    public ProcessEngineConfigurationImpl setBpmnParser(BpmnParser bpmnParser) {
        this.bpmnParser = bpmnParser;
        return this;
    }

    public ParsedDeploymentBuilderFactory getParsedDeploymentBuilderFactory() {
        return parsedDeploymentBuilderFactory;
    }

    public ProcessEngineConfigurationImpl setParsedDeploymentBuilderFactory(ParsedDeploymentBuilderFactory parsedDeploymentBuilderFactory) {
        this.parsedDeploymentBuilderFactory = parsedDeploymentBuilderFactory;
        return this;
    }

    public TimerManager getTimerManager() {
        return timerManager;
    }

    public void setTimerManager(TimerManager timerManager) {
        this.timerManager = timerManager;
    }

    public EventSubscriptionManager getEventSubscriptionManager() {
        return eventSubscriptionManager;
    }

    public void setEventSubscriptionManager(EventSubscriptionManager eventSubscriptionManager) {
        this.eventSubscriptionManager = eventSubscriptionManager;
    }

    public BpmnDeploymentHelper getBpmnDeploymentHelper() {
        return bpmnDeploymentHelper;
    }

    public ProcessEngineConfigurationImpl setBpmnDeploymentHelper(BpmnDeploymentHelper bpmnDeploymentHelper) {
        this.bpmnDeploymentHelper = bpmnDeploymentHelper;
        return this;
    }

    public CachingAndArtifactsManager getCachingAndArtifactsManager() {
        return cachingAndArtifactsManager;
    }

    public void setCachingAndArtifactsManager(CachingAndArtifactsManager cachingAndArtifactsManager) {
        this.cachingAndArtifactsManager = cachingAndArtifactsManager;
    }

    public ProcessDefinitionDiagramHelper getProcessDefinitionDiagramHelper() {
        return processDefinitionDiagramHelper;
    }

    public ProcessEngineConfigurationImpl setProcessDefinitionDiagramHelper(ProcessDefinitionDiagramHelper processDefinitionDiagramHelper) {
        this.processDefinitionDiagramHelper = processDefinitionDiagramHelper;
        return this;
    }

    public List<Deployer> getDeployers() {
        return deployers;
    }

    public ProcessEngineConfigurationImpl setDeployers(List<Deployer> deployers) {
        this.deployers = deployers;
        return this;
    }

    @Override
    public ProcessEngineConfigurationImpl setIdGenerator(IdGenerator idGenerator) {
        this.idGenerator = idGenerator;
        return this;
    }

    public String getWsSyncFactoryClassName() {
        return wsSyncFactoryClassName;
    }

    public ProcessEngineConfigurationImpl setWsSyncFactoryClassName(String wsSyncFactoryClassName) {
        this.wsSyncFactoryClassName = wsSyncFactoryClassName;
        return this;
    }

    /**
     * Add or replace the address of the given web-service endpoint with the given value
     *
     * @param endpointName
     *            The endpoint name for which a new address must be set
     * @param address
     *            The new address of the endpoint
     */
    public ProcessEngineConfiguration addWsEndpointAddress(QName endpointName, URL address) {
        this.wsOverridenEndpointAddresses.put(endpointName, address);
        return this;
    }

    /**
     * Remove the address definition of the given web-service endpoint
     *
     * @param endpointName
     *            The endpoint name for which the address definition must be removed
     */
    public ProcessEngineConfiguration removeWsEndpointAddress(QName endpointName) {
        this.wsOverridenEndpointAddresses.remove(endpointName);
        return this;
    }

    public ConcurrentMap<QName, URL> getWsOverridenEndpointAddresses() {
        return this.wsOverridenEndpointAddresses;
    }

    public ProcessEngineConfiguration setWsOverridenEndpointAddresses(final ConcurrentMap<QName, URL> wsOverridenEndpointAddress) {
        this.wsOverridenEndpointAddresses.putAll(wsOverridenEndpointAddress);
        return this;
    }

    public Map<String, FormEngine> getFormEngines() {
        return formEngines;
    }

    public ProcessEngineConfigurationImpl setFormEngines(Map<String, FormEngine> formEngines) {
        this.formEngines = formEngines;
        return this;
    }

    public FormTypes getFormTypes() {
        return formTypes;
    }

    public ProcessEngineConfigurationImpl setFormTypes(FormTypes formTypes) {
        this.formTypes = formTypes;
        return this;
    }

    public ScriptingEngines getScriptingEngines() {
        return scriptingEngines;
    }

    public ProcessEngineConfigurationImpl setScriptingEngines(ScriptingEngines scriptingEngines) {
        this.scriptingEngines = scriptingEngines;
        return this;
    }

    public VariableTypes getVariableTypes() {
        return variableTypes;
    }

    public ProcessEngineConfigurationImpl setVariableTypes(VariableTypes variableTypes) {
        this.variableTypes = variableTypes;
        return this;
    }

    public boolean isSerializableVariableTypeTrackDeserializedObjects() {
        return serializableVariableTypeTrackDeserializedObjects;
    }

    public void setSerializableVariableTypeTrackDeserializedObjects(boolean serializableVariableTypeTrackDeserializedObjects) {
        this.serializableVariableTypeTrackDeserializedObjects = serializableVariableTypeTrackDeserializedObjects;
    }

    public ExpressionManager getExpressionManager() {
        return expressionManager;
    }

    public ProcessEngineConfigurationImpl setExpressionManager(ExpressionManager expressionManager) {
        this.expressionManager = expressionManager;
        return this;
    }

    public BusinessCalendarManager getBusinessCalendarManager() {
        return businessCalendarManager;
    }

    public ProcessEngineConfigurationImpl setBusinessCalendarManager(BusinessCalendarManager businessCalendarManager) {
        this.businessCalendarManager = businessCalendarManager;
        return this;
    }

    public int getExecutionQueryLimit() {
        return executionQueryLimit;
    }

    public ProcessEngineConfigurationImpl setExecutionQueryLimit(int executionQueryLimit) {
        this.executionQueryLimit = executionQueryLimit;
        return this;
    }

    public int getTaskQueryLimit() {
        return taskQueryLimit;
    }

    public ProcessEngineConfigurationImpl setTaskQueryLimit(int taskQueryLimit) {
        this.taskQueryLimit = taskQueryLimit;
        return this;
    }

    public int getHistoricTaskQueryLimit() {
        return historicTaskQueryLimit;
    }

    public ProcessEngineConfigurationImpl setHistoricTaskQueryLimit(int historicTaskQueryLimit) {
        this.historicTaskQueryLimit = historicTaskQueryLimit;
        return this;
    }

    public int getHistoricProcessInstancesQueryLimit() {
        return historicProcessInstancesQueryLimit;
    }

    public ProcessEngineConfigurationImpl setHistoricProcessInstancesQueryLimit(int historicProcessInstancesQueryLimit) {
        this.historicProcessInstancesQueryLimit = historicProcessInstancesQueryLimit;
        return this;
    }

    public CommandContextFactory getCommandContextFactory() {
        return commandContextFactory;
    }

    public ProcessEngineConfigurationImpl setCommandContextFactory(CommandContextFactory commandContextFactory) {
        this.commandContextFactory = commandContextFactory;
        return this;
    }

    public TransactionContextFactory<TransactionListener, CommandContext> getTransactionContextFactory() {
        return transactionContextFactory;
    }

    public ProcessEngineConfigurationImpl setTransactionContextFactory(
            TransactionContextFactory<TransactionListener, CommandContext> transactionContextFactory) {

        this.transactionContextFactory = transactionContextFactory;
        return this;
    }

    public FlowableEngineAgendaFactory getAgendaFactory() {
        return agendaFactory;
    }

    public ProcessEngineConfigurationImpl setAgendaFactory(FlowableEngineAgendaFactory agendaFactory) {
        this.agendaFactory = agendaFactory;
        return this;
    }

    public List<Deployer> getCustomPreDeployers() {
        return customPreDeployers;
    }

    public ProcessEngineConfigurationImpl setCustomPreDeployers(List<Deployer> customPreDeployers) {
        this.customPreDeployers = customPreDeployers;
        return this;
    }

    public List<Deployer> getCustomPostDeployers() {
        return customPostDeployers;
    }

    public ProcessEngineConfigurationImpl setCustomPostDeployers(List<Deployer> customPostDeployers) {
        this.customPostDeployers = customPostDeployers;
        return this;
    }

    public Map<String, JobHandler> getJobHandlers() {
        return jobHandlers;
    }

    public ProcessEngineConfigurationImpl setJobHandlers(Map<String, JobHandler> jobHandlers) {
        this.jobHandlers = jobHandlers;
        return this;
    }

    public Map<String, HistoryJobHandler> getHistoryJobHandlers() {
        return historyJobHandlers;
    }

    public ProcessEngineConfigurationImpl setHistoryJobHandlers(Map<String, HistoryJobHandler> historyJobHandlers) {
        this.historyJobHandlers = historyJobHandlers;
        return this;
    }

    public ProcessInstanceHelper getProcessInstanceHelper() {
        return processInstanceHelper;
    }

    public ProcessEngineConfigurationImpl setProcessInstanceHelper(ProcessInstanceHelper processInstanceHelper) {
        this.processInstanceHelper = processInstanceHelper;
        return this;
    }

    public ListenerNotificationHelper getListenerNotificationHelper() {
        return listenerNotificationHelper;
    }

    public ProcessEngineConfigurationImpl setListenerNotificationHelper(ListenerNotificationHelper listenerNotificationHelper) {
        this.listenerNotificationHelper = listenerNotificationHelper;
        return this;
    }

    @Override
    public ProcessEngineConfigurationImpl setSqlSessionFactory(SqlSessionFactory sqlSessionFactory) {
        this.sqlSessionFactory = sqlSessionFactory;
        return this;
    }

    public DbSqlSessionFactory getDbSqlSessionFactory() {
        return dbSqlSessionFactory;
    }

    public ProcessEngineConfigurationImpl setDbSqlSessionFactory(DbSqlSessionFactory dbSqlSessionFactory) {
        this.dbSqlSessionFactory = dbSqlSessionFactory;
        return this;
    }

    @Override
    public ProcessEngineConfigurationImpl setTransactionFactory(TransactionFactory transactionFactory) {
        this.transactionFactory = transactionFactory;
        return this;
    }

    @Override
    public ProcessEngineConfigurationImpl setCustomSessionFactories(List<SessionFactory> customSessionFactories) {
        this.customSessionFactories = customSessionFactories;
        return this;
    }

    public List<JobHandler> getCustomJobHandlers() {
        return customJobHandlers;
    }

    public ProcessEngineConfigurationImpl setCustomJobHandlers(List<JobHandler> customJobHandlers) {
        this.customJobHandlers = customJobHandlers;
        return this;
    }

    public List<HistoryJobHandler> getCustomHistoryJobHandlers() {
        return customHistoryJobHandlers;
    }

    public ProcessEngineConfigurationImpl setCustomHistoryJobHandlers(List<HistoryJobHandler> customHistoryJobHandlers) {
        this.customHistoryJobHandlers = customHistoryJobHandlers;
        return this;
    }

    public List<FormEngine> getCustomFormEngines() {
        return customFormEngines;
    }

    public ProcessEngineConfigurationImpl setCustomFormEngines(List<FormEngine> customFormEngines) {
        this.customFormEngines = customFormEngines;
        return this;
    }

    public List<AbstractFormType> getCustomFormTypes() {
        return customFormTypes;
    }

    public ProcessEngineConfigurationImpl setCustomFormTypes(List<AbstractFormType> customFormTypes) {
        this.customFormTypes = customFormTypes;
        return this;
    }

    public List<String> getCustomScriptingEngineClasses() {
        return customScriptingEngineClasses;
    }

    public ProcessEngineConfigurationImpl setCustomScriptingEngineClasses(List<String> customScriptingEngineClasses) {
        this.customScriptingEngineClasses = customScriptingEngineClasses;
        return this;
    }

    public List<VariableType> getCustomPreVariableTypes() {
        return customPreVariableTypes;
    }

    public ProcessEngineConfigurationImpl setCustomPreVariableTypes(List<VariableType> customPreVariableTypes) {
        this.customPreVariableTypes = customPreVariableTypes;
        return this;
    }

    public List<VariableType> getCustomPostVariableTypes() {
        return customPostVariableTypes;
    }

    public ProcessEngineConfigurationImpl setCustomPostVariableTypes(List<VariableType> customPostVariableTypes) {
        this.customPostVariableTypes = customPostVariableTypes;
        return this;
    }

    public List<BpmnParseHandler> getPreBpmnParseHandlers() {
        return preBpmnParseHandlers;
    }

    public ProcessEngineConfigurationImpl setPreBpmnParseHandlers(List<BpmnParseHandler> preBpmnParseHandlers) {
        this.preBpmnParseHandlers = preBpmnParseHandlers;
        return this;
    }

    public List<BpmnParseHandler> getCustomDefaultBpmnParseHandlers() {
        return customDefaultBpmnParseHandlers;
    }

    public ProcessEngineConfigurationImpl setCustomDefaultBpmnParseHandlers(List<BpmnParseHandler> customDefaultBpmnParseHandlers) {
        this.customDefaultBpmnParseHandlers = customDefaultBpmnParseHandlers;
        return this;
    }

    public List<BpmnParseHandler> getPostBpmnParseHandlers() {
        return postBpmnParseHandlers;
    }

    public ProcessEngineConfigurationImpl setPostBpmnParseHandlers(List<BpmnParseHandler> postBpmnParseHandlers) {
        this.postBpmnParseHandlers = postBpmnParseHandlers;
        return this;
    }

    public ActivityBehaviorFactory getActivityBehaviorFactory() {
        return activityBehaviorFactory;
    }

    public ProcessEngineConfigurationImpl setActivityBehaviorFactory(ActivityBehaviorFactory activityBehaviorFactory) {
        this.activityBehaviorFactory = activityBehaviorFactory;
        return this;
    }

    public ListenerFactory getListenerFactory() {
        return listenerFactory;
    }

    public ProcessEngineConfigurationImpl setListenerFactory(ListenerFactory listenerFactory) {
        this.listenerFactory = listenerFactory;
        return this;
    }

    public BpmnParseFactory getBpmnParseFactory() {
        return bpmnParseFactory;
    }

    public ProcessEngineConfigurationImpl setBpmnParseFactory(BpmnParseFactory bpmnParseFactory) {
        this.bpmnParseFactory = bpmnParseFactory;
        return this;
    }

    @Override
    public ProcessEngineConfigurationImpl setBeans(Map<Object, Object> beans) {
        this.beans = beans;
        return this;
    }

    public List<ResolverFactory> getResolverFactories() {
        return resolverFactories;
    }

    public ProcessEngineConfigurationImpl setResolverFactories(List<ResolverFactory> resolverFactories) {
        this.resolverFactories = resolverFactories;
        return this;
    }

    public DeploymentManager getDeploymentManager() {
        return deploymentManager;
    }

    public ProcessEngineConfigurationImpl setDeploymentManager(DeploymentManager deploymentManager) {
        this.deploymentManager = deploymentManager;
        return this;
    }

    public DelegateInterceptor getDelegateInterceptor() {
        return delegateInterceptor;
    }

    public ProcessEngineConfigurationImpl setDelegateInterceptor(DelegateInterceptor delegateInterceptor) {
        this.delegateInterceptor = delegateInterceptor;
        return this;
    }

    public EventHandler getEventHandler(String eventType) {
        return eventHandlers.get(eventType);
    }

    public Map<String, EventHandler> getEventHandlers() {
        return eventHandlers;
    }

    public ProcessEngineConfigurationImpl setEventHandlers(Map<String, EventHandler> eventHandlers) {
        this.eventHandlers = eventHandlers;
        return this;
    }

    public List<EventHandler> getCustomEventHandlers() {
        return customEventHandlers;
    }

    public ProcessEngineConfigurationImpl setCustomEventHandlers(List<EventHandler> customEventHandlers) {
        this.customEventHandlers = customEventHandlers;
        return this;
    }

    public FailedJobCommandFactory getFailedJobCommandFactory() {
        return failedJobCommandFactory;
    }

    public ProcessEngineConfigurationImpl setFailedJobCommandFactory(FailedJobCommandFactory failedJobCommandFactory) {
        this.failedJobCommandFactory = failedJobCommandFactory;
        return this;
    }

    public int getBatchSizeProcessInstances() {
        return batchSizeProcessInstances;
    }

    public ProcessEngineConfigurationImpl setBatchSizeProcessInstances(int batchSizeProcessInstances) {
        this.batchSizeProcessInstances = batchSizeProcessInstances;
        return this;
    }

    public int getBatchSizeTasks() {
        return batchSizeTasks;
    }

    public ProcessEngineConfigurationImpl setBatchSizeTasks(int batchSizeTasks) {
        this.batchSizeTasks = batchSizeTasks;
        return this;
    }

    public int getProcessDefinitionCacheLimit() {
        return processDefinitionCacheLimit;
    }

    public ProcessEngineConfigurationImpl setProcessDefinitionCacheLimit(int processDefinitionCacheLimit) {
        this.processDefinitionCacheLimit = processDefinitionCacheLimit;
        return this;
    }

    public DeploymentCache<ProcessDefinitionCacheEntry> getProcessDefinitionCache() {
        return processDefinitionCache;
    }

    public ProcessEngineConfigurationImpl setProcessDefinitionCache(DeploymentCache<ProcessDefinitionCacheEntry> processDefinitionCache) {
        this.processDefinitionCache = processDefinitionCache;
        return this;
    }

    public int getKnowledgeBaseCacheLimit() {
        return knowledgeBaseCacheLimit;
    }

    public ProcessEngineConfigurationImpl setKnowledgeBaseCacheLimit(int knowledgeBaseCacheLimit) {
        this.knowledgeBaseCacheLimit = knowledgeBaseCacheLimit;
        return this;
    }

    public DeploymentCache<Object> getKnowledgeBaseCache() {
        return knowledgeBaseCache;
    }

    public ProcessEngineConfigurationImpl setKnowledgeBaseCache(DeploymentCache<Object> knowledgeBaseCache) {
        this.knowledgeBaseCache = knowledgeBaseCache;
        return this;
    }

    public DeploymentCache<Object> getAppResourceCache() {
        return appResourceCache;
    }

    public ProcessEngineConfigurationImpl setAppResourceCache(DeploymentCache<Object> appResourceCache) {
        this.appResourceCache = appResourceCache;
        return this;
    }

    public int getAppResourceCacheLimit() {
        return appResourceCacheLimit;
    }

    public ProcessEngineConfigurationImpl setAppResourceCacheLimit(int appResourceCacheLimit) {
        this.appResourceCacheLimit = appResourceCacheLimit;
        return this;
    }

    public AppResourceConverter getAppResourceConverter() {
        return appResourceConverter;
    }

    public ProcessEngineConfigurationImpl setAppResourceConverter(AppResourceConverter appResourceConverter) {
        this.appResourceConverter = appResourceConverter;
        return this;
    }

    public boolean isEnableSafeBpmnXml() {
        return enableSafeBpmnXml;
    }

    public ProcessEngineConfigurationImpl setEnableSafeBpmnXml(boolean enableSafeBpmnXml) {
        this.enableSafeBpmnXml = enableSafeBpmnXml;
        return this;
    }

    @Override
    public ProcessEngineConfigurationImpl setEventDispatcher(FlowableEventDispatcher eventDispatcher) {
        this.eventDispatcher = eventDispatcher;
        return this;
    }

    @Override
    public ProcessEngineConfigurationImpl setEnableEventDispatcher(boolean enableEventDispatcher) {
        this.enableEventDispatcher = enableEventDispatcher;
        return this;
    }

    @Override
    public ProcessEngineConfigurationImpl setTypedEventListeners(Map<String, List<FlowableEventListener>> typedListeners) {
        this.typedEventListeners = typedListeners;
        return this;
    }

    @Override
    public ProcessEngineConfigurationImpl setEventListeners(List<FlowableEventListener> eventListeners) {
        this.eventListeners = eventListeners;
        return this;
    }

    public ProcessValidator getProcessValidator() {
        return processValidator;
    }

    public ProcessEngineConfigurationImpl setProcessValidator(ProcessValidator processValidator) {
        this.processValidator = processValidator;
        return this;
    }

    public List<FlowableFunctionDelegate> getFlowableFunctionDelegates() {
        return flowableFunctionDelegates;
    }

    public ProcessEngineConfigurationImpl setFlowableFunctionDelegates(List<FlowableFunctionDelegate> flowableFunctionDelegates) {
        this.flowableFunctionDelegates = flowableFunctionDelegates;
        return this;
    }

    public List<FlowableFunctionDelegate> getCustomFlowableFunctionDelegates() {
        return customFlowableFunctionDelegates;
    }

    public ProcessEngineConfigurationImpl setCustomFlowableFunctionDelegates(List<FlowableFunctionDelegate> customFlowableFunctionDelegates) {
        this.customFlowableFunctionDelegates = customFlowableFunctionDelegates;
        return this;
    }

    public boolean isEnableDatabaseEventLogging() {
        return enableDatabaseEventLogging;
    }

    public ProcessEngineConfigurationImpl setEnableDatabaseEventLogging(boolean enableDatabaseEventLogging) {
        this.enableDatabaseEventLogging = enableDatabaseEventLogging;
        return this;
    }

    public int getMaxLengthStringVariableType() {
        return maxLengthStringVariableType;
    }

    public ProcessEngineConfigurationImpl setMaxLengthStringVariableType(int maxLengthStringVariableType) {
        this.maxLengthStringVariableType = maxLengthStringVariableType;
        return this;
    }

    public boolean isBulkInsertEnabled() {
        return isBulkInsertEnabled;
    }

    public ProcessEngineConfigurationImpl setBulkInsertEnabled(boolean isBulkInsertEnabled) {
        this.isBulkInsertEnabled = isBulkInsertEnabled;
        return this;
    }

    public int getMaxNrOfStatementsInBulkInsert() {
        return maxNrOfStatementsInBulkInsert;
    }

    public ProcessEngineConfigurationImpl setMaxNrOfStatementsInBulkInsert(int maxNrOfStatementsInBulkInsert) {
        this.maxNrOfStatementsInBulkInsert = maxNrOfStatementsInBulkInsert;
        return this;
    }

    @Override
    public ProcessEngineConfigurationImpl setUsingRelationalDatabase(boolean usingRelationalDatabase) {
        this.usingRelationalDatabase = usingRelationalDatabase;
        return this;
    }

    public boolean isEnableVerboseExecutionTreeLogging() {
        return enableVerboseExecutionTreeLogging;
    }

    public ProcessEngineConfigurationImpl setEnableVerboseExecutionTreeLogging(boolean enableVerboseExecutionTreeLogging) {
        this.enableVerboseExecutionTreeLogging = enableVerboseExecutionTreeLogging;
        return this;
    }

    public ProcessEngineConfigurationImpl setEnableEagerExecutionTreeFetching(boolean enableEagerExecutionTreeFetching) {
        this.performanceSettings.setEnableEagerExecutionTreeFetching(enableEagerExecutionTreeFetching);
        return this;
    }

    public ProcessEngineConfigurationImpl setEnableExecutionRelationshipCounts(boolean enableExecutionRelationshipCounts) {
        this.performanceSettings.setEnableExecutionRelationshipCounts(enableExecutionRelationshipCounts);
        return this;
    }

    public ProcessEngineConfigurationImpl setEnableTaskRelationshipCounts(boolean enableTaskRelationshipCounts) {
        this.performanceSettings.setEnableTaskRelationshipCounts(enableTaskRelationshipCounts);
        return this;
    }

    public PerformanceSettings getPerformanceSettings() {
        return performanceSettings;
    }

    public void setPerformanceSettings(PerformanceSettings performanceSettings) {
        this.performanceSettings = performanceSettings;
    }

    public ProcessEngineConfigurationImpl setEnableLocalization(boolean enableLocalization) {
        this.performanceSettings.setEnableLocalization(enableLocalization);
        return this;
    }

    public AttachmentDataManager getAttachmentDataManager() {
        return attachmentDataManager;
    }

    public ProcessEngineConfigurationImpl setAttachmentDataManager(AttachmentDataManager attachmentDataManager) {
        this.attachmentDataManager = attachmentDataManager;
        return this;
    }

    public ByteArrayDataManager getByteArrayDataManager() {
        return byteArrayDataManager;
    }

    public ProcessEngineConfigurationImpl setByteArrayDataManager(ByteArrayDataManager byteArrayDataManager) {
        this.byteArrayDataManager = byteArrayDataManager;
        return this;
    }

    public CommentDataManager getCommentDataManager() {
        return commentDataManager;
    }

    public ProcessEngineConfigurationImpl setCommentDataManager(CommentDataManager commentDataManager) {
        this.commentDataManager = commentDataManager;
        return this;
    }

    public DeploymentDataManager getDeploymentDataManager() {
        return deploymentDataManager;
    }

    public ProcessEngineConfigurationImpl setDeploymentDataManager(DeploymentDataManager deploymentDataManager) {
        this.deploymentDataManager = deploymentDataManager;
        return this;
    }

    public EventLogEntryDataManager getEventLogEntryDataManager() {
        return eventLogEntryDataManager;
    }

    public ProcessEngineConfigurationImpl setEventLogEntryDataManager(EventLogEntryDataManager eventLogEntryDataManager) {
        this.eventLogEntryDataManager = eventLogEntryDataManager;
        return this;
    }

    public EventSubscriptionDataManager getEventSubscriptionDataManager() {
        return eventSubscriptionDataManager;
    }

    public ProcessEngineConfigurationImpl setEventSubscriptionDataManager(EventSubscriptionDataManager eventSubscriptionDataManager) {
        this.eventSubscriptionDataManager = eventSubscriptionDataManager;
        return this;
    }

    public ExecutionDataManager getExecutionDataManager() {
        return executionDataManager;
    }

    public ProcessEngineConfigurationImpl setExecutionDataManager(ExecutionDataManager executionDataManager) {
        this.executionDataManager = executionDataManager;
        return this;
    }

    public HistoricActivityInstanceDataManager getHistoricActivityInstanceDataManager() {
        return historicActivityInstanceDataManager;
    }

    public ProcessEngineConfigurationImpl setHistoricActivityInstanceDataManager(HistoricActivityInstanceDataManager historicActivityInstanceDataManager) {
        this.historicActivityInstanceDataManager = historicActivityInstanceDataManager;
        return this;
    }

    public HistoricDetailDataManager getHistoricDetailDataManager() {
        return historicDetailDataManager;
    }

    public ProcessEngineConfigurationImpl setHistoricDetailDataManager(HistoricDetailDataManager historicDetailDataManager) {
        this.historicDetailDataManager = historicDetailDataManager;
        return this;
    }

    public HistoricIdentityLinkDataManager getHistoricIdentityLinkDataManager() {
        return historicIdentityLinkDataManager;
    }

    public ProcessEngineConfigurationImpl setHistoricIdentityLinkDataManager(HistoricIdentityLinkDataManager historicIdentityLinkDataManager) {
        this.historicIdentityLinkDataManager = historicIdentityLinkDataManager;
        return this;
    }

    public HistoricProcessInstanceDataManager getHistoricProcessInstanceDataManager() {
        return historicProcessInstanceDataManager;
    }

    public ProcessEngineConfigurationImpl setHistoricProcessInstanceDataManager(HistoricProcessInstanceDataManager historicProcessInstanceDataManager) {
        this.historicProcessInstanceDataManager = historicProcessInstanceDataManager;
        return this;
    }

    public HistoricTaskInstanceDataManager getHistoricTaskInstanceDataManager() {
        return historicTaskInstanceDataManager;
    }

    public ProcessEngineConfigurationImpl setHistoricTaskInstanceDataManager(HistoricTaskInstanceDataManager historicTaskInstanceDataManager) {
        this.historicTaskInstanceDataManager = historicTaskInstanceDataManager;
        return this;
    }

    public HistoricVariableInstanceDataManager getHistoricVariableInstanceDataManager() {
        return historicVariableInstanceDataManager;
    }

    public ProcessEngineConfigurationImpl setHistoricVariableInstanceDataManager(HistoricVariableInstanceDataManager historicVariableInstanceDataManager) {
        this.historicVariableInstanceDataManager = historicVariableInstanceDataManager;
        return this;
    }

    public IdentityLinkDataManager getIdentityLinkDataManager() {
        return identityLinkDataManager;
    }

    public ProcessEngineConfigurationImpl setIdentityLinkDataManager(IdentityLinkDataManager identityLinkDataManager) {
        this.identityLinkDataManager = identityLinkDataManager;
        return this;
    }

    public JobDataManager getJobDataManager() {
        return jobDataManager;
    }

    public ProcessEngineConfigurationImpl setJobDataManager(JobDataManager jobDataManager) {
        this.jobDataManager = jobDataManager;
        return this;
    }

    public TimerJobDataManager getTimerJobDataManager() {
        return timerJobDataManager;
    }

    public ProcessEngineConfigurationImpl setTimerJobDataManager(TimerJobDataManager timerJobDataManager) {
        this.timerJobDataManager = timerJobDataManager;
        return this;
    }

    public SuspendedJobDataManager getSuspendedJobDataManager() {
        return suspendedJobDataManager;
    }

    public ProcessEngineConfigurationImpl setSuspendedJobDataManager(SuspendedJobDataManager suspendedJobDataManager) {
        this.suspendedJobDataManager = suspendedJobDataManager;
        return this;
    }

    public DeadLetterJobDataManager getDeadLetterJobDataManager() {
        return deadLetterJobDataManager;
    }

    public ProcessEngineConfigurationImpl setDeadLetterJobDataManager(DeadLetterJobDataManager deadLetterJobDataManager) {
        this.deadLetterJobDataManager = deadLetterJobDataManager;
        return this;
    }

    public HistoryJobDataManager getHistoryJobDataManager() {
        return historyJobDataManager;
    }

    public ProcessEngineConfigurationImpl setHistoryJobDataManager(HistoryJobDataManager historyJobDataManager) {
        this.historyJobDataManager = historyJobDataManager;
        return this;
    }

    public ModelDataManager getModelDataManager() {
        return modelDataManager;
    }

    public ProcessEngineConfigurationImpl setModelDataManager(ModelDataManager modelDataManager) {
        this.modelDataManager = modelDataManager;
        return this;
    }

    public ProcessDefinitionDataManager getProcessDefinitionDataManager() {
        return processDefinitionDataManager;
    }

    public ProcessEngineConfigurationImpl setProcessDefinitionDataManager(ProcessDefinitionDataManager processDefinitionDataManager) {
        this.processDefinitionDataManager = processDefinitionDataManager;
        return this;
    }

    public ProcessDefinitionInfoDataManager getProcessDefinitionInfoDataManager() {
        return processDefinitionInfoDataManager;
    }

    public ProcessEngineConfigurationImpl setProcessDefinitionInfoDataManager(ProcessDefinitionInfoDataManager processDefinitionInfoDataManager) {
        this.processDefinitionInfoDataManager = processDefinitionInfoDataManager;
        return this;
    }

    public PropertyDataManager getPropertyDataManager() {
        return propertyDataManager;
    }

    public ProcessEngineConfigurationImpl setPropertyDataManager(PropertyDataManager propertyDataManager) {
        this.propertyDataManager = propertyDataManager;
        return this;
    }

    public ResourceDataManager getResourceDataManager() {
        return resourceDataManager;
    }

    public ProcessEngineConfigurationImpl setResourceDataManager(ResourceDataManager resourceDataManager) {
        this.resourceDataManager = resourceDataManager;
        return this;
    }

    public TaskDataManager getTaskDataManager() {
        return taskDataManager;
    }

    public ProcessEngineConfigurationImpl setTaskDataManager(TaskDataManager taskDataManager) {
        this.taskDataManager = taskDataManager;
        return this;
    }

    public VariableInstanceDataManager getVariableInstanceDataManager() {
        return variableInstanceDataManager;
    }

    public ProcessEngineConfigurationImpl setVariableInstanceDataManager(VariableInstanceDataManager variableInstanceDataManager) {
        this.variableInstanceDataManager = variableInstanceDataManager;
        return this;
    }

    public boolean isEnableConfiguratorServiceLoader() {
        return enableConfiguratorServiceLoader;
    }

    public void setEnableConfiguratorServiceLoader(boolean enableConfiguratorServiceLoader) {
        this.enableConfiguratorServiceLoader = enableConfiguratorServiceLoader;
    }

    public AttachmentEntityManager getAttachmentEntityManager() {
        return attachmentEntityManager;
    }

    public ProcessEngineConfigurationImpl setAttachmentEntityManager(AttachmentEntityManager attachmentEntityManager) {
        this.attachmentEntityManager = attachmentEntityManager;
        return this;
    }

    public ByteArrayEntityManager getByteArrayEntityManager() {
        return byteArrayEntityManager;
    }

    public ProcessEngineConfigurationImpl setByteArrayEntityManager(ByteArrayEntityManager byteArrayEntityManager) {
        this.byteArrayEntityManager = byteArrayEntityManager;
        return this;
    }

    public CommentEntityManager getCommentEntityManager() {
        return commentEntityManager;
    }

    public ProcessEngineConfigurationImpl setCommentEntityManager(CommentEntityManager commentEntityManager) {
        this.commentEntityManager = commentEntityManager;
        return this;
    }

    public DeploymentEntityManager getDeploymentEntityManager() {
        return deploymentEntityManager;
    }

    public ProcessEngineConfigurationImpl setDeploymentEntityManager(DeploymentEntityManager deploymentEntityManager) {
        this.deploymentEntityManager = deploymentEntityManager;
        return this;
    }

    public EventLogEntryEntityManager getEventLogEntryEntityManager() {
        return eventLogEntryEntityManager;
    }

    public ProcessEngineConfigurationImpl setEventLogEntryEntityManager(EventLogEntryEntityManager eventLogEntryEntityManager) {
        this.eventLogEntryEntityManager = eventLogEntryEntityManager;
        return this;
    }

    public EventSubscriptionEntityManager getEventSubscriptionEntityManager() {
        return eventSubscriptionEntityManager;
    }

    public ProcessEngineConfigurationImpl setEventSubscriptionEntityManager(EventSubscriptionEntityManager eventSubscriptionEntityManager) {
        this.eventSubscriptionEntityManager = eventSubscriptionEntityManager;
        return this;
    }

    public ExecutionEntityManager getExecutionEntityManager() {
        return executionEntityManager;
    }

    public ProcessEngineConfigurationImpl setExecutionEntityManager(ExecutionEntityManager executionEntityManager) {
        this.executionEntityManager = executionEntityManager;
        return this;
    }

    public HistoricActivityInstanceEntityManager getHistoricActivityInstanceEntityManager() {
        return historicActivityInstanceEntityManager;
    }

    public ProcessEngineConfigurationImpl setHistoricActivityInstanceEntityManager(HistoricActivityInstanceEntityManager historicActivityInstanceEntityManager) {
        this.historicActivityInstanceEntityManager = historicActivityInstanceEntityManager;
        return this;
    }

    public HistoricDetailEntityManager getHistoricDetailEntityManager() {
        return historicDetailEntityManager;
    }

    public ProcessEngineConfigurationImpl setHistoricDetailEntityManager(HistoricDetailEntityManager historicDetailEntityManager) {
        this.historicDetailEntityManager = historicDetailEntityManager;
        return this;
    }

    public HistoricIdentityLinkEntityManager getHistoricIdentityLinkEntityManager() {
        return historicIdentityLinkEntityManager;
    }

    public ProcessEngineConfigurationImpl setHistoricIdentityLinkEntityManager(HistoricIdentityLinkEntityManager historicIdentityLinkEntityManager) {
        this.historicIdentityLinkEntityManager = historicIdentityLinkEntityManager;
        return this;
    }

    public HistoricProcessInstanceEntityManager getHistoricProcessInstanceEntityManager() {
        return historicProcessInstanceEntityManager;
    }

    public ProcessEngineConfigurationImpl setHistoricProcessInstanceEntityManager(HistoricProcessInstanceEntityManager historicProcessInstanceEntityManager) {
        this.historicProcessInstanceEntityManager = historicProcessInstanceEntityManager;
        return this;
    }

    public HistoricTaskInstanceEntityManager getHistoricTaskInstanceEntityManager() {
        return historicTaskInstanceEntityManager;
    }

    public ProcessEngineConfigurationImpl setHistoricTaskInstanceEntityManager(HistoricTaskInstanceEntityManager historicTaskInstanceEntityManager) {
        this.historicTaskInstanceEntityManager = historicTaskInstanceEntityManager;
        return this;
    }

    public HistoricVariableInstanceEntityManager getHistoricVariableInstanceEntityManager() {
        return historicVariableInstanceEntityManager;
    }

    public ProcessEngineConfigurationImpl setHistoricVariableInstanceEntityManager(HistoricVariableInstanceEntityManager historicVariableInstanceEntityManager) {
        this.historicVariableInstanceEntityManager = historicVariableInstanceEntityManager;
        return this;
    }

    public IdentityLinkEntityManager getIdentityLinkEntityManager() {
        return identityLinkEntityManager;
    }

    public ProcessEngineConfigurationImpl setIdentityLinkEntityManager(IdentityLinkEntityManager identityLinkEntityManager) {
        this.identityLinkEntityManager = identityLinkEntityManager;
        return this;
    }

    public JobEntityManager getJobEntityManager() {
        return jobEntityManager;
    }

    public ProcessEngineConfigurationImpl setJobEntityManager(JobEntityManager jobEntityManager) {
        this.jobEntityManager = jobEntityManager;
        return this;
    }

    public TimerJobEntityManager getTimerJobEntityManager() {
        return timerJobEntityManager;
    }

    public ProcessEngineConfigurationImpl setTimerJobEntityManager(TimerJobEntityManager timerJobEntityManager) {
        this.timerJobEntityManager = timerJobEntityManager;
        return this;
    }

    public SuspendedJobEntityManager getSuspendedJobEntityManager() {
        return suspendedJobEntityManager;
    }

    public ProcessEngineConfigurationImpl setSuspendedJobEntityManager(SuspendedJobEntityManager suspendedJobEntityManager) {
        this.suspendedJobEntityManager = suspendedJobEntityManager;
        return this;
    }

    public DeadLetterJobEntityManager getDeadLetterJobEntityManager() {
        return deadLetterJobEntityManager;
    }

    public ProcessEngineConfigurationImpl setDeadLetterJobEntityManager(DeadLetterJobEntityManager deadLetterJobEntityManager) {
        this.deadLetterJobEntityManager = deadLetterJobEntityManager;
        return this;
    }
    
    public HistoryJobEntityManager getHistoryJobEntityManager() {
        return historyJobEntityManager;
    }

    public ProcessEngineConfigurationImpl setHistoryJobEntityManager(HistoryJobEntityManager historyJobEntityManager) {
        this.historyJobEntityManager = historyJobEntityManager;
        return this;
    }

    public ModelEntityManager getModelEntityManager() {
        return modelEntityManager;
    }

    public ProcessEngineConfigurationImpl setModelEntityManager(ModelEntityManager modelEntityManager) {
        this.modelEntityManager = modelEntityManager;
        return this;
    }

    public ProcessDefinitionEntityManager getProcessDefinitionEntityManager() {
        return processDefinitionEntityManager;
    }

    public ProcessEngineConfigurationImpl setProcessDefinitionEntityManager(ProcessDefinitionEntityManager processDefinitionEntityManager) {
        this.processDefinitionEntityManager = processDefinitionEntityManager;
        return this;
    }

    public ProcessDefinitionInfoEntityManager getProcessDefinitionInfoEntityManager() {
        return processDefinitionInfoEntityManager;
    }

    public ProcessEngineConfigurationImpl setProcessDefinitionInfoEntityManager(ProcessDefinitionInfoEntityManager processDefinitionInfoEntityManager) {
        this.processDefinitionInfoEntityManager = processDefinitionInfoEntityManager;
        return this;
    }

    public PropertyEntityManager getPropertyEntityManager() {
        return propertyEntityManager;
    }

    public ProcessEngineConfigurationImpl setPropertyEntityManager(PropertyEntityManager propertyEntityManager) {
        this.propertyEntityManager = propertyEntityManager;
        return this;
    }

    public ResourceEntityManager getResourceEntityManager() {
        return resourceEntityManager;
    }

    public ProcessEngineConfigurationImpl setResourceEntityManager(ResourceEntityManager resourceEntityManager) {
        this.resourceEntityManager = resourceEntityManager;
        return this;
    }

    public TaskEntityManager getTaskEntityManager() {
        return taskEntityManager;
    }

    public ProcessEngineConfigurationImpl setTaskEntityManager(TaskEntityManager taskEntityManager) {
        this.taskEntityManager = taskEntityManager;
        return this;
    }

    public VariableInstanceEntityManager getVariableInstanceEntityManager() {
        return variableInstanceEntityManager;
    }

    public ProcessEngineConfigurationImpl setVariableInstanceEntityManager(VariableInstanceEntityManager variableInstanceEntityManager) {
        this.variableInstanceEntityManager = variableInstanceEntityManager;
        return this;
    }

    public TableDataManager getTableDataManager() {
        return tableDataManager;
    }

    public ProcessEngineConfigurationImpl setTableDataManager(TableDataManager tableDataManager) {
        this.tableDataManager = tableDataManager;
        return this;
    }

    public CandidateManager getCandidateManager() {
        return candidateManager;
    }

    public void setCandidateManager(CandidateManager candidateManager) {
        this.candidateManager = candidateManager;
    }
    
    public AsyncRunnableExecutionExceptionHandler getAsyncRunnableExecutionExceptionHandler() {
        return asyncRunnableExecutionExceptionHandler;
    }

    public ProcessEngineConfigurationImpl setAsyncRunnableExecutionExceptionHandler(
                    AsyncRunnableExecutionExceptionHandler asyncRunnableExecutionExceptionHandler) {
        
        this.asyncRunnableExecutionExceptionHandler = asyncRunnableExecutionExceptionHandler;
        return this;
    }
    
    public HistoryManager getHistoryManager() {
        return historyManager;
    }

    public ProcessEngineConfigurationImpl setHistoryManager(HistoryManager historyManager) {
        this.historyManager = historyManager;
        return this;
    }

    public boolean isAsyncHistoryEnabled() {
        return isAsyncHistoryEnabled;
    }

    public ProcessEngineConfigurationImpl setAsyncHistoryEnabled(boolean isAsyncHistoryEnabled) {
        this.isAsyncHistoryEnabled = isAsyncHistoryEnabled;
        return this;
    }

    public boolean isAsyncHistoryJsonGzipCompressionEnabled() {
        return isAsyncHistoryJsonGzipCompressionEnabled;
    }

    public ProcessEngineConfigurationImpl setAsyncHistoryJsonGzipCompressionEnabled(boolean isAsyncHistoryJsonGzipCompressionEnabled) {
        this.isAsyncHistoryJsonGzipCompressionEnabled = isAsyncHistoryJsonGzipCompressionEnabled;
        return this;
    }
    
    public boolean isAsyncHistoryJsonGroupingEnabled() {
        return isAsyncHistoryJsonGroupingEnabled;
    }

    public ProcessEngineConfigurationImpl setAsyncHistoryJsonGroupingEnabled(boolean isAsyncHistoryJsonGroupingEnabled) {
        this.isAsyncHistoryJsonGroupingEnabled = isAsyncHistoryJsonGroupingEnabled;
        return this;
    }
    
    public int getAsyncHistoryJsonGroupingThreshold() {
        return asyncHistoryJsonGroupingThreshold;
    }

    public void setAsyncHistoryJsonGroupingThreshold(int asyncHistoryJsonGroupingThreshold) {
        this.asyncHistoryJsonGroupingThreshold = asyncHistoryJsonGroupingThreshold;
    }

    public AsyncHistoryListener getAsyncHistoryListener() {
        return asyncHistoryListener;
    }

    public ProcessEngineConfigurationImpl setAsyncHistoryListener(AsyncHistoryListener asyncHistoryListener) {
        this.asyncHistoryListener = asyncHistoryListener;
        return this;
    }

    public JobManager getJobManager() {
        return jobManager;
    }

    public ProcessEngineConfigurationImpl setJobManager(JobManager jobManager) {
        this.jobManager = jobManager;
        return this;
    }

    @Override
    public ProcessEngineConfigurationImpl setClock(Clock clock) {
        if (this.clock == null) {
            this.clock = clock;
        } else {
            this.clock.setCurrentCalendar(clock.getCurrentCalendar());
        }

        if (flowable5CompatibilityEnabled && flowable5CompatibilityHandler != null) {
            getFlowable5CompatibilityHandler().setClock(clock);
        }
        return this;
    }

    public void resetClock() {
        if (this.clock != null) {
            clock.reset();
            if (flowable5CompatibilityEnabled && flowable5CompatibilityHandler != null) {
                getFlowable5CompatibilityHandler().resetClock();
            }
        }
    }

    public DelegateExpressionFieldInjectionMode getDelegateExpressionFieldInjectionMode() {
        return delegateExpressionFieldInjectionMode;
    }

    public ProcessEngineConfigurationImpl setDelegateExpressionFieldInjectionMode(DelegateExpressionFieldInjectionMode delegateExpressionFieldInjectionMode) {
        this.delegateExpressionFieldInjectionMode = delegateExpressionFieldInjectionMode;
        return this;
    }

    public ObjectMapper getObjectMapper() {
        return objectMapper;
    }

    public ProcessEngineConfigurationImpl setObjectMapper(ObjectMapper objectMapper) {
        this.objectMapper = objectMapper;
        return this;
    }

    // Flowable 5

    public boolean isFlowable5CompatibilityEnabled() {
        return flowable5CompatibilityEnabled;
    }

    public ProcessEngineConfigurationImpl setFlowable5CompatibilityEnabled(boolean flowable5CompatibilityEnabled) {
        this.flowable5CompatibilityEnabled = flowable5CompatibilityEnabled;
        return this;
    }

    public boolean isValidateFlowable5EntitiesEnabled() {
        return validateFlowable5EntitiesEnabled;
    }

    public ProcessEngineConfigurationImpl setValidateFlowable5EntitiesEnabled(boolean validateFlowable5EntitiesEnabled) {
        this.validateFlowable5EntitiesEnabled = validateFlowable5EntitiesEnabled;
        return this;
    }

    public boolean isRedeployFlowable5ProcessDefinitions() {
        return redeployFlowable5ProcessDefinitions;
    }

    public ProcessEngineConfigurationImpl setRedeployFlowable5ProcessDefinitions(boolean redeployFlowable5ProcessDefinitions) {
        this.redeployFlowable5ProcessDefinitions = redeployFlowable5ProcessDefinitions;
        return this;
    }

    public Flowable5CompatibilityHandlerFactory getFlowable5CompatibilityHandlerFactory() {
        return flowable5CompatibilityHandlerFactory;
    }

    public ProcessEngineConfigurationImpl setFlowable5CompatibilityHandlerFactory(Flowable5CompatibilityHandlerFactory flowable5CompatibilityHandlerFactory) {
        this.flowable5CompatibilityHandlerFactory = flowable5CompatibilityHandlerFactory;
        return this;
    }

    public Flowable5CompatibilityHandler getFlowable5CompatibilityHandler() {
        return flowable5CompatibilityHandler;
    }

    public ProcessEngineConfigurationImpl setFlowable5CompatibilityHandler(Flowable5CompatibilityHandler flowable5CompatibilityHandler) {
        this.flowable5CompatibilityHandler = flowable5CompatibilityHandler;
        return this;
    }

    public Object getFlowable5ActivityBehaviorFactory() {
        return flowable5ActivityBehaviorFactory;
    }

    public ProcessEngineConfigurationImpl setFlowable5ActivityBehaviorFactory(Object flowable5ActivityBehaviorFactory) {
        this.flowable5ActivityBehaviorFactory = flowable5ActivityBehaviorFactory;
        return this;
    }

    public Object getFlowable5ExpressionManager() {
        return flowable5ExpressionManager;
    }

    public ProcessEngineConfigurationImpl setFlowable5ExpressionManager(Object flowable5ExpressionManager) {
        this.flowable5ExpressionManager = flowable5ExpressionManager;
        return this;
    }

    public Object getFlowable5ListenerFactory() {
        return flowable5ListenerFactory;
    }

    public ProcessEngineConfigurationImpl setFlowable5ListenerFactory(Object flowable5ListenerFactory) {
        this.flowable5ListenerFactory = flowable5ListenerFactory;
        return this;
    }

    public List<Object> getFlowable5PreBpmnParseHandlers() {
        return flowable5PreBpmnParseHandlers;
    }

    public ProcessEngineConfigurationImpl setFlowable5PreBpmnParseHandlers(List<Object> flowable5PreBpmnParseHandlers) {
        this.flowable5PreBpmnParseHandlers = flowable5PreBpmnParseHandlers;
        return this;
    }

    public List<Object> getFlowable5PostBpmnParseHandlers() {
        return flowable5PostBpmnParseHandlers;
    }

    public ProcessEngineConfigurationImpl setFlowable5PostBpmnParseHandlers(List<Object> flowable5PostBpmnParseHandlers) {
        this.flowable5PostBpmnParseHandlers = flowable5PostBpmnParseHandlers;
        return this;
    }

    public List<Object> getFlowable5CustomDefaultBpmnParseHandlers() {
        return flowable5CustomDefaultBpmnParseHandlers;
    }

    public ProcessEngineConfigurationImpl setFlowable5CustomDefaultBpmnParseHandlers(List<Object> flowable5CustomDefaultBpmnParseHandlers) {
        this.flowable5CustomDefaultBpmnParseHandlers = flowable5CustomDefaultBpmnParseHandlers;
        return this;
    }

    public Set<Class<?>> getFlowable5CustomMybatisMappers() {
        return flowable5CustomMybatisMappers;
    }

    public ProcessEngineConfigurationImpl setFlowable5CustomMybatisMappers(Set<Class<?>> flowable5CustomMybatisMappers) {
        this.flowable5CustomMybatisMappers = flowable5CustomMybatisMappers;
        return this;
    }

    public Set<String> getFlowable5CustomMybatisXMLMappers() {
        return flowable5CustomMybatisXMLMappers;
    }

    public ProcessEngineConfigurationImpl setFlowable5CustomMybatisXMLMappers(Set<String> flowable5CustomMybatisXMLMappers) {
        this.flowable5CustomMybatisXMLMappers = flowable5CustomMybatisXMLMappers;
        return this;
    }

    public ProcessEngineConfigurationImpl setAsyncExecutorActivate(boolean asyncExecutorActivate) {
        this.asyncExecutorActivate = asyncExecutorActivate;
        return this;
    }

    public int getAsyncExecutorCorePoolSize() {
        return asyncExecutorCorePoolSize;
    }

    public ProcessEngineConfigurationImpl setAsyncExecutorCorePoolSize(int asyncExecutorCorePoolSize) {
        this.asyncExecutorCorePoolSize = asyncExecutorCorePoolSize;
        return this;
    }

    public int getAsyncExecutorNumberOfRetries() {
        return asyncExecutorNumberOfRetries;
    }

    public ProcessEngineConfigurationImpl setAsyncExecutorNumberOfRetries(int asyncExecutorNumberOfRetries) {
        this.asyncExecutorNumberOfRetries = asyncExecutorNumberOfRetries;
        return this;
    }
    
    public int getAsyncHistoryExecutorNumberOfRetries() {
        return asyncHistoryExecutorNumberOfRetries;
    }

    public ProcessEngineConfigurationImpl setAsyncHistoryExecutorNumberOfRetries(int asyncHistoryExecutorNumberOfRetries) {
        this.asyncHistoryExecutorNumberOfRetries = asyncHistoryExecutorNumberOfRetries;
        return this;
    }

    public int getAsyncExecutorMaxPoolSize() {
        return asyncExecutorMaxPoolSize;
    }

    public ProcessEngineConfigurationImpl setAsyncExecutorMaxPoolSize(int asyncExecutorMaxPoolSize) {
        this.asyncExecutorMaxPoolSize = asyncExecutorMaxPoolSize;
        return this;
    }

    public long getAsyncExecutorThreadKeepAliveTime() {
        return asyncExecutorThreadKeepAliveTime;
    }

    public ProcessEngineConfigurationImpl setAsyncExecutorThreadKeepAliveTime(long asyncExecutorThreadKeepAliveTime) {
        this.asyncExecutorThreadKeepAliveTime = asyncExecutorThreadKeepAliveTime;
        return this;
    }

    public int getAsyncExecutorThreadPoolQueueSize() {
        return asyncExecutorThreadPoolQueueSize;
    }

    public ProcessEngineConfigurationImpl setAsyncExecutorThreadPoolQueueSize(int asyncExecutorThreadPoolQueueSize) {
        this.asyncExecutorThreadPoolQueueSize = asyncExecutorThreadPoolQueueSize;
        return this;
    }

    public BlockingQueue<Runnable> getAsyncExecutorThreadPoolQueue() {
        return asyncExecutorThreadPoolQueue;
    }

    public ProcessEngineConfigurationImpl setAsyncExecutorThreadPoolQueue(BlockingQueue<Runnable> asyncExecutorThreadPoolQueue) {
        this.asyncExecutorThreadPoolQueue = asyncExecutorThreadPoolQueue;
        return this;
    }

    public long getAsyncExecutorSecondsToWaitOnShutdown() {
        return asyncExecutorSecondsToWaitOnShutdown;
    }

    public ProcessEngineConfigurationImpl setAsyncExecutorSecondsToWaitOnShutdown(long asyncExecutorSecondsToWaitOnShutdown) {
        this.asyncExecutorSecondsToWaitOnShutdown = asyncExecutorSecondsToWaitOnShutdown;
        return this;
    }

    public int getAsyncExecutorMaxTimerJobsPerAcquisition() {
        return asyncExecutorMaxTimerJobsPerAcquisition;
    }

    public ProcessEngineConfigurationImpl setAsyncExecutorMaxTimerJobsPerAcquisition(int asyncExecutorMaxTimerJobsPerAcquisition) {
        this.asyncExecutorMaxTimerJobsPerAcquisition = asyncExecutorMaxTimerJobsPerAcquisition;
        return this;
    }

    public int getAsyncExecutorMaxAsyncJobsDuePerAcquisition() {
        return asyncExecutorMaxAsyncJobsDuePerAcquisition;
    }

    public ProcessEngineConfigurationImpl setAsyncExecutorMaxAsyncJobsDuePerAcquisition(int asyncExecutorMaxAsyncJobsDuePerAcquisition) {
        this.asyncExecutorMaxAsyncJobsDuePerAcquisition = asyncExecutorMaxAsyncJobsDuePerAcquisition;
        return this;
    }

    public int getAsyncExecutorDefaultTimerJobAcquireWaitTime() {
        return asyncExecutorDefaultTimerJobAcquireWaitTime;
    }

    public ProcessEngineConfigurationImpl setAsyncExecutorDefaultTimerJobAcquireWaitTime(int asyncExecutorDefaultTimerJobAcquireWaitTime) {
        this.asyncExecutorDefaultTimerJobAcquireWaitTime = asyncExecutorDefaultTimerJobAcquireWaitTime;
        return this;
    }

    public int getAsyncExecutorDefaultAsyncJobAcquireWaitTime() {
        return asyncExecutorDefaultAsyncJobAcquireWaitTime;
    }

    public ProcessEngineConfigurationImpl setAsyncExecutorDefaultAsyncJobAcquireWaitTime(int asyncExecutorDefaultAsyncJobAcquireWaitTime) {
        this.asyncExecutorDefaultAsyncJobAcquireWaitTime = asyncExecutorDefaultAsyncJobAcquireWaitTime;
        return this;
    }

    public int getAsyncExecutorDefaultQueueSizeFullWaitTime() {
        return asyncExecutorDefaultQueueSizeFullWaitTime;
    }

    public ProcessEngineConfigurationImpl setAsyncExecutorDefaultQueueSizeFullWaitTime(int asyncExecutorDefaultQueueSizeFullWaitTime) {
        this.asyncExecutorDefaultQueueSizeFullWaitTime = asyncExecutorDefaultQueueSizeFullWaitTime;
        return this;
    }

    public String getAsyncExecutorLockOwner() {
        return asyncExecutorLockOwner;
    }

    public ProcessEngineConfigurationImpl setAsyncExecutorLockOwner(String asyncExecutorLockOwner) {
        this.asyncExecutorLockOwner = asyncExecutorLockOwner;
        return this;
    }

    public int getAsyncExecutorTimerLockTimeInMillis() {
        return asyncExecutorTimerLockTimeInMillis;
    }

    public ProcessEngineConfigurationImpl setAsyncExecutorTimerLockTimeInMillis(int asyncExecutorTimerLockTimeInMillis) {
        this.asyncExecutorTimerLockTimeInMillis = asyncExecutorTimerLockTimeInMillis;
        return this;
    }

    public int getAsyncExecutorAsyncJobLockTimeInMillis() {
        return asyncExecutorAsyncJobLockTimeInMillis;
    }

    public ProcessEngineConfigurationImpl setAsyncExecutorAsyncJobLockTimeInMillis(int asyncExecutorAsyncJobLockTimeInMillis) {
        this.asyncExecutorAsyncJobLockTimeInMillis = asyncExecutorAsyncJobLockTimeInMillis;
        return this;
    }

    public int getAsyncExecutorResetExpiredJobsInterval() {
        return asyncExecutorResetExpiredJobsInterval;
    }

    public ProcessEngineConfigurationImpl setAsyncExecutorResetExpiredJobsInterval(int asyncExecutorResetExpiredJobsInterval) {
        this.asyncExecutorResetExpiredJobsInterval = asyncExecutorResetExpiredJobsInterval;
        return this;
    }
    
    public int getAsyncExecutorResetExpiredJobsMaxTimeout() {
        return asyncExecutorResetExpiredJobsMaxTimeout;
    }

    public ProcessEngineConfigurationImpl setAsyncExecutorResetExpiredJobsMaxTimeout(int asyncExecutorResetExpiredJobsMaxTimeout) {
        this.asyncExecutorResetExpiredJobsMaxTimeout = asyncExecutorResetExpiredJobsMaxTimeout;
        return this;
    }

    public ExecuteAsyncRunnableFactory getAsyncExecutorExecuteAsyncRunnableFactory() {
        return asyncExecutorExecuteAsyncRunnableFactory;
    }

    public ProcessEngineConfigurationImpl setAsyncExecutorExecuteAsyncRunnableFactory(ExecuteAsyncRunnableFactory asyncExecutorExecuteAsyncRunnableFactory) {
        this.asyncExecutorExecuteAsyncRunnableFactory = asyncExecutorExecuteAsyncRunnableFactory;
        return this;
    }
    
    public int getAsyncExecutorResetExpiredJobsPageSize() {
        return asyncExecutorResetExpiredJobsPageSize;
    }

    public ProcessEngineConfigurationImpl setAsyncExecutorResetExpiredJobsPageSize(int asyncExecutorResetExpiredJobsPageSize) {
        this.asyncExecutorResetExpiredJobsPageSize = asyncExecutorResetExpiredJobsPageSize;
        return this;
    }

    public boolean isAsyncExecutorIsMessageQueueMode() {
        return asyncExecutorMessageQueueMode;
    }

    public ProcessEngineConfigurationImpl setAsyncExecutorMessageQueueMode(boolean asyncExecutorMessageQueueMode) {
        this.asyncExecutorMessageQueueMode = asyncExecutorMessageQueueMode;
        return this;
    }

    public boolean isAsyncHistoryExecutorIsMessageQueueMode() {
        return asyncHistoryExecutorMessageQueueMode;
    }

    public ProcessEngineConfigurationImpl setAsyncHistoryExecutorMessageQueueMode(boolean asyncHistoryExecutorMessageQueueMode) {
        this.asyncHistoryExecutorMessageQueueMode = asyncHistoryExecutorMessageQueueMode;
        return this;
    }

    public PasswordEncoder getPasswordEncoder() {
        return passwordEncoder;
    }

    public void setPasswordEncoder(PasswordEncoder passwordEncoder) {
        this.passwordEncoder = passwordEncoder;
    }

    public PasswordSalt getPasswordSalt() {
        return passwordSalt;
    }

    public void setPasswordSalt(PasswordSalt passwordSalt) {
        this.passwordSalt = passwordSalt;
    }
}<|MERGE_RESOLUTION|>--- conflicted
+++ resolved
@@ -13,7 +13,26 @@
 
 package org.flowable.engine.impl.cfg;
 
-import com.fasterxml.jackson.databind.ObjectMapper;
+import java.io.InputStream;
+import java.io.Reader;
+import java.net.URL;
+import java.util.ArrayList;
+import java.util.Collection;
+import java.util.Collections;
+import java.util.Comparator;
+import java.util.HashMap;
+import java.util.List;
+import java.util.Map;
+import java.util.Map.Entry;
+import java.util.Properties;
+import java.util.ServiceLoader;
+import java.util.Set;
+import java.util.concurrent.ArrayBlockingQueue;
+import java.util.concurrent.BlockingQueue;
+import java.util.concurrent.ConcurrentHashMap;
+import java.util.concurrent.ConcurrentMap;
+
+import javax.xml.namespace.QName;
 
 import org.apache.ibatis.builder.xml.XMLConfigBuilder;
 import org.apache.ibatis.mapping.Environment;
@@ -343,26 +362,7 @@
 import org.slf4j.Logger;
 import org.slf4j.LoggerFactory;
 
-import java.io.InputStream;
-import java.io.Reader;
-import java.net.URL;
-import java.util.ArrayList;
-import java.util.Collection;
-import java.util.Collections;
-import java.util.Comparator;
-import java.util.HashMap;
-import java.util.List;
-import java.util.Map;
-import java.util.Map.Entry;
-import java.util.Properties;
-import java.util.ServiceLoader;
-import java.util.Set;
-import java.util.concurrent.ArrayBlockingQueue;
-import java.util.concurrent.BlockingQueue;
-import java.util.concurrent.ConcurrentHashMap;
-import java.util.concurrent.ConcurrentMap;
-
-import javax.xml.namespace.QName;
+import com.fasterxml.jackson.databind.ObjectMapper;
 
 /**
  * @author Tom Baeyens
@@ -370,14 +370,17 @@
  */
 public abstract class ProcessEngineConfigurationImpl extends ProcessEngineConfiguration {
 
+    private static final Logger LOGGER = LoggerFactory.getLogger(ProcessEngineConfigurationImpl.class);
+
     public static final String DEFAULT_WS_SYNC_FACTORY = "org.flowable.engine.impl.webservice.CxfWebServiceClientFactory";
+
     public static final String DEFAULT_MYBATIS_MAPPING_FILE = "org/flowable/db/mapping/mappings.xml";
+
     public static final int DEFAULT_GENERIC_MAX_LENGTH_STRING = 4000;
     public static final int DEFAULT_ORACLE_MAX_LENGTH_STRING = 2000;
-    private static final Logger LOGGER = LoggerFactory.getLogger(ProcessEngineConfigurationImpl.class);
 
     // SERVICES /////////////////////////////////////////////////////////////////
-    public int DEFAULT_MAX_NR_OF_STATEMENTS_BULK_INSERT_SQL_SERVER = 70; // currently Execution has most params (28). 2000 / 28 = 71.
+
     protected RepositoryService repositoryService = new RepositoryServiceImpl();
     protected RuntimeService runtimeService = new RuntimeServiceImpl();
     protected HistoryService historyService = new HistoryServiceImpl(this);
@@ -386,37 +389,47 @@
     protected FormService formService = new FormServiceImpl();
     protected ManagementService managementService = new ManagementServiceImpl();
     protected DynamicBpmnService dynamicBpmnService = new DynamicBpmnServiceImpl(this);
+
     // IDM ENGINE SERVICES /////////////////////////////////////////////////////
     protected boolean disableIdmEngine;
     protected boolean idmEngineInitialized;
     protected IdmIdentityService idmIdentityService;
+    
     // PASSWORD CONFIG FOR IDM IDENTITY SERVICES /////////////////////////////////////////////////////
     protected PasswordEncoder passwordEncoder;
     protected PasswordSalt passwordSalt;
+
     // FORM ENGINE SERVICES /////////////////////////////////////////////////////
     protected boolean formEngineInitialized;
     protected FormRepositoryService formEngineRepositoryService;
     protected org.flowable.form.api.FormService formEngineFormService;
+
     // DMN ENGINE SERVICES /////////////////////////////////////////////////////
     protected boolean dmnEngineInitialized;
     protected DmnRepositoryService dmnEngineRepositoryService;
     protected DmnRuleService dmnEngineRuleService;
+
     // CONTENT ENGINE SERVICES /////////////////////////////////////////////////////
     protected boolean contentEngineInitialized;
+    protected ContentService contentService;
 
     // COMMAND EXECUTORS ////////////////////////////////////////////////////////
-    protected ContentService contentService;
+
     protected CommandInterceptor commandInvoker;
+
     /**
      * the configurable list which will be {@link #initInterceptorChain(java.util.List) processed} to build the {@link #commandExecutor}
      */
     protected List<CommandInterceptor> customPreCommandInterceptors;
     protected List<CommandInterceptor> customPostCommandInterceptors;
+
     protected List<CommandInterceptor> commandInterceptors;
 
-    // DATA MANAGERS /////////////////////////////////////////////////////////////
     /** this will be initialized during the configurationComplete() */
     protected CommandExecutor commandExecutor;
+
+    // DATA MANAGERS /////////////////////////////////////////////////////////////
+
     protected AttachmentDataManager attachmentDataManager;
     protected ByteArrayDataManager byteArrayDataManager;
     protected CommentDataManager commentDataManager;
@@ -442,9 +455,10 @@
     protected PropertyDataManager propertyDataManager;
     protected ResourceDataManager resourceDataManager;
     protected TaskDataManager taskDataManager;
+    protected VariableInstanceDataManager variableInstanceDataManager;
 
     // ENTITY MANAGERS ///////////////////////////////////////////////////////////
-    protected VariableInstanceDataManager variableInstanceDataManager;
+
     protected AttachmentEntityManager attachmentEntityManager;
     protected ByteArrayEntityManager byteArrayEntityManager;
     protected CommentEntityManager commentEntityManager;
@@ -471,37 +485,40 @@
     protected ResourceEntityManager resourceEntityManager;
     protected TableDataManager tableDataManager;
     protected TaskEntityManager taskEntityManager;
+    protected VariableInstanceEntityManager variableInstanceEntityManager;
 
     // Candidate Manager
-    protected VariableInstanceEntityManager variableInstanceEntityManager;
+
+    protected CandidateManager candidateManager;
 
     // History Manager
-    protected CandidateManager candidateManager;
+
     protected HistoryManager historyManager;
+    
     protected boolean isAsyncHistoryEnabled;
-<<<<<<< HEAD
     protected boolean isAsyncHistoryJsonGzipCompressionEnabled;
     protected boolean isAsyncHistoryJsonGroupingEnabled;
     protected int asyncHistoryJsonGroupingThreshold = 10;
-=======
+    protected AsyncHistoryListener asyncHistoryListener;
 
     // Job Manager
-    //protected boolean isAsyncHistoryJsonGzipCompressionEnabled;
-    //protected boolean isAsyncHistoryJsonGroupingEnabled;
->>>>>>> 1474daf0
-    protected AsyncHistoryListener asyncHistoryListener;
+
+    protected JobManager jobManager;
 
     // SESSION FACTORIES /////////////////////////////////////////////////////////
-    protected JobManager jobManager;
+
+    protected DbSqlSessionFactory dbSqlSessionFactory;
 
     // CONFIGURATORS ////////////////////////////////////////////////////////////
-    protected DbSqlSessionFactory dbSqlSessionFactory;
+
     protected boolean enableConfiguratorServiceLoader = true; // Enabled by default. In certain environments this should be set to false (eg osgi)
     protected List<ProcessEngineConfigurator> configurators; // The injected configurators
     protected List<ProcessEngineConfigurator> allConfigurators; // Including auto-discovered configurators
 
+    protected ProcessEngineConfigurator idmProcessEngineConfigurator;
+
     // DEPLOYERS //////////////////////////////////////////////////////////////////
-    protected ProcessEngineConfigurator idmProcessEngineConfigurator;
+
     protected BpmnDeployer bpmnDeployer;
     protected AppDeployer appDeployer;
     protected BpmnParser bpmnParser;
@@ -515,40 +532,52 @@
     protected List<Deployer> customPostDeployers;
     protected List<Deployer> deployers;
     protected DeploymentManager deploymentManager;
+
     protected int processDefinitionCacheLimit = -1; // By default, no limit
     protected DeploymentCache<ProcessDefinitionCacheEntry> processDefinitionCache;
+
     protected int processDefinitionInfoCacheLimit = -1; // By default, no limit
     protected ProcessDefinitionInfoCache processDefinitionInfoCache;
+
     protected int knowledgeBaseCacheLimit = -1;
     protected DeploymentCache<Object> knowledgeBaseCache;
+
     protected int appResourceCacheLimit = -1;
     protected DeploymentCache<Object> appResourceCache;
 
+    protected AppResourceConverter appResourceConverter;
+
     // JOB EXECUTOR /////////////////////////////////////////////////////////////
-    protected AppResourceConverter appResourceConverter;
+
     protected List<JobHandler> customJobHandlers;
     protected Map<String, JobHandler> jobHandlers;
     protected AsyncRunnableExecutionExceptionHandler asyncRunnableExecutionExceptionHandler;
+    
     protected List<HistoryJobHandler> customHistoryJobHandlers;
     protected Map<String, HistoryJobHandler> historyJobHandlers;
+
     // HELPERS //////////////////////////////////////////////////////////////////
     protected ProcessInstanceHelper processInstanceHelper;
+    protected ListenerNotificationHelper listenerNotificationHelper;
 
     // ASYNC EXECUTOR ///////////////////////////////////////////////////////////
-    protected ListenerNotificationHelper listenerNotificationHelper;
+
     /**
      * The number of retries for a job.
      */
     protected int asyncExecutorNumberOfRetries = 3;
-    protected int asyncHistoryExecutorNumberOfRetries = 10;
+    protected int asyncHistoryExecutorNumberOfRetries = 10; 
+
     /**
      * The minimal number of threads that are kept alive in the threadpool for job execution. Default value = 2. (This property is only applicable when using the {@link DefaultAsyncJobExecutor}).
      */
     protected int asyncExecutorCorePoolSize = 2;
+
     /**
      * The maximum number of threads that are created in the threadpool for job execution. Default value = 10. (This property is only applicable when using the {@link DefaultAsyncJobExecutor}).
      */
     protected int asyncExecutorMaxPoolSize = 10;
+
     /**
      * The time (in milliseconds) a thread used for job execution must be kept alive before it is destroyed. Default setting is 5 seconds. Having a setting > 0 takes resources, but in the case of many
      * job executions it avoids creating new threads all the time. If 0, threads will be destroyed after they've been used for job execution.
@@ -556,11 +585,13 @@
      * (This property is only applicable when using the {@link DefaultAsyncJobExecutor}).
      */
     protected long asyncExecutorThreadKeepAliveTime = 5000L;
+
     /**
      * The size of the queue on which jobs to be executed are placed, before they are actually executed. Default value = 100. (This property is only applicable when using the
      * {@link DefaultAsyncJobExecutor}).
      */
     protected int asyncExecutorThreadPoolQueueSize = 100;
+
     /**
      * The queue onto which jobs will be placed before they are actually executed. Threads form the async executor threadpool will take work from this queue.
      *
@@ -571,12 +602,14 @@
      * (This property is only applicable when using the {@link DefaultAsyncJobExecutor}).
      */
     protected BlockingQueue<Runnable> asyncExecutorThreadPoolQueue;
+
     /**
      * The time (in seconds) that is waited to gracefully shut down the threadpool used for job execution when the a shutdown on the executor (or process engine) is requested. Default value = 60.
      *
      * (This property is only applicable when using the {@link DefaultAsyncJobExecutor}).
      */
     protected long asyncExecutorSecondsToWaitOnShutdown = 60L;
+
     /**
      * The number of timer jobs that are acquired during one query (before a job is executed, an acquirement thread fetches jobs from the database and puts them on the queue).
      *
@@ -585,6 +618,7 @@
      * (This property is only applicable when using the {@link DefaultAsyncJobExecutor}).
      */
     protected int asyncExecutorMaxTimerJobsPerAcquisition = 1;
+
     /**
      * The number of async jobs that are acquired during one query (before a job is executed, an acquirement thread fetches jobs from the database and puts them on the queue).
      *
@@ -593,6 +627,7 @@
      * (This property is only applicable when using the {@link DefaultAsyncJobExecutor}).
      */
     protected int asyncExecutorMaxAsyncJobsDuePerAcquisition = 1;
+
     /**
      * The time (in milliseconds) the timer acquisition thread will wait to execute the next acquirement query. This happens when no new timer jobs were found or when less timer jobs have been fetched
      * than set in {@link #asyncExecutorMaxTimerJobsPerAcquisition}. Default value = 10 seconds.
@@ -600,6 +635,7 @@
      * (This property is only applicable when using the {@link DefaultAsyncJobExecutor}).
      */
     protected int asyncExecutorDefaultTimerJobAcquireWaitTime = 10 * 1000;
+
     /**
      * The time (in milliseconds) the async job acquisition thread will wait to execute the next acquirement query. This happens when no new async jobs were found or when less async jobs have been
      * fetched than set in {@link #asyncExecutorMaxAsyncJobsDuePerAcquisition}. Default value = 10 seconds.
@@ -607,11 +643,13 @@
      * (This property is only applicable when using the {@link DefaultAsyncJobExecutor}).
      */
     protected int asyncExecutorDefaultAsyncJobAcquireWaitTime = 10 * 1000;
+
     /**
      * The time (in milliseconds) the async job (both timer and async continuations) acquisition thread will wait when the queue is full to execute the next query. By default set to 0 (for backwards
      * compatibility)
      */
     protected int asyncExecutorDefaultQueueSizeFullWaitTime;
+
     /**
      * When a job is acquired, it is locked so other async executors can't lock and execute it. While doing this, the 'name' of the lock owner is written into a column of the job.
      *
@@ -622,6 +660,7 @@
      * (This property is only applicable when using the {@link DefaultAsyncJobExecutor}).
      */
     protected String asyncExecutorLockOwner;
+
     /**
      * The amount of time (in milliseconds) a timer job is locked when acquired by the async executor. During this period of time, no other async executor will try to acquire and lock this job.
      *
@@ -630,6 +669,7 @@
      * (This property is only applicable when using the {@link DefaultAsyncJobExecutor}).
      */
     protected int asyncExecutorTimerLockTimeInMillis = 5 * 60 * 1000;
+
     /**
      * The amount of time (in milliseconds) an async job is locked when acquired by the async executor. During this period of time, no other async executor will try to acquire and lock this job.
      *
@@ -638,6 +678,7 @@
      * (This property is only applicable when using the {@link DefaultAsyncJobExecutor}).
      */
     protected int asyncExecutorAsyncJobLockTimeInMillis = 5 * 60 * 1000;
+
     /**
      * The amount of time (in milliseconds) that is between two consecutive checks of 'expired jobs'. Expired jobs are jobs that were locked (a lock owner + time was written by some executor, but the
      * job was never completed).
@@ -649,7 +690,6 @@
      * By default one minute.
      */
     protected int asyncExecutorResetExpiredJobsInterval = 60 * 1000;
-<<<<<<< HEAD
     
     /**
      * The amount of time (in milliseconds) a job can maximum be in the 'executable' state before being deemed expired.
@@ -660,13 +700,12 @@
      */
     protected int asyncExecutorResetExpiredJobsMaxTimeout = 24 * 60 * 60 * 1000;
 
-=======
->>>>>>> 1474daf0
     /**
      * The {@link AsyncExecutor} has a 'cleanup' thread that resets expired jobs so they can be re-acquired by other executors. This setting defines the size of the page being used when fetching these
      * expired jobs.
      */
     protected int asyncExecutorResetExpiredJobsPageSize = 3;
+
     /**
      * Experimental!
      *
@@ -674,35 +713,43 @@
      */
     protected boolean asyncExecutorMessageQueueMode;
     protected boolean asyncHistoryExecutorMessageQueueMode;
+
     /**
      * Allows to define a custom factory for creating the {@link Runnable} that is executed by the async executor.
      *
      * (This property is only applicable when using the {@link DefaultAsyncJobExecutor}).
      */
     protected ExecuteAsyncRunnableFactory asyncExecutorExecuteAsyncRunnableFactory;
+
     // JUEL functions ///////////////////////////////////////////////////////////
     protected List<FlowableFunctionDelegate> flowableFunctionDelegates;
+    protected List<FlowableFunctionDelegate> customFlowableFunctionDelegates;
 
     // BPMN PARSER //////////////////////////////////////////////////////////////
-    protected List<FlowableFunctionDelegate> customFlowableFunctionDelegates;
+
     protected List<BpmnParseHandler> preBpmnParseHandlers;
     protected List<BpmnParseHandler> postBpmnParseHandlers;
     protected List<BpmnParseHandler> customDefaultBpmnParseHandlers;
     protected ActivityBehaviorFactory activityBehaviorFactory;
     protected ListenerFactory listenerFactory;
+    protected BpmnParseFactory bpmnParseFactory;
 
     // PROCESS VALIDATION ///////////////////////////////////////////////////////
-    protected BpmnParseFactory bpmnParseFactory;
+
+    protected ProcessValidator processValidator;
 
     // OTHER ////////////////////////////////////////////////////////////////////
-    protected ProcessValidator processValidator;
+
     protected List<FormEngine> customFormEngines;
     protected Map<String, FormEngine> formEngines;
+
     protected List<AbstractFormType> customFormTypes;
     protected FormTypes formTypes;
+
     protected List<VariableType> customPreVariableTypes;
     protected List<VariableType> customPostVariableTypes;
     protected VariableTypes variableTypes;
+
     /**
      * This flag determines whether variables of the type 'serializable' will be tracked. This means that, when true, in a JavaDelegate you can write
      *
@@ -713,23 +760,32 @@
      * By default true for backwards compatibility.
      */
     protected boolean serializableVariableTypeTrackDeserializedObjects = true;
+
     protected ExpressionManager expressionManager;
     protected List<String> customScriptingEngineClasses;
     protected ScriptingEngines scriptingEngines;
     protected List<ResolverFactory> resolverFactories;
+
     protected BusinessCalendarManager businessCalendarManager;
+
     protected int executionQueryLimit = 20000;
     protected int taskQueryLimit = 20000;
     protected int historicTaskQueryLimit = 20000;
     protected int historicProcessInstancesQueryLimit = 20000;
+
     protected String wsSyncFactoryClassName = DEFAULT_WS_SYNC_FACTORY;
     protected ConcurrentMap<QName, URL> wsOverridenEndpointAddresses = new ConcurrentHashMap<QName, URL>();
+
     protected CommandContextFactory commandContextFactory;
     protected TransactionContextFactory<TransactionListener, CommandContext> transactionContextFactory;
+
     protected DelegateInterceptor delegateInterceptor;
+
     protected Map<String, EventHandler> eventHandlers;
     protected List<EventHandler> customEventHandlers;
+
     protected FailedJobCommandFactory failedJobCommandFactory;
+
     /**
      * Set this to true if you want to have extra checks on the BPMN xml that is parsed. See http://www.jorambarrez.be/blog/2013/02/19/uploading-a-funny-xml -can-bring-down-your-server/
      *
@@ -737,6 +793,7 @@
      * do enable it.
      */
     protected boolean enableSafeBpmnXml;
+
     /**
      * The following settings will determine the amount of entities loaded at once when the engine needs to load multiple entities (eg. when suspending a process definition with all its process
      * instances).
@@ -745,8 +802,10 @@
      */
     protected int batchSizeProcessInstances = 25;
     protected int batchSizeTasks = 25;
+
     // Event logging to database
     protected boolean enableDatabaseEventLogging;
+
     /**
      * Using field injection together with a delegate expression for a service task / execution listener / task listener is not thread-sade , see user guide section 'Field Injection' for more
      * information.
@@ -756,14 +815,17 @@
      * @since 5.21
      */
     protected DelegateExpressionFieldInjectionMode delegateExpressionFieldInjectionMode = DelegateExpressionFieldInjectionMode.MIXED;
+
     /**
      * Define a max length for storing String variable types in the database. Mainly used for the Oracle NVARCHAR2 limit of 2000 characters
      */
     protected int maxLengthStringVariableType = -1;
+
     /**
      * If set to true, enables bulk insert (grouping sql inserts together). Default true. For some databases (eg DB2 on Zos: https://activiti.atlassian.net/browse/ACT-4042) needs to be set to false
      */
     protected boolean isBulkInsertEnabled = true;
+
     /**
      * Some databases have a limit of how many parameters one sql insert can have (eg SQL Server, 2000 params (!= insert statements) ). Tweak this parameter in case of exceptions indicating too much
      * is being put into one bulk insert, or make it higher if your database can cope with it and there are inserts with a huge amount of data.
@@ -771,6 +833,9 @@
      * By default: 100 (75 for mssql server as it has a hard limit of 2000 parameters in a statement)
      */
     protected int maxNrOfStatementsInBulkInsert = 100;
+
+    public int DEFAULT_MAX_NR_OF_STATEMENTS_BULK_INSERT_SQL_SERVER = 70; // currently Execution has most params (28). 2000 / 28 = 71.
+
     protected ObjectMapper objectMapper = new ObjectMapper();
 
     /**
@@ -2385,17 +2450,21 @@
         return configurators;
     }
 
-    public ProcessEngineConfigurationImpl setConfigurators(List<ProcessEngineConfigurator> configurators) {
-        this.configurators = configurators;
-        return this;
-    }
-
     public ProcessEngineConfigurationImpl addConfigurator(ProcessEngineConfigurator configurator) {
         if (this.configurators == null) {
             this.configurators = new ArrayList<ProcessEngineConfigurator>();
         }
         this.configurators.add(configurator);
         return this;
+    }
+
+    public ProcessEngineConfigurationImpl setConfigurators(List<ProcessEngineConfigurator> configurators) {
+        this.configurators = configurators;
+        return this;
+    }
+
+    public void setEnableConfiguratorServiceLoader(boolean enableConfiguratorServiceLoader) {
+        this.enableConfiguratorServiceLoader = enableConfiguratorServiceLoader;
     }
 
     public List<ProcessEngineConfigurator> getAllConfigurators() {
@@ -2690,7 +2759,7 @@
         this.jobHandlers = jobHandlers;
         return this;
     }
-
+    
     public Map<String, HistoryJobHandler> getHistoryJobHandlers() {
         return historyJobHandlers;
     }
@@ -2753,7 +2822,7 @@
         this.customJobHandlers = customJobHandlers;
         return this;
     }
-
+    
     public List<HistoryJobHandler> getCustomHistoryJobHandlers() {
         return customHistoryJobHandlers;
     }
@@ -2886,26 +2955,26 @@
         return this;
     }
 
+    public ProcessEngineConfigurationImpl setDelegateInterceptor(DelegateInterceptor delegateInterceptor) {
+        this.delegateInterceptor = delegateInterceptor;
+        return this;
+    }
+
     public DelegateInterceptor getDelegateInterceptor() {
         return delegateInterceptor;
     }
 
-    public ProcessEngineConfigurationImpl setDelegateInterceptor(DelegateInterceptor delegateInterceptor) {
-        this.delegateInterceptor = delegateInterceptor;
-        return this;
-    }
-
     public EventHandler getEventHandler(String eventType) {
         return eventHandlers.get(eventType);
     }
 
+    public ProcessEngineConfigurationImpl setEventHandlers(Map<String, EventHandler> eventHandlers) {
+        this.eventHandlers = eventHandlers;
+        return this;
+    }
+
     public Map<String, EventHandler> getEventHandlers() {
         return eventHandlers;
-    }
-
-    public ProcessEngineConfigurationImpl setEventHandlers(Map<String, EventHandler> eventHandlers) {
-        this.eventHandlers = eventHandlers;
-        return this;
     }
 
     public List<EventHandler> getCustomEventHandlers() {
@@ -3307,7 +3376,7 @@
         this.deadLetterJobDataManager = deadLetterJobDataManager;
         return this;
     }
-
+    
     public HistoryJobDataManager getHistoryJobDataManager() {
         return historyJobDataManager;
     }
@@ -3382,10 +3451,6 @@
 
     public boolean isEnableConfiguratorServiceLoader() {
         return enableConfiguratorServiceLoader;
-    }
-
-    public void setEnableConfiguratorServiceLoader(boolean enableConfiguratorServiceLoader) {
-        this.enableConfiguratorServiceLoader = enableConfiguratorServiceLoader;
     }
 
     public AttachmentEntityManager getAttachmentEntityManager() {
@@ -4074,11 +4139,11 @@
         this.asyncHistoryExecutorMessageQueueMode = asyncHistoryExecutorMessageQueueMode;
         return this;
     }
-
+    
     public PasswordEncoder getPasswordEncoder() {
         return passwordEncoder;
     }
-
+ 
     public void setPasswordEncoder(PasswordEncoder passwordEncoder) {
         this.passwordEncoder = passwordEncoder;
     }
@@ -4090,4 +4155,5 @@
     public void setPasswordSalt(PasswordSalt passwordSalt) {
         this.passwordSalt = passwordSalt;
     }
+
 }