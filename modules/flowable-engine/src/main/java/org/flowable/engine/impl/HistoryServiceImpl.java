--- conflicted
+++ resolved
@@ -1,4 +1,3 @@
-<<<<<<< HEAD
 /*
  * Licensed under the Apache License, Version 2.0 (the "License");
  * you may not use this file except in compliance with the License.
@@ -32,8 +31,8 @@
 import org.flowable.engine.impl.cmd.DeleteTaskLogEntryByLogNumberCmd;
 import org.flowable.engine.impl.cmd.GetHistoricEntityLinkChildrenForProcessInstanceCmd;
 import org.flowable.engine.impl.cmd.GetHistoricEntityLinkChildrenForTaskCmd;
-import org.flowable.engine.impl.cmd.GetHistoricEntityLinkParentForProcessInstanceCmd;
-import org.flowable.engine.impl.cmd.GetHistoricEntityLinkParentForTaskCmd;
+import org.flowable.engine.impl.cmd.GetHistoricEntityLinkParentsForProcessInstanceCmd;
+import org.flowable.engine.impl.cmd.GetHistoricEntityLinkParentsForTaskCmd;
 import org.flowable.engine.impl.cmd.GetHistoricIdentityLinksForTaskCmd;
 import org.flowable.entitylink.api.history.HistoricEntityLink;
 import org.flowable.identitylink.api.history.HistoricIdentityLink;
@@ -145,13 +144,13 @@
     }
 
     @Override
-    public List<HistoricEntityLink> getHistoricEntityLinkParentForProcessInstance(String processInstanceId) {
-        return commandExecutor.execute(new GetHistoricEntityLinkParentForProcessInstanceCmd(processInstanceId));
+    public List<HistoricEntityLink> getHistoricEntityLinkParentsForProcessInstance(String processInstanceId) {
+        return commandExecutor.execute(new GetHistoricEntityLinkParentsForProcessInstanceCmd(processInstanceId));
     }
 
     @Override
-    public List<HistoricEntityLink> getHistoricEntityLinkParentForTask(String taskId) {
-        return commandExecutor.execute(new GetHistoricEntityLinkParentForTaskCmd(taskId));
+    public List<HistoricEntityLink> getHistoricEntityLinkParentsForTask(String taskId) {
+        return commandExecutor.execute(new GetHistoricEntityLinkParentsForTaskCmd(taskId));
     }
 
     @Override
@@ -184,159 +183,4 @@
         return new NativeTaskLogEntryQueryImpl(commandExecutor);
     }
 
-}
-=======
-/*
- * Licensed under the Apache License, Version 2.0 (the "License");
- * you may not use this file except in compliance with the License.
- * You may obtain a copy of the License at
- *
- *       http://www.apache.org/licenses/LICENSE-2.0
- *
- * Unless required by applicable law or agreed to in writing, software
- * distributed under the License is distributed on an "AS IS" BASIS,
- * WITHOUT WARRANTIES OR CONDITIONS OF ANY KIND, either express or implied.
- * See the License for the specific language governing permissions and
- * limitations under the License.
- */
-
-package org.flowable.engine.impl;
-
-import java.util.List;
-
-import org.flowable.common.engine.impl.service.CommonEngineServiceImpl;
-import org.flowable.engine.HistoryService;
-import org.flowable.engine.history.HistoricActivityInstanceQuery;
-import org.flowable.engine.history.HistoricDetailQuery;
-import org.flowable.engine.history.HistoricProcessInstanceQuery;
-import org.flowable.engine.history.NativeHistoricActivityInstanceQuery;
-import org.flowable.engine.history.NativeHistoricDetailQuery;
-import org.flowable.engine.history.NativeHistoricProcessInstanceQuery;
-import org.flowable.engine.history.ProcessInstanceHistoryLogQuery;
-import org.flowable.engine.impl.cfg.ProcessEngineConfigurationImpl;
-import org.flowable.engine.impl.cmd.DeleteHistoricProcessInstanceCmd;
-import org.flowable.engine.impl.cmd.DeleteHistoricTaskInstanceCmd;
-import org.flowable.engine.impl.cmd.GetHistoricEntityLinkChildrenForProcessInstanceCmd;
-import org.flowable.engine.impl.cmd.GetHistoricEntityLinkChildrenForTaskCmd;
-import org.flowable.engine.impl.cmd.GetHistoricEntityLinkParentsForProcessInstanceCmd;
-import org.flowable.engine.impl.cmd.GetHistoricEntityLinkParentsForTaskCmd;
-import org.flowable.engine.impl.cmd.GetHistoricIdentityLinksForTaskCmd;
-import org.flowable.entitylink.api.history.HistoricEntityLink;
-import org.flowable.identitylink.api.history.HistoricIdentityLink;
-import org.flowable.task.api.history.HistoricTaskInstanceQuery;
-import org.flowable.task.service.history.NativeHistoricTaskInstanceQuery;
-import org.flowable.task.service.impl.HistoricTaskInstanceQueryImpl;
-import org.flowable.task.service.impl.NativeHistoricTaskInstanceQueryImpl;
-import org.flowable.variable.api.history.HistoricVariableInstanceQuery;
-import org.flowable.variable.api.history.NativeHistoricVariableInstanceQuery;
-import org.flowable.variable.service.impl.HistoricVariableInstanceQueryImpl;
-import org.flowable.variable.service.impl.NativeHistoricVariableInstanceQueryImpl;
-
-/**
- * @author Tom Baeyens
- * @author Bernd Ruecker (camunda)
- * @author Christian Stettler
- */
-public class HistoryServiceImpl extends CommonEngineServiceImpl<ProcessEngineConfigurationImpl> implements HistoryService {
-
-    public HistoryServiceImpl(ProcessEngineConfigurationImpl processEngineConfiguration) {
-        super(processEngineConfiguration);
-    }
-
-    @Override
-    public HistoricProcessInstanceQuery createHistoricProcessInstanceQuery() {
-        return new HistoricProcessInstanceQueryImpl(commandExecutor);
-    }
-
-    @Override
-    public HistoricActivityInstanceQuery createHistoricActivityInstanceQuery() {
-        return new HistoricActivityInstanceQueryImpl(commandExecutor);
-    }
-
-    @Override
-    public HistoricTaskInstanceQuery createHistoricTaskInstanceQuery() {
-        return new HistoricTaskInstanceQueryImpl(commandExecutor, configuration.getDatabaseType());
-    }
-
-    @Override
-    public HistoricDetailQuery createHistoricDetailQuery() {
-        return new HistoricDetailQueryImpl(commandExecutor);
-    }
-
-    @Override
-    public NativeHistoricDetailQuery createNativeHistoricDetailQuery() {
-        return new NativeHistoricDetailQueryImpl(commandExecutor);
-    }
-
-    @Override
-    public HistoricVariableInstanceQuery createHistoricVariableInstanceQuery() {
-        return new HistoricVariableInstanceQueryImpl(commandExecutor);
-    }
-
-    @Override
-    public NativeHistoricVariableInstanceQuery createNativeHistoricVariableInstanceQuery() {
-        return new NativeHistoricVariableInstanceQueryImpl(commandExecutor);
-    }
-
-    @Override
-    public void deleteHistoricTaskInstance(String taskId) {
-        commandExecutor.execute(new DeleteHistoricTaskInstanceCmd(taskId));
-    }
-
-    @Override
-    public void deleteHistoricProcessInstance(String processInstanceId) {
-        commandExecutor.execute(new DeleteHistoricProcessInstanceCmd(processInstanceId));
-    }
-
-    @Override
-    public NativeHistoricProcessInstanceQuery createNativeHistoricProcessInstanceQuery() {
-        return new NativeHistoricProcessInstanceQueryImpl(commandExecutor);
-    }
-
-    @Override
-    public NativeHistoricTaskInstanceQuery createNativeHistoricTaskInstanceQuery() {
-        return new NativeHistoricTaskInstanceQueryImpl(commandExecutor);
-    }
-
-    @Override
-    public NativeHistoricActivityInstanceQuery createNativeHistoricActivityInstanceQuery() {
-        return new NativeHistoricActivityInstanceQueryImpl(commandExecutor);
-    }
-
-    @Override
-    public List<HistoricIdentityLink> getHistoricIdentityLinksForProcessInstance(String processInstanceId) {
-        return commandExecutor.execute(new GetHistoricIdentityLinksForTaskCmd(null, processInstanceId));
-    }
-
-    @Override
-    public List<HistoricIdentityLink> getHistoricIdentityLinksForTask(String taskId) {
-        return commandExecutor.execute(new GetHistoricIdentityLinksForTaskCmd(taskId, null));
-    }
-    
-    @Override
-    public List<HistoricEntityLink> getHistoricEntityLinkChildrenForProcessInstance(String processInstanceId) {
-        return commandExecutor.execute(new GetHistoricEntityLinkChildrenForProcessInstanceCmd(processInstanceId));
-    }
-
-    @Override
-    public List<HistoricEntityLink> getHistoricEntityLinkChildrenForTask(String taskId) {
-        return commandExecutor.execute(new GetHistoricEntityLinkChildrenForTaskCmd(taskId));
-    }
-
-    @Override
-    public List<HistoricEntityLink> getHistoricEntityLinkParentsForProcessInstance(String processInstanceId) {
-        return commandExecutor.execute(new GetHistoricEntityLinkParentsForProcessInstanceCmd(processInstanceId));
-    }
-
-    @Override
-    public List<HistoricEntityLink> getHistoricEntityLinkParentsForTask(String taskId) {
-        return commandExecutor.execute(new GetHistoricEntityLinkParentsForTaskCmd(taskId));
-    }
-
-    @Override
-    public ProcessInstanceHistoryLogQuery createProcessInstanceHistoryLogQuery(String processInstanceId) {
-        return new ProcessInstanceHistoryLogQueryImpl(commandExecutor, processInstanceId);
-    }
-
-}
->>>>>>> 75f1cb35
+}