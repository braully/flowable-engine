--- conflicted
+++ resolved
@@ -15,6 +15,8 @@
 import java.util.HashMap;
 import java.util.Map;
 
+import org.flowable.batch.api.BatchService;
+import org.flowable.batch.service.BatchServiceConfiguration;
 import org.flowable.common.engine.api.delegate.event.FlowableEventDispatcher;
 import org.flowable.common.engine.impl.context.Context;
 import org.flowable.common.engine.impl.db.DbSqlSession;
@@ -44,8 +46,6 @@
 import org.flowable.engine.impl.persistence.entity.ModelEntityManager;
 import org.flowable.engine.impl.persistence.entity.ProcessDefinitionEntityManager;
 import org.flowable.engine.impl.persistence.entity.ProcessDefinitionInfoEntityManager;
-import org.flowable.engine.impl.persistence.entity.ProcessMigrationBatchEntityManager;
-import org.flowable.engine.impl.persistence.entity.ProcessMigrationBatchPartEntityManager;
 import org.flowable.engine.impl.persistence.entity.PropertyEntityManager;
 import org.flowable.engine.impl.persistence.entity.ResourceEntityManager;
 import org.flowable.engine.impl.persistence.entity.TableDataManager;
@@ -192,7 +192,6 @@
 
         return historicEntityLinkService;
     }
-<<<<<<< HEAD
     
     // EVENT SUBSCRIPTION SERVICE
     public static EventSubscriptionServiceConfiguration getEventSubscriptionServiceConfiguration() {
@@ -218,9 +217,6 @@
         return eventSubscriptionService;
     }
     
-=======
-
->>>>>>> a11a475f
     // TASK SERVICE
     public static TaskServiceConfiguration getTaskServiceConfiguration() {
         return getTaskServiceConfiguration(getCommandContext());
@@ -308,6 +304,30 @@
         }
 
         return historyJobService;
+    }
+    
+    // BATCH SERVICE
+    public static BatchServiceConfiguration getBatchServiceConfiguration() {
+        return getBatchServiceConfiguration(getCommandContext());
+    }
+
+    public static BatchServiceConfiguration getBatchServiceConfiguration(CommandContext commandContext) {
+        return (BatchServiceConfiguration) getProcessEngineConfiguration(commandContext).getServiceConfigurations()
+            .get(EngineConfigurationConstants.KEY_BATCH_SERVICE_CONFIG);
+    }
+
+    public static BatchService getBatchService() {
+        return getBatchService(getCommandContext());
+    }
+
+    public static BatchService getBatchService(CommandContext commandContext) {
+        BatchService batchService = null;
+        BatchServiceConfiguration batchServiceConfiguration = getBatchServiceConfiguration(commandContext);
+        if (batchServiceConfiguration != null) {
+            batchService = batchServiceConfiguration.getBatchService();
+        }
+
+        return batchService;
     }
 
     // IDM ENGINE
@@ -561,19 +581,7 @@
     public static ExecutionEntityManager getExecutionEntityManager(CommandContext commandContext) {
         return getProcessEngineConfiguration(commandContext).getExecutionEntityManager();
     }
-<<<<<<< HEAD
-    
-=======
-
-    public static EventSubscriptionEntityManager getEventSubscriptionEntityManager() {
-        return getEventSubscriptionEntityManager(getCommandContext());
-    }
-
-    public static EventSubscriptionEntityManager getEventSubscriptionEntityManager(CommandContext commandContext) {
-        return getProcessEngineConfiguration(commandContext).getEventSubscriptionEntityManager();
-    }
-
->>>>>>> a11a475f
+
     public static CommentEntityManager getCommentEntityManager() {
         return getCommentEntityManager(getCommandContext());
     }
@@ -601,7 +609,6 @@
     public static HistoricProcessInstanceEntityManager getHistoricProcessInstanceEntityManager(CommandContext commandContext) {
         return getProcessEngineConfiguration(commandContext).getHistoricProcessInstanceEntityManager();
     }
-<<<<<<< HEAD
     
     public static ActivityInstanceEntityManager getActivityInstanceEntityManager() {
         return getActivityInstanceEntityManager(getCommandContext());
@@ -610,8 +617,6 @@
     public static ActivityInstanceEntityManager getActivityInstanceEntityManager(CommandContext commandContext) {
         return getProcessEngineConfiguration(commandContext).getActivityInstanceEntityManager();
     }
-=======
->>>>>>> a11a475f
 
     public static HistoricActivityInstanceEntityManager getHistoricActivityInstanceEntityManager() {
         return getHistoricActivityInstanceEntityManager(getCommandContext());
@@ -684,20 +689,4 @@
     public static InternalTaskAssignmentManager getInternalTaskAssignmentManager() {
         return getInternalTaskAssignmentManager(getCommandContext());
     }
-
-    public static ProcessMigrationBatchEntityManager getProcessMigrationBatchEntityManager(CommandContext commandContext) {
-        return getProcessEngineConfiguration(commandContext).getProcessMigrationBatchEntityManager();
-    }
-
-    public static ProcessMigrationBatchEntityManager getProcessMigrationBatchEntityManager() {
-        return getProcessEngineConfiguration().getProcessMigrationBatchEntityManager();
-    }
-
-    public static ProcessMigrationBatchPartEntityManager getProcessMigrationBatchPartEntityManager(CommandContext commandContext) {
-        return getProcessEngineConfiguration(commandContext).getProcessMigrationBatchPartEntityManager();
-    }
-
-    public static ProcessMigrationBatchPartEntityManager getProcessMigrationBatchPartEntityManager() {
-        return getProcessEngineConfiguration().getProcessMigrationBatchPartEntityManager();
-    }
 }