--- conflicted
+++ resolved
@@ -679,16 +679,11 @@
 
         if (executionEntity.getId().equals(executionEntity.getProcessInstanceId())
                 && (!enableExecutionRelationshipCounts
-<<<<<<< HEAD
                         || (enableExecutionRelationshipCounts && ((CountingExecutionEntity) executionEntity).getIdentityLinkCount() > 0))) {
             
             IdentityLinkService identityLinkService = CommandContextUtil.getIdentityLinkService();
             Collection<IdentityLinkEntity> identityLinks = identityLinkService.findIdentityLinksByProcessInstanceId(executionEntity.getProcessInstanceId());
-=======
-                || (enableExecutionRelationshipCounts && ((CountingExecutionEntity) executionEntity).getIdentityLinkCount() > 0))) {
-            IdentityLinkEntityManager identityLinkEntityManager = getIdentityLinkEntityManager();
-            Collection<IdentityLinkEntity> identityLinks = identityLinkEntityManager.findIdentityLinksByProcessInstanceId(executionEntity.getProcessInstanceId());
->>>>>>> c6dd591f
+
             for (IdentityLinkEntity identityLink : identityLinks) {
                 identityLinkService.deleteIdentityLink(identityLink);
             }
