create table ACT_RE_DEPLOYMENT (
    ID_ varchar(64) not null,
    NAME_ varchar(255),
    CATEGORY_ varchar(255),
    KEY_ varchar(255),
    TENANT_ID_ varchar(255) default '',
    DEPLOY_TIME_ timestamp,
    DERIVED_FROM_ varchar(64),
    DERIVED_FROM_ROOT_ varchar(64),
    PARENT_DEPLOYMENT_ID_ varchar(255),
    ENGINE_VERSION_ varchar(255),
    primary key (ID_)
);

create table ACT_RE_MODEL (
    ID_ varchar(64) not null,
    REV_ integer,
    NAME_ varchar(255),
    KEY_ varchar(255),
    CATEGORY_ varchar(255),
    CREATE_TIME_ timestamp,
    LAST_UPDATE_TIME_ timestamp,
    VERSION_ integer,
    META_INFO_ varchar(4000),
    DEPLOYMENT_ID_ varchar(64),
    EDITOR_SOURCE_VALUE_ID_ varchar(64),
    EDITOR_SOURCE_EXTRA_VALUE_ID_ varchar(64),
    TENANT_ID_ varchar(255) default '',
    primary key (ID_)
);

create table ACT_RU_EXECUTION (
    ID_ varchar(64) not null,
    REV_ integer,
    PROC_INST_ID_ varchar(64),
    BUSINESS_KEY_ varchar(255),
    PARENT_ID_ varchar(64),
    PROC_DEF_ID_ varchar(64),
    SUPER_EXEC_ varchar(64),
    ROOT_PROC_INST_ID_ varchar(64),
    ACT_ID_ varchar(255),
    IS_ACTIVE_ smallint check(IS_ACTIVE_ in (1,0)),
    IS_CONCURRENT_ smallint check(IS_CONCURRENT_ in (1,0)),
    IS_SCOPE_ smallint check(IS_SCOPE_ in (1,0)),
    IS_EVENT_SCOPE_ smallint check(IS_EVENT_SCOPE_ in (1,0)),
    IS_MI_ROOT_ smallint check(IS_MI_ROOT_ in (1,0)),
	SUSPENSION_STATE_ integer,
	CACHED_ENT_STATE_ integer,
	TENANT_ID_ varchar(255) default '',
	NAME_ varchar(255),
	START_ACT_ID_ varchar(255),
    START_TIME_ timestamp,
    START_USER_ID_ varchar(255),
    LOCK_TIME_ timestamp,
    IS_COUNT_ENABLED_ smallint check(IS_COUNT_ENABLED_ in (1,0)),
    EVT_SUBSCR_COUNT_ integer, 
    TASK_COUNT_ integer, 
    JOB_COUNT_ integer, 
    TIMER_JOB_COUNT_ integer,
    SUSP_JOB_COUNT_ integer,
    DEADLETTER_JOB_COUNT_ integer,
    VAR_COUNT_ integer, 
    ID_LINK_COUNT_ integer,
    CALLBACK_ID_ varchar(255),
    CALLBACK_TYPE_ varchar(255),
    primary key (ID_)
);

create table ACT_RE_PROCDEF (
    ID_ varchar(64) not null,
    REV_ integer,
    CATEGORY_ varchar(255),
    NAME_ varchar(255),
    KEY_ varchar(255) not null,
    VERSION_ integer not null,
    DEPLOYMENT_ID_ varchar(64),
    RESOURCE_NAME_ varchar(4000),
    DGRM_RESOURCE_NAME_ varchar(4000),
    DESCRIPTION_ varchar(4000),
    HAS_START_FORM_KEY_ smallint check(HAS_START_FORM_KEY_ in (1,0)),
    HAS_GRAPHICAL_NOTATION_ smallint check(HAS_GRAPHICAL_NOTATION_ in (1,0)),
    SUSPENSION_STATE_ integer,
    TENANT_ID_ varchar(255) not null default '',
    DERIVED_FROM_ varchar(64),
    DERIVED_FROM_ROOT_ varchar(64),
    DERIVED_VERSION_ integer not null default 0,
    ENGINE_VERSION_ varchar(255),
    primary key (ID_)
);

create table ACT_RU_EVENT_SUBSCR (
    ID_ varchar(64) not null,
    REV_ integer,
    EVENT_TYPE_ varchar(255) not null,
    EVENT_NAME_ varchar(255),
    EXECUTION_ID_ varchar(64),
    PROC_INST_ID_ varchar(64),
    ACTIVITY_ID_ varchar(64),
    CONFIGURATION_ varchar(255),
    CREATED_ timestamp not null,
    PROC_DEF_ID_ varchar(64),
    TENANT_ID_ varchar(255) default '',
    primary key (ID_)
);

create table ACT_EVT_LOG (
    LOG_NR_ bigint not null GENERATED ALWAYS AS IDENTITY (START WITH 1, INCREMENT BY 1),
    TYPE_ varchar(64),
    PROC_DEF_ID_ varchar(64),
    PROC_INST_ID_ varchar(64),
    EXECUTION_ID_ varchar(64),
    TASK_ID_ varchar(64),
    TIME_STAMP_ timestamp not null,
    USER_ID_ varchar(255),
    DATA_ BLOB,
    LOCK_OWNER_ varchar(255),
    LOCK_TIME_ timestamp,
    IS_PROCESSED_ integer default 0,
    primary key (LOG_NR_)
);

create table ACT_PROCDEF_INFO (
	ID_ varchar(64) not null,
    PROC_DEF_ID_ varchar(64) not null,
    REV_ integer,
    INFO_JSON_ID_ varchar(64),
    primary key (ID_)
);

<<<<<<< HEAD
=======
create table ACT_RU_ACTINST (
    ID_ varchar(64) not null,
    REV_ integer default 1,
    PROC_DEF_ID_ varchar(64) not null,
    PROC_INST_ID_ varchar(64) not null,
    EXECUTION_ID_ varchar(64) not null,
    ACT_ID_ varchar(255) not null,
    TASK_ID_ varchar(64),
    CALL_PROC_INST_ID_ varchar(64),
    ACT_NAME_ varchar(255),
    ACT_TYPE_ varchar(255) not null,
    ASSIGNEE_ varchar(255),
    START_TIME_ timestamp not null,
    END_TIME_ timestamp,
    DURATION_ bigint,
    DELETE_REASON_ varchar(4000),
    TENANT_ID_ varchar(255) default '',
    primary key (ID_)
);

>>>>>>> 75f1cb35
create index ACT_IDX_EXEC_BUSKEY on ACT_RU_EXECUTION(BUSINESS_KEY_);
create index ACT_IDC_EXEC_ROOT on ACT_RU_EXECUTION(ROOT_PROC_INST_ID_);
create index ACT_IDX_EVENT_SUBSCR_CONFIG_ on ACT_RU_EVENT_SUBSCR(CONFIGURATION_);
create index ACT_IDX_VARIABLE_TASK_ID on ACT_RU_VARIABLE(TASK_ID_);
create index ACT_IDX_ATHRZ_PROCEDEF on ACT_RU_IDENTITYLINK(PROC_DEF_ID_);
create index ACT_IDX_EXECUTION_PROC on ACT_RU_EXECUTION(PROC_DEF_ID_);
create index ACT_IDX_EXECUTION_PARENT on ACT_RU_EXECUTION(PARENT_ID_);
create index ACT_IDX_EXECUTION_SUPER on ACT_RU_EXECUTION(SUPER_EXEC_);
create index ACT_IDX_EXECUTION_IDANDREV on ACT_RU_EXECUTION(ID_, REV_);
create index ACT_IDX_VARIABLE_EXEC on ACT_RU_VARIABLE(EXECUTION_ID_);
create index ACT_IDX_VARIABLE_PROCINST on ACT_RU_VARIABLE(PROC_INST_ID_);
create index ACT_IDX_IDENT_LNK_TASK on ACT_RU_IDENTITYLINK(TASK_ID_);
create index ACT_IDX_IDENT_LNK_PROCINST on ACT_RU_IDENTITYLINK(PROC_INST_ID_);
create index ACT_IDX_TASK_EXEC on ACT_RU_TASK(EXECUTION_ID_);
create index ACT_IDX_TASK_PROCINST on ACT_RU_TASK(PROC_INST_ID_);
create index ACT_IDX_EXEC_PROC_INST_ID on ACT_RU_EXECUTION(PROC_INST_ID_);
create index ACT_IDX_TASK_PROC_DEF_ID on ACT_RU_TASK(PROC_DEF_ID_);
create index ACT_IDX_EVENT_SUBSCR_EXEC_ID on ACT_RU_EVENT_SUBSCR(EXECUTION_ID_);
create index ACT_IDX_JOB_EXECUTION_ID on ACT_RU_JOB(EXECUTION_ID_);
create index ACT_IDX_JOB_PROCESS_INSTANCE_ID on ACT_RU_JOB(PROCESS_INSTANCE_ID_);
create index ACT_IDX_JOB_PROC_DEF_ID on ACT_RU_JOB(PROC_DEF_ID_);
create index ACT_IDX_TIMER_JOB_EXECUTION_ID on ACT_RU_TIMER_JOB(EXECUTION_ID_);
create index ACT_IDX_TIMER_JOB_PROCESS_INSTANCE_ID on ACT_RU_TIMER_JOB(PROCESS_INSTANCE_ID_);
create index ACT_IDX_TIMER_JOB_PROC_DEF_ID on ACT_RU_TIMER_JOB(PROC_DEF_ID_);
create index ACT_IDX_SUSPENDED_JOB_EXECUTION_ID on ACT_RU_SUSPENDED_JOB(EXECUTION_ID_);
create index ACT_IDX_SUSPENDED_JOB_PROCESS_INSTANCE_ID on ACT_RU_SUSPENDED_JOB(PROCESS_INSTANCE_ID_);
create index ACT_IDX_SUSPENDED_JOB_PROC_DEF_ID on ACT_RU_SUSPENDED_JOB(PROC_DEF_ID_);
create index ACT_IDX_DEADLETTER_JOB_EXECUTION_ID on ACT_RU_DEADLETTER_JOB(EXECUTION_ID_);
create index ACT_IDX_DEADLETTER_JOB_PROCESS_INSTANCE_ID on ACT_RU_DEADLETTER_JOB(PROCESS_INSTANCE_ID_);
create index ACT_IDX_DEADLETTER_JOB_PROC_DEF_ID on ACT_RU_DEADLETTER_JOB(PROC_DEF_ID_);
create index ACT_IDX_INFO_PROCDEF on ACT_PROCDEF_INFO(PROC_DEF_ID_);

<<<<<<< HEAD
=======
create index ACT_IDX_RU_ACT_INST_START on ACT_RU_ACTINST(START_TIME_);
create index ACT_IDX_RU_ACT_INST_END on ACT_RU_ACTINST(END_TIME_);
create index ACT_IDX_RU_ACT_INST_PROCINST on ACT_RU_ACTINST(PROC_INST_ID_, ACT_ID_);
create index ACT_IDX_RU_ACT_INST_EXEC on ACT_RU_ACTINST(EXECUTION_ID_, ACT_ID_);

>>>>>>> 75f1cb35
alter table ACT_GE_BYTEARRAY
    add constraint ACT_FK_BYTEARR_DEPL 
    foreign key (DEPLOYMENT_ID_) 
    references ACT_RE_DEPLOYMENT (ID_);

alter table ACT_RE_PROCDEF
    add constraint ACT_UNIQ_PROCDEF
    unique (KEY_,VERSION_, DERIVED_VERSION_, TENANT_ID_);
    
alter table ACT_RU_EXECUTION
    add constraint ACT_FK_EXE_PROCINST 
    foreign key (PROC_INST_ID_) 
    references ACT_RU_EXECUTION (ID_);

alter table ACT_RU_EXECUTION
    add constraint ACT_FK_EXE_PARENT 
    foreign key (PARENT_ID_) 
    references ACT_RU_EXECUTION (ID_);
    
alter table ACT_RU_EXECUTION
    add constraint ACT_FK_EXE_SUPER 
    foreign key (SUPER_EXEC_) 
    references ACT_RU_EXECUTION (ID_);  
    
alter table ACT_RU_EXECUTION
    add constraint ACT_FK_EXE_PROCDEF 
    foreign key (PROC_DEF_ID_) 
    references ACT_RE_PROCDEF (ID_);    
    
alter table ACT_RU_IDENTITYLINK
    add constraint ACT_FK_TSKASS_TASK 
    foreign key (TASK_ID_) 
    references ACT_RU_TASK (ID_);

alter table ACT_RU_IDENTITYLINK
    add constraint ACT_FK_ATHRZ_PROCEDEF 
    foreign key (PROC_DEF_ID_) 
    references ACT_RE_PROCDEF (ID_);
    
alter table ACT_RU_IDENTITYLINK
    add constraint ACT_FK_IDL_PROCINST
    foreign key (PROC_INST_ID_) 
    references ACT_RU_EXECUTION (ID_);       

alter table ACT_RU_TASK
    add constraint ACT_FK_TASK_EXE
    foreign key (EXECUTION_ID_)
    references ACT_RU_EXECUTION (ID_);
    
alter table ACT_RU_TASK
    add constraint ACT_FK_TASK_PROCINST
    foreign key (PROC_INST_ID_)
    references ACT_RU_EXECUTION (ID_);
    
alter table ACT_RU_TASK
  	add constraint ACT_FK_TASK_PROCDEF
  	foreign key (PROC_DEF_ID_)
  	references ACT_RE_PROCDEF (ID_);
  
alter table ACT_RU_VARIABLE 
    add constraint ACT_FK_VAR_EXE 
    foreign key (EXECUTION_ID_) 
    references ACT_RU_EXECUTION (ID_);

alter table ACT_RU_VARIABLE
    add constraint ACT_FK_VAR_PROCINST
    foreign key (PROC_INST_ID_)
    references ACT_RU_EXECUTION(ID_);

alter table ACT_RU_JOB
    add constraint ACT_FK_JOB_EXECUTION 
    foreign key (EXECUTION_ID_) 
    references ACT_RU_EXECUTION (ID_);
    
alter table ACT_RU_JOB 
    add constraint ACT_FK_JOB_PROCESS_INSTANCE 
    foreign key (PROCESS_INSTANCE_ID_) 
    references ACT_RU_EXECUTION (ID_);
    
alter table ACT_RU_JOB 
    add constraint ACT_FK_JOB_PROC_DEF
    foreign key (PROC_DEF_ID_) 
    references ACT_RE_PROCDEF (ID_);

alter table ACT_RU_TIMER_JOB 
    add constraint ACT_FK_TIMER_JOB_EXECUTION 
    foreign key (EXECUTION_ID_) 
    references ACT_RU_EXECUTION (ID_);
    
alter table ACT_RU_TIMER_JOB 
    add constraint ACT_FK_TIMER_JOB_PROCESS_INSTANCE 
    foreign key (PROCESS_INSTANCE_ID_) 
    references ACT_RU_EXECUTION (ID_);
    
alter table ACT_RU_TIMER_JOB 
    add constraint ACT_FK_TIMER_JOB_PROC_DEF
    foreign key (PROC_DEF_ID_) 
    references ACT_RE_PROCDEF (ID_);
    
alter table ACT_RU_SUSPENDED_JOB 
    add constraint ACT_FK_SUSPENDED_JOB_EXECUTION 
    foreign key (EXECUTION_ID_) 
    references ACT_RU_EXECUTION (ID_);
    
alter table ACT_RU_SUSPENDED_JOB 
    add constraint ACT_FK_SUSPENDED_JOB_PROCESS_INSTANCE 
    foreign key (PROCESS_INSTANCE_ID_) 
    references ACT_RU_EXECUTION (ID_);
    
alter table ACT_RU_SUSPENDED_JOB 
    add constraint ACT_FK_SUSPENDED_JOB_PROC_DEF
    foreign key (PROC_DEF_ID_) 
    references ACT_RE_PROCDEF (ID_);
    
alter table ACT_RU_DEADLETTER_JOB 
    add constraint ACT_FK_DEADLETTER_JOB_EXECUTION 
    foreign key (EXECUTION_ID_) 
    references ACT_RU_EXECUTION (ID_);
    
alter table ACT_RU_DEADLETTER_JOB 
    add constraint ACT_FK_DEADLETTER_JOB_PROCESS_INSTANCE 
    foreign key (PROCESS_INSTANCE_ID_) 
    references ACT_RU_EXECUTION (ID_);
    
alter table ACT_RU_DEADLETTER_JOB 
    add constraint ACT_FK_DEADLETTER_JOB_PROC_DEF
    foreign key (PROC_DEF_ID_) 
    references ACT_RE_PROCDEF (ID_);
    
alter table ACT_RU_EVENT_SUBSCR
    add constraint ACT_FK_EVENT_EXEC
    foreign key (EXECUTION_ID_)
    references ACT_RU_EXECUTION(ID_);
    
alter table ACT_RE_MODEL 
    add constraint ACT_FK_MODEL_SOURCE 
    foreign key (EDITOR_SOURCE_VALUE_ID_) 
    references ACT_GE_BYTEARRAY (ID_);

alter table ACT_RE_MODEL 
    add constraint ACT_FK_MODEL_SOURCE_EXTRA 
    foreign key (EDITOR_SOURCE_EXTRA_VALUE_ID_) 
    references ACT_GE_BYTEARRAY (ID_);
    
alter table ACT_RE_MODEL 
    add constraint ACT_FK_MODEL_DEPLOYMENT 
    foreign key (DEPLOYMENT_ID_) 
    references ACT_RE_DEPLOYMENT (ID_);    

alter table ACT_PROCDEF_INFO 
    add constraint ACT_FK_INFO_JSON_BA 
    foreign key (INFO_JSON_ID_) 
    references ACT_GE_BYTEARRAY (ID_);

alter table ACT_PROCDEF_INFO 
    add constraint ACT_FK_INFO_PROCDEF 
    foreign key (PROC_DEF_ID_) 
    references ACT_RE_PROCDEF (ID_);
    
alter table ACT_PROCDEF_INFO
    add constraint ACT_UNIQ_INFO_PROCDEF
    unique (PROC_DEF_ID_);
<<<<<<< HEAD
    
insert into ACT_GE_PROPERTY
values ('schema.version', '6.4.1.3', 1);

insert into ACT_GE_PROPERTY
values ('schema.history', 'create(6.4.1.3)', 1);
=======

create index ACT_IDX_ACTINST_EXECUTION on ACT_RU_ACTINST(PROC_INST_ID_);
alter table ACT_RU_ACTINST
    add constraint ACT_FK_RU_ACTINST_PROCINST
    foreign key (PROC_INST_ID_)
    references ACT_RU_EXECUTION (ID_);

insert into ACT_GE_PROPERTY
values ('schema.version', '6.4.1.2', 1);

insert into ACT_GE_PROPERTY
values ('schema.history', 'create(6.4.1.2)', 1);
>>>>>>> 75f1cb35
<|MERGE_RESOLUTION|>--- conflicted
+++ resolved
@@ -127,8 +127,6 @@
     primary key (ID_)
 );
 
-<<<<<<< HEAD
-=======
 create table ACT_RU_ACTINST (
     ID_ varchar(64) not null,
     REV_ integer default 1,
@@ -149,7 +147,6 @@
     primary key (ID_)
 );
 
->>>>>>> 75f1cb35
 create index ACT_IDX_EXEC_BUSKEY on ACT_RU_EXECUTION(BUSINESS_KEY_);
 create index ACT_IDC_EXEC_ROOT on ACT_RU_EXECUTION(ROOT_PROC_INST_ID_);
 create index ACT_IDX_EVENT_SUBSCR_CONFIG_ on ACT_RU_EVENT_SUBSCR(CONFIGURATION_);
@@ -182,14 +179,11 @@
 create index ACT_IDX_DEADLETTER_JOB_PROC_DEF_ID on ACT_RU_DEADLETTER_JOB(PROC_DEF_ID_);
 create index ACT_IDX_INFO_PROCDEF on ACT_PROCDEF_INFO(PROC_DEF_ID_);
 
-<<<<<<< HEAD
-=======
 create index ACT_IDX_RU_ACT_INST_START on ACT_RU_ACTINST(START_TIME_);
 create index ACT_IDX_RU_ACT_INST_END on ACT_RU_ACTINST(END_TIME_);
 create index ACT_IDX_RU_ACT_INST_PROCINST on ACT_RU_ACTINST(PROC_INST_ID_, ACT_ID_);
 create index ACT_IDX_RU_ACT_INST_EXEC on ACT_RU_ACTINST(EXECUTION_ID_, ACT_ID_);
 
->>>>>>> 75f1cb35
 alter table ACT_GE_BYTEARRAY
     add constraint ACT_FK_BYTEARR_DEPL 
     foreign key (DEPLOYMENT_ID_) 
@@ -352,14 +346,6 @@
 alter table ACT_PROCDEF_INFO
     add constraint ACT_UNIQ_INFO_PROCDEF
     unique (PROC_DEF_ID_);
-<<<<<<< HEAD
-    
-insert into ACT_GE_PROPERTY
-values ('schema.version', '6.4.1.3', 1);
-
-insert into ACT_GE_PROPERTY
-values ('schema.history', 'create(6.4.1.3)', 1);
-=======
 
 create index ACT_IDX_ACTINST_EXECUTION on ACT_RU_ACTINST(PROC_INST_ID_);
 alter table ACT_RU_ACTINST
@@ -368,8 +354,7 @@
     references ACT_RU_EXECUTION (ID_);
 
 insert into ACT_GE_PROPERTY
-values ('schema.version', '6.4.1.2', 1);
+values ('schema.version', '6.4.1.3', 1);
 
 insert into ACT_GE_PROPERTY
-values ('schema.history', 'create(6.4.1.2)', 1);
->>>>>>> 75f1cb35
+values ('schema.history', 'create(6.4.1.3)', 1);