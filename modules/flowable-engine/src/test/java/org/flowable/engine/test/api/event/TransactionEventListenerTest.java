/* Licensed under the Apache License, Version 2.0 (the "License");
 * you may not use this file except in compliance with the License.
 * You may obtain a copy of the License at
 *
 *      http://www.apache.org/licenses/LICENSE-2.0
 *
 * Unless required by applicable law or agreed to in writing, software
 * distributed under the License is distributed on an "AS IS" BASIS,
 * WITHOUT WARRANTIES OR CONDITIONS OF ANY KIND, either express or implied.
 * See the License for the specific language governing permissions and
 * limitations under the License.
 */
package org.flowable.engine.test.api.event;

import static org.assertj.core.api.Assertions.assertThatThrownBy;

import java.util.ArrayList;
import java.util.HashMap;
import java.util.List;
import java.util.Map;

import org.flowable.common.engine.api.delegate.event.FlowableEngineEventType;
import org.flowable.common.engine.api.delegate.event.FlowableEvent;
import org.flowable.common.engine.api.delegate.event.FlowableEventListener;
import org.flowable.common.engine.impl.cfg.TransactionState;
import org.flowable.common.engine.impl.util.CollectionUtil;
import org.flowable.engine.delegate.DelegateExecution;
import org.flowable.engine.delegate.JavaDelegate;
import org.flowable.engine.impl.test.PluggableFlowableTestCase;
import org.flowable.engine.test.Deployment;
import org.junit.jupiter.api.AfterEach;
import org.junit.jupiter.api.BeforeEach;
import org.junit.jupiter.api.Test;

public class TransactionEventListenerTest extends PluggableFlowableTestCase {

    protected TestTransactionEventListener onCommitListener;

    @BeforeEach
    protected void setUp() throws Exception {

        onCommitListener = new TestTransactionEventListener(TransactionState.COMMITTED.name());
        processEngineConfiguration.getEventDispatcher().addEventListener(onCommitListener);
    }

    @AfterEach
    protected void tearDown() throws Exception {
        TestTransactionEventListener.eventsReceived.clear();
        if (onCommitListener != null) {
            processEngineConfiguration.getEventDispatcher().removeEventListener(onCommitListener);
            onCommitListener = null;
        }

    }

    @Test
    public void testRegularProcessExecution() {

        assertEquals(0, TestTransactionEventListener.eventsReceived.size());

        // In a 'normal' process execution, the transaction dependent event listener should
        // be similar to the normal event listener dispatching.

        deployOneTaskTestProcess();
        runtimeService.startProcessInstanceByKey("oneTaskProcess");

<<<<<<< HEAD
        int expectedCreatedEvents = 8;
        if (processEngineConfiguration.getHistoryManager().isHistoryEnabled()) {
            expectedCreatedEvents += 3;
        }
        if (processEngineConfiguration.isEnableUserTaskDatabaseEventLogging()) {
            expectedCreatedEvents += 4;
=======
        int expectedCreatedEvents = 13;
        if (!processEngineConfiguration.getHistoryManager().isHistoryEnabled()) {
            expectedCreatedEvents = 8;
>>>>>>> 75f1cb35
        }
        if (processEngineConfiguration.isAsyncHistoryEnabled()) {
            waitForHistoryJobExecutorToProcessAllJobs(7000L, 200L);
        }

        assertEquals(expectedCreatedEvents, TestTransactionEventListener.eventsReceived.get(FlowableEngineEventType.ENTITY_CREATED.name()).size());
        assertEquals(expectedCreatedEvents, TestTransactionEventListener.eventsReceived.get(FlowableEngineEventType.ENTITY_INITIALIZED.name()).size());
        assertEquals(1, TestTransactionEventListener.eventsReceived.get(FlowableEngineEventType.PROCESS_STARTED.name()).size());
        assertEquals(1, TestTransactionEventListener.eventsReceived.get(FlowableEngineEventType.TASK_CREATED.name()).size());

        TestTransactionEventListener.eventsReceived.clear();

        taskService.complete(taskService.createTaskQuery().singleResult().getId());
        assertEquals(1, TestTransactionEventListener.eventsReceived.get(FlowableEngineEventType.TASK_COMPLETED.name()).size());
        assertEquals(1, TestTransactionEventListener.eventsReceived.get(FlowableEngineEventType.PROCESS_COMPLETED.name()).size());
        
        if (processEngineConfiguration.isAsyncHistoryEnabled()) {
            waitForHistoryJobExecutorToProcessAllJobs(7000L, 200L);
        }
    }

    @Test
    @Deployment
    public void testProcessExecutionWithRollback() {

        assertEquals(0, TestTransactionEventListener.eventsReceived.size());
        assertEquals(0, runtimeService.createProcessInstanceQuery().count());

        // Regular execution, no exception
        runtimeService.startProcessInstanceByKey("testProcessExecutionWithRollback", CollectionUtil.singletonMap("throwException", false));
        assertTrue(TestTransactionEventListener.eventsReceived.size() > 0);
        assertEquals(1, runtimeService.createProcessInstanceQuery().count());

        TestTransactionEventListener.eventsReceived.clear();

        // When process execution rolls back, the events should not be thrown, as they are only thrown on commit.
        assertThatThrownBy(() -> runtimeService.startProcessInstanceByKey("testProcessExecutionWithRollback", CollectionUtil.singletonMap("throwException", true)));
        assertEquals(0, TestTransactionEventListener.eventsReceived.size());
        assertEquals(1, runtimeService.createProcessInstanceQuery().count());
    }

    @Test
    @Deployment
    public void testProcessDefinitionDefinedEventListener() {

        // Only let the event listener of the process definition listen
        processEngineConfiguration.getEventDispatcher().removeEventListener(onCommitListener);
        TestTransactionEventListener.eventsReceived.clear();

        assertEquals(0, TestTransactionEventListener.eventsReceived.size());
        runtimeService.startProcessInstanceByKey("testProcessExecutionWithRollback", CollectionUtil.singletonMap("throwException", false));
        assertTrue(TestTransactionEventListener.eventsReceived.size() > 0);
    }

    public static class TestTransactionEventListener implements FlowableEventListener {

        protected String onTransaction;
        public static Map<String, List<FlowableEvent>> eventsReceived = new HashMap<>();

        public TestTransactionEventListener() {
            this.onTransaction = TransactionState.COMMITTED.name();
        }

        public TestTransactionEventListener(String onTransaction) {
            this.onTransaction = onTransaction;
        }

        @Override
        public void onEvent(FlowableEvent event) {
            String eventType = event.getType().name();
            if (!eventsReceived.containsKey(eventType)) {
                eventsReceived.put(eventType, new ArrayList<FlowableEvent>());
            }
            eventsReceived.get(eventType).add(event);
        }

        @Override
        public boolean isFailOnException() {
            return false;
        }

        @Override
        public boolean isFireOnTransactionLifecycleEvent() {
            return true;
        }

        @Override
        public String getOnTransaction() {
            return onTransaction;
        }

    }

    public static class ThrowExceptionDelegate implements JavaDelegate {

        @Override
        public void execute(DelegateExecution execution) {
            boolean throwException = (Boolean) execution.getVariable("throwException");
            if (throwException) {
                throw new RuntimeException();
            }
        }

    }

}<|MERGE_RESOLUTION|>--- conflicted
+++ resolved
@@ -64,18 +64,12 @@
         deployOneTaskTestProcess();
         runtimeService.startProcessInstanceByKey("oneTaskProcess");
 
-<<<<<<< HEAD
         int expectedCreatedEvents = 8;
         if (processEngineConfiguration.getHistoryManager().isHistoryEnabled()) {
-            expectedCreatedEvents += 3;
+            expectedCreatedEvents += 5;
         }
         if (processEngineConfiguration.isEnableUserTaskDatabaseEventLogging()) {
             expectedCreatedEvents += 4;
-=======
-        int expectedCreatedEvents = 13;
-        if (!processEngineConfiguration.getHistoryManager().isHistoryEnabled()) {
-            expectedCreatedEvents = 8;
->>>>>>> 75f1cb35
         }
         if (processEngineConfiguration.isAsyncHistoryEnabled()) {
             waitForHistoryJobExecutorToProcessAllJobs(7000L, 200L);
