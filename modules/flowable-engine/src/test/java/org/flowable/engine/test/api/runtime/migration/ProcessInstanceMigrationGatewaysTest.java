/* Licensed under the Apache License, Version 2.0 (the "License");
 * you may not use this file except in compliance with the License.
 * You may obtain a copy of the License at
 *
 *      http://www.apache.org/licenses/LICENSE-2.0
 *
 * Unless required by applicable law or agreed to in writing, software
 * distributed under the License is distributed on an "AS IS" BASIS,
 * WITHOUT WARRANTIES OR CONDITIONS OF ANY KIND, either express or implied.
 * See the License for the specific language governing permissions and
 * limitations under the License.
 */

package org.flowable.engine.test.api.runtime.migration;

import static org.assertj.core.api.Assertions.assertThat;

import java.util.Arrays;
import java.util.Collections;
import java.util.List;
import java.util.Map;

import org.flowable.common.engine.api.FlowableException;
import org.flowable.common.engine.impl.history.HistoryLevel;
import org.flowable.engine.history.HistoricActivityInstance;
import org.flowable.engine.impl.migration.ProcessInstanceMigrationValidationResult;
import org.flowable.engine.impl.test.HistoryTestHelper;
import org.flowable.engine.migration.ActivityMigrationMapping;
import org.flowable.engine.migration.ProcessInstanceMigrationBuilder;
import org.flowable.engine.repository.ProcessDefinition;
import org.flowable.engine.runtime.Execution;
import org.flowable.engine.runtime.ProcessInstance;
import org.flowable.job.api.Job;
import org.flowable.task.api.Task;
import org.flowable.task.api.history.HistoricTaskInstance;
import org.junit.jupiter.api.AfterEach;
import org.junit.jupiter.api.Test;

/**
 * @author Dennis Federico
 */
public class ProcessInstanceMigrationGatewaysTest extends AbstractProcessInstanceMigrationTest {

    @AfterEach
    protected void tearDown() {
        deleteDeployments();
    }

    //-- Exclusive Gateway
    @Test
    public void testMigrateActivityToExclusiveGatewayStartWithDefaultFlow() {
        ProcessDefinition procDefOneTask = deployProcessDefinition("my deploy", "org/flowable/engine/test/api/runtime/migration/one-task-simple-process.bpmn20.xml");
        ProcessDefinition procWithExcGtw = deployProcessDefinition("my deploy", "org/flowable/engine/test/api/runtime/migration/exclusive-gateway-with-default-sequence.bpmn20.xml");

        //Start the processInstance without timer
        ProcessInstance processInstance = runtimeService.startProcessInstanceById(procDefOneTask.getId());

        //Confirm the state to migrate
        List<Execution> executions = runtimeService.createExecutionQuery().processInstanceId(processInstance.getId()).onlyChildExecutions().list();
        assertThat(executions).extracting(Execution::getActivityId).containsExactly("userTask1Id");
        assertThat(executions).extracting("processDefinitionId").containsOnly(procDefOneTask.getId());
        Task task = taskService.createTaskQuery().processInstanceId(processInstance.getId()).singleResult();
        assertThat(task).extracting(Task::getTaskDefinitionKey).isEqualTo("userTask1Id");
        assertThat(task).extracting(Task::getProcessDefinitionId).isEqualTo(procDefOneTask.getId());

        //Migrate to the other processDefinition
        ProcessInstanceMigrationBuilder processInstanceMigrationBuilder = runtimeService.createProcessInstanceMigrationBuilder()
            .migrateToProcessDefinition(procWithExcGtw.getId())
            .addActivityMigrationMapping(ActivityMigrationMapping.createMappingFor("userTask1Id", "exclusiveGw"));

        ProcessInstanceMigrationValidationResult processInstanceMigrationValidationResult = processInstanceMigrationBuilder.validateMigration(processInstance.getId());
        assertThat(processInstanceMigrationValidationResult.getValidationMessages()).isEmpty();

        processInstanceMigrationBuilder.migrate(processInstance.getId());

        //Confirm
        executions = runtimeService.createExecutionQuery().processInstanceId(processInstance.getId()).onlyChildExecutions().list();
        assertThat(executions).extracting(Execution::getActivityId).containsExactly("defaultFlowTask");
        task = taskService.createTaskQuery().processInstanceId(processInstance.getId()).singleResult();
        assertThat(task).extracting(Task::getTaskDefinitionKey).isEqualTo("defaultFlowTask");

        if (HistoryTestHelper.isHistoryLevelAtLeast(HistoryLevel.ACTIVITY, processEngineConfiguration)) {
            //Check History
            checkActivityInstances(procWithExcGtw, processInstance, "userTask", "userTask1Id", "defaultFlowTask");
            checkActivityInstances(procWithExcGtw, processInstance, "exclusiveGateway", "exclusiveGw");
            checkTaskInstance(procWithExcGtw, processInstance, "userTask1Id", "defaultFlowTask");
        }

        completeProcessInstanceTasks(processInstance.getId());
        assertProcessEnded(processInstance.getId());

        if (HistoryTestHelper.isHistoryLevelAtLeast(HistoryLevel.ACTIVITY, processEngineConfiguration)) {
            //Check History
            checkActivityInstances(procWithExcGtw, processInstance, "userTask", "userTask1Id", "defaultFlowTask");
            checkActivityInstances(procWithExcGtw, processInstance, "exclusiveGateway", "exclusiveGw");
            checkTaskInstance(procWithExcGtw, processInstance, "userTask1Id", "defaultFlowTask");
        }
    }

    @Test
    public void testMigrateActivityToExclusiveGatewayStartWithConditionSpecifiedBeforeMigration() {
        ProcessDefinition procDefOneTask = deployProcessDefinition("my deploy", "org/flowable/engine/test/api/runtime/migration/one-task-simple-process.bpmn20.xml");
        ProcessDefinition procWithExcGtw = deployProcessDefinition("my deploy", "org/flowable/engine/test/api/runtime/migration/exclusive-gateway-with-default-sequence.bpmn20.xml");

        //Start the processInstance without timer
        ProcessInstance processInstance = runtimeService.startProcessInstanceById(procDefOneTask.getId());

        //Confirm the state to migrate
        List<Execution> executions = runtimeService.createExecutionQuery().processInstanceId(processInstance.getId()).onlyChildExecutions().list();
        assertThat(executions).extracting(Execution::getActivityId).containsExactly("userTask1Id");
        assertThat(executions).extracting("processDefinitionId").containsOnly(procDefOneTask.getId());
        Task task = taskService.createTaskQuery().processInstanceId(processInstance.getId()).singleResult();
        assertThat(task).extracting(Task::getTaskDefinitionKey).isEqualTo("userTask1Id");
        assertThat(task).extracting(Task::getProcessDefinitionId).isEqualTo(procDefOneTask.getId());

        runtimeService.setVariable(executions.get(0).getId(), "input", 1);

        //Migrate to the other processDefinition
        ProcessInstanceMigrationBuilder processInstanceMigrationBuilder = runtimeService.createProcessInstanceMigrationBuilder()
            .migrateToProcessDefinition(procWithExcGtw.getId())
            .addActivityMigrationMapping(ActivityMigrationMapping.createMappingFor("userTask1Id", "exclusiveGw"));

        ProcessInstanceMigrationValidationResult processInstanceMigrationValidationResult = processInstanceMigrationBuilder.validateMigration(processInstance.getId());
        assertThat(processInstanceMigrationValidationResult.getValidationMessages()).isEmpty();

        processInstanceMigrationBuilder.migrate(processInstance.getId());

        //Confirm
        executions = runtimeService.createExecutionQuery().processInstanceId(processInstance.getId()).onlyChildExecutions().list();
        assertThat(executions).extracting(Execution::getActivityId).containsExactly("theTask1");
        task = taskService.createTaskQuery().processInstanceId(processInstance.getId()).singleResult();
        assertThat(task).extracting(Task::getTaskDefinitionKey).isEqualTo("theTask1");

        if (HistoryTestHelper.isHistoryLevelAtLeast(HistoryLevel.ACTIVITY, processEngineConfiguration)) {
            //Check History
            checkActivityInstances(procWithExcGtw, processInstance, "userTask", "userTask1Id", "theTask1");
            checkActivityInstances(procWithExcGtw, processInstance, "exclusiveGateway", "exclusiveGw");

            checkTaskInstance(procWithExcGtw, processInstance, "userTask1Id", "theTask1");
        }

        completeProcessInstanceTasks(processInstance.getId());
        assertProcessEnded(processInstance.getId());
    }

    @Test
    public void testMigrateActivityToExclusiveGatewayStartWithConditionSpecifiedDuringMigration() {
        ProcessDefinition procDefOneTask = deployProcessDefinition("my deploy", "org/flowable/engine/test/api/runtime/migration/one-task-simple-process.bpmn20.xml");
        ProcessDefinition procWithExcGtw = deployProcessDefinition("my deploy", "org/flowable/engine/test/api/runtime/migration/exclusive-gateway-with-default-sequence.bpmn20.xml");

        //Start the processInstance without timer
        ProcessInstance processInstance = runtimeService.startProcessInstanceById(procDefOneTask.getId());

        //Confirm the state to migrate
        List<Execution> executions = runtimeService.createExecutionQuery().processInstanceId(processInstance.getId()).onlyChildExecutions().list();
        assertThat(executions).extracting(Execution::getActivityId).containsExactly("userTask1Id");
        assertThat(executions).extracting("processDefinitionId").containsOnly(procDefOneTask.getId());
        Task task = taskService.createTaskQuery().processInstanceId(processInstance.getId()).singleResult();
        assertThat(task).extracting(Task::getTaskDefinitionKey).isEqualTo("userTask1Id");
        assertThat(task).extracting(Task::getProcessDefinitionId).isEqualTo(procDefOneTask.getId());

        //Migrate to the other processDefinition
        ProcessInstanceMigrationBuilder processInstanceMigrationBuilder = runtimeService.createProcessInstanceMigrationBuilder()
            .migrateToProcessDefinition(procWithExcGtw.getId())
            .addActivityMigrationMapping(ActivityMigrationMapping.createMappingFor("userTask1Id", "exclusiveGw").withLocalVariable("input", Integer.valueOf(1)));

        ProcessInstanceMigrationValidationResult processInstanceMigrationValidationResult = processInstanceMigrationBuilder.validateMigration(processInstance.getId());
        assertThat(processInstanceMigrationValidationResult.getValidationMessages()).isEmpty();

        processInstanceMigrationBuilder.migrate(processInstance.getId());

        //Confirm
        executions = runtimeService.createExecutionQuery().processInstanceId(processInstance.getId()).onlyChildExecutions().list();
        assertThat(executions).extracting(Execution::getActivityId).containsExactly("theTask1");
        task = taskService.createTaskQuery().processInstanceId(processInstance.getId()).singleResult();
        assertThat(task).extracting(Task::getTaskDefinitionKey).isEqualTo("theTask1");


        if (HistoryTestHelper.isHistoryLevelAtLeast(HistoryLevel.ACTIVITY, processEngineConfiguration)) {
            //Check History
            checkActivityInstances(procWithExcGtw, processInstance, "userTask", "userTask1Id", "theTask1");
            checkActivityInstances(procWithExcGtw, processInstance, "exclusiveGateway", "exclusiveGw");

            checkTaskInstance(procWithExcGtw, processInstance, "userTask1Id", "theTask1");
        }

        //Complete the process
        completeProcessInstanceTasks(processInstance.getId());
        assertProcessEnded(processInstance.getId());

        if (HistoryTestHelper.isHistoryLevelAtLeast(HistoryLevel.ACTIVITY, processEngineConfiguration)) {
            //Check History
            checkActivityInstances(procWithExcGtw, processInstance, "userTask", "userTask1Id", "theTask1");
            checkActivityInstances(procWithExcGtw, processInstance, "exclusiveGateway", "exclusiveGw");

            checkTaskInstance(procWithExcGtw, processInstance, "userTask1Id", "theTask1");
        }

    }

    @Test
    public void testMigrateActivityToExclusiveGatewayStartWithConditionSpecifiedAsProcessVariableDuringMigration() {
        ProcessDefinition procDefOneTask = deployProcessDefinition("my deploy", "org/flowable/engine/test/api/runtime/migration/one-task-simple-process.bpmn20.xml");
        ProcessDefinition procWithExcGtw = deployProcessDefinition("my deploy", "org/flowable/engine/test/api/runtime/migration/exclusive-gateway-with-default-sequence.bpmn20.xml");

        //Start the processInstance without timer
        ProcessInstance processInstance = runtimeService.startProcessInstanceById(procDefOneTask.getId());

        //Confirm the state to migrate
        List<Execution> executions = runtimeService.createExecutionQuery().processInstanceId(processInstance.getId()).onlyChildExecutions().list();
        assertThat(executions).extracting(Execution::getActivityId).containsExactly("userTask1Id");
        assertThat(executions).extracting("processDefinitionId").containsOnly(procDefOneTask.getId());
        Task task = taskService.createTaskQuery().processInstanceId(processInstance.getId()).singleResult();
        assertThat(task).extracting(Task::getTaskDefinitionKey).isEqualTo("userTask1Id");
        assertThat(task).extracting(Task::getProcessDefinitionId).isEqualTo(procDefOneTask.getId());

        //Migrate to the other processDefinition
        ProcessInstanceMigrationBuilder processInstanceMigrationBuilder = runtimeService.createProcessInstanceMigrationBuilder()
            .migrateToProcessDefinition(procWithExcGtw.getId())
            .addActivityMigrationMapping(ActivityMigrationMapping.createMappingFor("userTask1Id", "exclusiveGw"))
            .withProcessInstanceVariable("input", 1);

        ProcessInstanceMigrationValidationResult processInstanceMigrationValidationResult = processInstanceMigrationBuilder.validateMigration(processInstance.getId());
        assertThat(processInstanceMigrationValidationResult.getValidationMessages()).isEmpty();

        processInstanceMigrationBuilder.migrate(processInstance.getId());

        //Confirm
        executions = runtimeService.createExecutionQuery().processInstanceId(processInstance.getId()).onlyChildExecutions().list();
        assertThat(executions).extracting(Execution::getActivityId).containsExactly("theTask1");
        task = taskService.createTaskQuery().processInstanceId(processInstance.getId()).singleResult();
        assertThat(task).extracting(Task::getTaskDefinitionKey).isEqualTo("theTask1");

        if (HistoryTestHelper.isHistoryLevelAtLeast(HistoryLevel.ACTIVITY, processEngineConfiguration)) {
            //Check History
            checkActivityInstances(procWithExcGtw, processInstance, "userTask", "userTask1Id", "theTask1");
            checkActivityInstances(procWithExcGtw, processInstance, "exclusiveGateway", "exclusiveGw");

            checkTaskInstance(procWithExcGtw, processInstance, "userTask1Id", "theTask1");
        }

        //Complete the process
        completeProcessInstanceTasks(processInstance.getId());

        if (HistoryTestHelper.isHistoryLevelAtLeast(HistoryLevel.ACTIVITY, processEngineConfiguration)) {
            //Check History
            checkActivityInstances(procWithExcGtw, processInstance, "userTask", "userTask1Id", "theTask1");
            checkActivityInstances(procWithExcGtw, processInstance, "exclusiveGateway", "exclusiveGw");

            checkTaskInstance(procWithExcGtw, processInstance, "userTask1Id", "theTask1");
        }

        assertProcessEnded(processInstance.getId());
    }

    @Test
    public void testMigrateActivityToActivityInsideExclusiveGateway() {
        ProcessDefinition procDefOneTask = deployProcessDefinition("my deploy", "org/flowable/engine/test/api/runtime/migration/one-task-simple-process.bpmn20.xml");
        ProcessDefinition procWithExcGtw = deployProcessDefinition("my deploy", "org/flowable/engine/test/api/runtime/migration/exclusive-gateway-with-default-sequence.bpmn20.xml");

        //Start the processInstance without timer
        ProcessInstance processInstance = runtimeService.startProcessInstanceById(procDefOneTask.getId());

        //Confirm the state to migrate
        List<Execution> executions = runtimeService.createExecutionQuery().processInstanceId(processInstance.getId()).onlyChildExecutions().list();
        assertThat(executions).extracting(Execution::getActivityId).containsExactly("userTask1Id");
        assertThat(executions).extracting("processDefinitionId").containsOnly(procDefOneTask.getId());
        Task task = taskService.createTaskQuery().processInstanceId(processInstance.getId()).singleResult();
        assertThat(task).extracting(Task::getTaskDefinitionKey).isEqualTo("userTask1Id");
        assertThat(task).extracting(Task::getProcessDefinitionId).isEqualTo(procDefOneTask.getId());

        //Migrate to the other processDefinition
        ProcessInstanceMigrationBuilder processInstanceMigrationBuilder = runtimeService.createProcessInstanceMigrationBuilder()
            .migrateToProcessDefinition(procWithExcGtw.getId())
            .addActivityMigrationMapping(ActivityMigrationMapping.createMappingFor("userTask1Id", "theTask2"));

        ProcessInstanceMigrationValidationResult processInstanceMigrationValidationResult = processInstanceMigrationBuilder.validateMigration(processInstance.getId());
        assertThat(processInstanceMigrationValidationResult.getValidationMessages()).isEmpty();

        processInstanceMigrationBuilder.migrate(processInstance.getId());

        //Confirm
        executions = runtimeService.createExecutionQuery().processInstanceId(processInstance.getId()).onlyChildExecutions().list();
        assertThat(executions).extracting(Execution::getActivityId).containsExactly("theTask2");
        task = taskService.createTaskQuery().processInstanceId(processInstance.getId()).singleResult();
        assertThat(task).extracting(Task::getTaskDefinitionKey).isEqualTo("theTask2");

        if (HistoryTestHelper.isHistoryLevelAtLeast(HistoryLevel.ACTIVITY, processEngineConfiguration)) {
            //Check History
            checkActivityInstances(procWithExcGtw, processInstance, "userTask", "theTask2");

            List<HistoricActivityInstance> gtwExecution = historyService.createHistoricActivityInstanceQuery()
                .processInstanceId(processInstance.getId())
                .activityType("exclusiveGateway")
                .list();
            assertThat(gtwExecution).isEmpty();

            checkTaskInstance(procWithExcGtw, processInstance, "theTask2");
        }

        //Complete the process
        completeProcessInstanceTasks(processInstance.getId());

        if (HistoryTestHelper.isHistoryLevelAtLeast(HistoryLevel.ACTIVITY, processEngineConfiguration)) {
            //Check History
            checkActivityInstances(procWithExcGtw, processInstance, "userTask", "theTask2");

            List<HistoricActivityInstance> gtwExecution = historyService.createHistoricActivityInstanceQuery()
                .processInstanceId(processInstance.getId())
                .activityType("exclusiveGateway")
                .list();
            assertThat(gtwExecution).isEmpty();

            checkTaskInstance(procWithExcGtw, processInstance, "theTask2");
        }

        assertProcessEnded(processInstance.getId());
    }

    @Test
    public void testMigrateActivityInsideExclusiveGatewayToActivityOutside() {
        ProcessDefinition procWithExcGtw = deployProcessDefinition("my deploy", "org/flowable/engine/test/api/runtime/migration/exclusive-gateway-with-default-sequence.bpmn20.xml");
        ProcessDefinition procDefOneTask = deployProcessDefinition("my deploy", "org/flowable/engine/test/api/runtime/migration/one-task-simple-process.bpmn20.xml");

        //Start the processInstance without timer
        Map<String, Object> gtwCondition = Collections.singletonMap("input", Integer.valueOf(2));
        ProcessInstance processInstance = runtimeService.startProcessInstanceById(procWithExcGtw.getId(), gtwCondition);

        //Confirm the state to migrate
        List<Execution> executions = runtimeService.createExecutionQuery().processInstanceId(processInstance.getId()).onlyChildExecutions().list();
        assertThat(executions).extracting(Execution::getActivityId).containsExactly("theTask2");
        assertThat(executions).extracting("processDefinitionId").containsOnly(procWithExcGtw.getId());
        Task task = taskService.createTaskQuery().processInstanceId(processInstance.getId()).singleResult();
        assertThat(task).extracting(Task::getTaskDefinitionKey).isEqualTo("theTask2");
        assertThat(task).extracting(Task::getProcessDefinitionId).isEqualTo(procWithExcGtw.getId());

        //Migrate to the other processDefinition
        ProcessInstanceMigrationBuilder processInstanceMigrationBuilder = runtimeService.createProcessInstanceMigrationBuilder()
            .migrateToProcessDefinition(procDefOneTask.getId())
            .addActivityMigrationMapping(ActivityMigrationMapping.createMappingFor("theTask2", "userTask1Id"));

        ProcessInstanceMigrationValidationResult processInstanceMigrationValidationResult = processInstanceMigrationBuilder.validateMigration(processInstance.getId());
        assertThat(processInstanceMigrationValidationResult.getValidationMessages()).isEmpty();

        processInstanceMigrationBuilder.migrate(processInstance.getId());

        //Confirm
        executions = runtimeService.createExecutionQuery().processInstanceId(processInstance.getId()).onlyChildExecutions().list();
        assertThat(executions).extracting(Execution::getActivityId).containsExactly("userTask1Id");
        task = taskService.createTaskQuery().processInstanceId(processInstance.getId()).singleResult();
        assertThat(task).extracting(Task::getTaskDefinitionKey).isEqualTo("userTask1Id");

        if (HistoryTestHelper.isHistoryLevelAtLeast(HistoryLevel.ACTIVITY, processEngineConfiguration)) {
            //Check History
            checkActivityInstances(procDefOneTask, processInstance, "userTask", "userTask1Id");
            checkActivityInstances(procDefOneTask, processInstance, "exclusiveGateway", "exclusiveGw");

            checkTaskInstance(procDefOneTask, processInstance, "userTask1Id");
        }

        //Complete the process
        completeProcessInstanceTasks(processInstance.getId());

        if (HistoryTestHelper.isHistoryLevelAtLeast(HistoryLevel.ACTIVITY, processEngineConfiguration)) {
            //Check History
            checkActivityInstances(procDefOneTask, processInstance, "userTask", "userTask1Id");
            checkActivityInstances(procDefOneTask, processInstance, "exclusiveGateway", "exclusiveGw");

            checkTaskInstance(procDefOneTask, processInstance, "userTask1Id");
        }

        assertProcessEnded(processInstance.getId());
    }

    @Test
    public void testMigrateActivityToExclusiveGatewayStartInsideEmbeddedSubProcessDefaultFlow() {
        ProcessDefinition procDefOneTask = deployProcessDefinition("my deploy", "org/flowable/engine/test/api/runtime/migration/one-task-simple-process.bpmn20.xml");
        ProcessDefinition procWithExcGtw = deployProcessDefinition("my deploy", "org/flowable/engine/test/api/runtime/migration/exclusive-gateway-with-default-sequence-inside-embedded-subprocess.bpmn20.xml");

        //Start the processInstance without timer
        ProcessInstance processInstance = runtimeService.startProcessInstanceById(procDefOneTask.getId());

        //Confirm the state to migrate
        List<Execution> executions = runtimeService.createExecutionQuery().processInstanceId(processInstance.getId()).onlyChildExecutions().list();
        assertThat(executions).extracting(Execution::getActivityId).containsExactly("userTask1Id");
        assertThat(executions).extracting("processDefinitionId").containsOnly(procDefOneTask.getId());
        Task task = taskService.createTaskQuery().processInstanceId(processInstance.getId()).singleResult();
        assertThat(task).extracting(Task::getTaskDefinitionKey).isEqualTo("userTask1Id");
        assertThat(task).extracting(Task::getProcessDefinitionId).isEqualTo(procDefOneTask.getId());

        //Migrate to the other processDefinition
        ProcessInstanceMigrationBuilder processInstanceMigrationBuilder = runtimeService.createProcessInstanceMigrationBuilder()
            .migrateToProcessDefinition(procWithExcGtw.getId())
            .addActivityMigrationMapping(ActivityMigrationMapping.createMappingFor("userTask1Id", "exclusiveGw"));

        ProcessInstanceMigrationValidationResult processInstanceMigrationValidationResult = processInstanceMigrationBuilder.validateMigration(processInstance.getId());
        assertThat(processInstanceMigrationValidationResult.getValidationMessages()).isEmpty();

        processInstanceMigrationBuilder.migrate(processInstance.getId());

        //Confirm
        executions = runtimeService.createExecutionQuery().processInstanceId(processInstance.getId()).onlyChildExecutions().list();
        assertThat(executions).extracting(Execution::getActivityId).containsExactly("theSubProcess", "defaultFlowTask");
        task = taskService.createTaskQuery().processInstanceId(processInstance.getId()).singleResult();
        assertThat(task).extracting(Task::getTaskDefinitionKey).isEqualTo("defaultFlowTask");

        if (HistoryTestHelper.isHistoryLevelAtLeast(HistoryLevel.ACTIVITY, processEngineConfiguration)) {
            //Check History
            checkActivityInstances(procWithExcGtw, processInstance, "userTask", "userTask1Id", "defaultFlowTask");
            checkActivityInstances(procWithExcGtw, processInstance, "subProcess", "theSubProcess");
            checkActivityInstances(procWithExcGtw, processInstance, "exclusiveGateway", "exclusiveGw");

            checkTaskInstance(procWithExcGtw, processInstance, "userTask1Id", "defaultFlowTask");
        }

        //Complete the process
        completeProcessInstanceTasks(processInstance.getId());

        if (HistoryTestHelper.isHistoryLevelAtLeast(HistoryLevel.ACTIVITY, processEngineConfiguration)) {
            //Check History
            checkActivityInstances(procWithExcGtw, processInstance, "userTask", "userTask1Id", "defaultFlowTask", "afterSubProcessTask");
            checkActivityInstances(procWithExcGtw, processInstance, "subProcess", "theSubProcess");
            checkActivityInstances(procWithExcGtw, processInstance, "exclusiveGateway", "exclusiveGw");

            checkTaskInstance(procWithExcGtw, processInstance, "userTask1Id", "defaultFlowTask", "afterSubProcessTask");
        }

        assertProcessEnded(processInstance.getId());
    }

    @Test
    public void testMigrateActivityToExclusiveGatewayStartInsideEmbeddedSubProcess() {
        ProcessDefinition procDefOneTask = deployProcessDefinition("my deploy", "org/flowable/engine/test/api/runtime/migration/one-task-simple-process.bpmn20.xml");
        ProcessDefinition procWithExcGtw = deployProcessDefinition("my deploy", "org/flowable/engine/test/api/runtime/migration/exclusive-gateway-with-default-sequence-inside-embedded-subprocess.bpmn20.xml");

        //Start the processInstance without timer
        ProcessInstance processInstance = runtimeService.startProcessInstanceById(procDefOneTask.getId());

        //Confirm the state to migrate
        List<Execution> executions = runtimeService.createExecutionQuery().processInstanceId(processInstance.getId()).onlyChildExecutions().list();
        assertThat(executions).extracting(Execution::getActivityId).containsExactly("userTask1Id");
        assertThat(executions).extracting("processDefinitionId").containsOnly(procDefOneTask.getId());
        Task task = taskService.createTaskQuery().processInstanceId(processInstance.getId()).singleResult();
        assertThat(task).extracting(Task::getTaskDefinitionKey).isEqualTo("userTask1Id");
        assertThat(task).extracting(Task::getProcessDefinitionId).isEqualTo(procDefOneTask.getId());

        //Migrate to the other processDefinition
        ProcessInstanceMigrationBuilder processInstanceMigrationBuilder = runtimeService.createProcessInstanceMigrationBuilder()
            .migrateToProcessDefinition(procWithExcGtw.getId())
            .addActivityMigrationMapping(ActivityMigrationMapping.createMappingFor("userTask1Id", "exclusiveGw").withLocalVariables(Collections.singletonMap("input", Integer.valueOf(1))));

        ProcessInstanceMigrationValidationResult processInstanceMigrationValidationResult = processInstanceMigrationBuilder.validateMigration(processInstance.getId());
        assertThat(processInstanceMigrationValidationResult.getValidationMessages()).isEmpty();

        processInstanceMigrationBuilder.migrate(processInstance.getId());

        //Confirm
        executions = runtimeService.createExecutionQuery().processInstanceId(processInstance.getId()).onlyChildExecutions().list();
        assertThat(executions).extracting(Execution::getActivityId).containsExactly("theSubProcess", "theTask1");
        task = taskService.createTaskQuery().processInstanceId(processInstance.getId()).singleResult();
        assertThat(task).extracting(Task::getTaskDefinitionKey).isEqualTo("theTask1");

        if (HistoryTestHelper.isHistoryLevelAtLeast(HistoryLevel.ACTIVITY, processEngineConfiguration)) {
            //Check History
            checkActivityInstances(procWithExcGtw, processInstance, "userTask", "userTask1Id", "theTask1");
            checkActivityInstances(procWithExcGtw, processInstance, "subProcess", "theSubProcess");
            checkActivityInstances(procWithExcGtw, processInstance, "exclusiveGateway", "exclusiveGw");

            checkTaskInstance(procWithExcGtw, processInstance, "userTask1Id", "theTask1");
        }

        //Complete the process
        completeProcessInstanceTasks(processInstance.getId());

        if (HistoryTestHelper.isHistoryLevelAtLeast(HistoryLevel.ACTIVITY, processEngineConfiguration)) {
            //Check History
            checkActivityInstances(procWithExcGtw, processInstance, "userTask", "userTask1Id", "theTask1", "afterSubProcessTask");
            checkActivityInstances(procWithExcGtw, processInstance, "subProcess", "theSubProcess");
            checkActivityInstances(procWithExcGtw, processInstance, "exclusiveGateway", "exclusiveGw");

            checkTaskInstance(procWithExcGtw, processInstance, "userTask1Id", "theTask1", "afterSubProcessTask");
        }

        assertProcessEnded(processInstance.getId());
    }

    @Test
    public void testMigrateActivityToActivityInsideExclusiveGatewayInsideEmbeddedSubProcess() {
        ProcessDefinition procDefOneTask = deployProcessDefinition("my deploy", "org/flowable/engine/test/api/runtime/migration/one-task-simple-process.bpmn20.xml");
        ProcessDefinition procWithExcGtw = deployProcessDefinition("my deploy", "org/flowable/engine/test/api/runtime/migration/exclusive-gateway-with-default-sequence-inside-embedded-subprocess.bpmn20.xml");

        //Start the processInstance without timer
        ProcessInstance processInstance = runtimeService.startProcessInstanceById(procDefOneTask.getId());

        //Confirm the state to migrate
        List<Execution> executions = runtimeService.createExecutionQuery().processInstanceId(processInstance.getId()).onlyChildExecutions().list();
        assertThat(executions).extracting(Execution::getActivityId).containsExactly("userTask1Id");
        assertThat(executions).extracting("processDefinitionId").containsOnly(procDefOneTask.getId());
        Task task = taskService.createTaskQuery().processInstanceId(processInstance.getId()).singleResult();
        assertThat(task).extracting(Task::getTaskDefinitionKey).isEqualTo("userTask1Id");
        assertThat(task).extracting(Task::getProcessDefinitionId).isEqualTo(procDefOneTask.getId());

        //Migrate to the other processDefinition
        ProcessInstanceMigrationBuilder processInstanceMigrationBuilder = runtimeService.createProcessInstanceMigrationBuilder()
            .migrateToProcessDefinition(procWithExcGtw.getId())
            .addActivityMigrationMapping(ActivityMigrationMapping.createMappingFor("userTask1Id", "theTask2"));

        ProcessInstanceMigrationValidationResult processInstanceMigrationValidationResult = processInstanceMigrationBuilder.validateMigration(processInstance.getId());
        assertThat(processInstanceMigrationValidationResult.getValidationMessages()).isEmpty();

        processInstanceMigrationBuilder.migrate(processInstance.getId());

        //Confirm
        executions = runtimeService.createExecutionQuery().processInstanceId(processInstance.getId()).onlyChildExecutions().list();
        assertThat(executions).extracting(Execution::getActivityId).containsExactlyInAnyOrder("theSubProcess", "theTask2");
        task = taskService.createTaskQuery().processInstanceId(processInstance.getId()).singleResult();
        assertThat(task).extracting(Task::getTaskDefinitionKey).isEqualTo("theTask2");

        if (HistoryTestHelper.isHistoryLevelAtLeast(HistoryLevel.ACTIVITY, processEngineConfiguration)) {
            //Check History
            checkActivityInstances(procWithExcGtw, processInstance, "userTask", "theTask2");
            checkActivityInstances(procWithExcGtw, processInstance, "subProcess", "theSubProcess");
            List<HistoricActivityInstance> gtwExecution = historyService.createHistoricActivityInstanceQuery()
                .processInstanceId(processInstance.getId())
                .activityType("exclusiveGateway")
                .list();
            assertThat(gtwExecution).isEmpty();

            checkTaskInstance(procWithExcGtw, processInstance, "theTask2");
        }

        //Complete the process
        completeProcessInstanceTasks(processInstance.getId());

        if (HistoryTestHelper.isHistoryLevelAtLeast(HistoryLevel.ACTIVITY, processEngineConfiguration)) {
            //Check History
            checkActivityInstances(procWithExcGtw, processInstance, "userTask", "theTask2", "afterSubProcessTask");
            checkActivityInstances(procWithExcGtw, processInstance, "subProcess", "theSubProcess");
            List<HistoricActivityInstance> gtwExecution = historyService.createHistoricActivityInstanceQuery()
                .processInstanceId(processInstance.getId())
                .activityType("exclusiveGateway")
                .list();
            assertThat(gtwExecution).isEmpty();

            checkTaskInstance(procWithExcGtw, processInstance, "theTask2", "afterSubProcessTask");
        }

        assertProcessEnded(processInstance.getId());
    }

    //-- Parallel Gateway
    @Test
    public void testMigrateActivityToParallelGatewayFork() {
        ProcessDefinition procDefOneTask = deployProcessDefinition("my deploy", "org/flowable/engine/test/api/runtime/migration/one-task-simple-process.bpmn20.xml");
        ProcessDefinition procParallelGtw = deployProcessDefinition("my deploy", "org/flowable/engine/test/api/runtime/migration/parallel-gateway-two-splits-four-tasks.bpmn20.xml");

        //Start the processInstance
        ProcessInstance processInstance = runtimeService.startProcessInstanceById(procDefOneTask.getId());

        //Confirm the state to migrate
        List<Execution> executions = runtimeService.createExecutionQuery().processInstanceId(processInstance.getId()).onlyChildExecutions().list();
        assertThat(executions).extracting(Execution::getActivityId).containsExactly("userTask1Id");
        assertThat(executions).extracting("processDefinitionId").containsOnly(procDefOneTask.getId());
        Task task = taskService.createTaskQuery().processInstanceId(processInstance.getId()).singleResult();
        assertThat(task).extracting(Task::getTaskDefinitionKey).isEqualTo("userTask1Id");
        assertThat(task).extracting(Task::getProcessDefinitionId).isEqualTo(procDefOneTask.getId());

        //Migrate each of the parallel task to a task in the parallel gateway
        ProcessInstanceMigrationBuilder processInstanceMigrationBuilder = runtimeService.createProcessInstanceMigrationBuilder()
            .migrateToProcessDefinition(procParallelGtw.getId())
            .addActivityMigrationMapping(ActivityMigrationMapping.createMappingFor("userTask1Id", "parallelFork"));

        ProcessInstanceMigrationValidationResult processInstanceMigrationValidationResult = processInstanceMigrationBuilder.validateMigration(processInstance.getId());
        assertThat(processInstanceMigrationValidationResult.getValidationMessages()).isEmpty();

        processInstanceMigrationBuilder.migrate(processInstance.getId());

        //Confirm
        executions = runtimeService.createExecutionQuery().processInstanceId(processInstance.getId()).onlyChildExecutions().list();
        assertThat(executions).extracting(Execution::getActivityId).containsExactlyInAnyOrder("oddFlowTask1", "evenFlowTask2");
        assertThat(executions).extracting("processDefinitionId").containsOnly(procParallelGtw.getId());
        List<Task> tasks = taskService.createTaskQuery().processInstanceId(processInstance.getId()).list();
        assertThat(tasks).extracting(Task::getTaskDefinitionKey).containsExactlyInAnyOrder("oddFlowTask1", "evenFlowTask2");
        assertThat(tasks).extracting(Task::getProcessDefinitionId).containsOnly(procParallelGtw.getId());

        if (HistoryTestHelper.isHistoryLevelAtLeast(HistoryLevel.ACTIVITY, processEngineConfiguration)) {
            //Check History
            checkActivityInstances(procParallelGtw, processInstance, "userTask", "userTask1Id", "oddFlowTask1", "evenFlowTask2");
            checkActivityInstances(procParallelGtw, processInstance, "parallelGateway", "parallelFork");

            checkTaskInstance(procParallelGtw, processInstance, "userTask1Id", "oddFlowTask1", "evenFlowTask2");
        }

        //Complete the process
        completeProcessInstanceTasks(processInstance.getId());

        if (HistoryTestHelper.isHistoryLevelAtLeast(HistoryLevel.ACTIVITY, processEngineConfiguration)) {
            //Check History
            checkActivityInstances(procParallelGtw, processInstance, "userTask", "userTask1Id", "oddFlowTask1", "oddFlowTask3", "evenFlowTask2", "evenFlowTask4", "taskAfter");
            checkActivityInstances(procParallelGtw, processInstance, "parallelGateway", "parallelFork", "parallelJoin", "parallelJoin");

            checkTaskInstance(procParallelGtw, processInstance, "userTask1Id", "oddFlowTask1", "oddFlowTask3", "evenFlowTask2", "evenFlowTask4", "taskAfter");
        }

        assertProcessEnded(processInstance.getId());
    }

    @Test
    public void testMigrateParallelActivitiesToParallelGatewayActivities() {
        ProcessDefinition procParallelTask = deployProcessDefinition("my deploy", "org/flowable/engine/test/api/runtime/migration/timer-parallel-task.bpmn20.xml");
        ProcessDefinition procParallelGtw = deployProcessDefinition("my deploy", "org/flowable/engine/test/api/runtime/migration/parallel-gateway-two-splits-four-tasks.bpmn20.xml");

        //Start the processInstance and spawn the parallel task
        ProcessInstance processInstance = runtimeService.startProcessInstanceById(procParallelTask.getId());

        Job job = managementService.createTimerJobQuery().processInstanceId(processInstance.getId()).singleResult();
        managementService.moveTimerToExecutableJob(job.getId());
        managementService.executeJob(job.getId());

        //Confirm the state to migrate
        List<Execution> executions = runtimeService.createExecutionQuery().processInstanceId(processInstance.getId()).onlyChildExecutions().list();
        assertThat(executions).extracting(Execution::getActivityId).containsExactlyInAnyOrder("timerBound", "processTask", "parallelTask");
        assertThat(executions).extracting("processDefinitionId").containsOnly(procParallelTask.getId());
        List<Task> tasks = taskService.createTaskQuery().processInstanceId(processInstance.getId()).list();
        assertThat(tasks).extracting(Task::getTaskDefinitionKey).containsExactlyInAnyOrder("processTask", "parallelTask");
        assertThat(tasks).extracting(Task::getProcessDefinitionId).containsOnly(procParallelTask.getId());

        //Migrate each of the parallel task to a task in the parallel gateway
        ProcessInstanceMigrationBuilder processInstanceMigrationBuilder = runtimeService.createProcessInstanceMigrationBuilder()
            .migrateToProcessDefinition(procParallelGtw.getId())
            .addActivityMigrationMapping(ActivityMigrationMapping.createMappingFor("processTask", "oddFlowTask1"))
            .addActivityMigrationMapping(ActivityMigrationMapping.createMappingFor("parallelTask", "evenFlowTask4"));

        ProcessInstanceMigrationValidationResult processInstanceMigrationValidationResult = processInstanceMigrationBuilder.validateMigration(processInstance.getId());
        assertThat(processInstanceMigrationValidationResult.getValidationMessages()).isEmpty();

        processInstanceMigrationBuilder.migrate(processInstance.getId());

        //Confirm
        executions = runtimeService.createExecutionQuery().processInstanceId(processInstance.getId()).onlyChildExecutions().list();
        assertThat(executions).extracting(Execution::getActivityId).containsExactlyInAnyOrder("oddFlowTask1", "evenFlowTask4");
        assertThat(executions).extracting("processDefinitionId").containsOnly(procParallelGtw.getId());
        tasks = taskService.createTaskQuery().processInstanceId(processInstance.getId()).list();
        assertThat(tasks).extracting(Task::getTaskDefinitionKey).containsExactlyInAnyOrder("oddFlowTask1", "evenFlowTask4");
        assertThat(tasks).extracting(Task::getProcessDefinitionId).containsOnly(procParallelGtw.getId());

        //Complete the process
        completeProcessInstanceTasks(processInstance.getId());

        if (HistoryTestHelper.isHistoryLevelAtLeast(HistoryLevel.ACTIVITY, processEngineConfiguration)) {
            List<HistoricActivityInstance> subProcesses = historyService.createHistoricActivityInstanceQuery()
                .processInstanceId(processInstance.getId())
                .activityType("userTask")
                .list();
            //Direct Migration
            assertThat(subProcesses).extracting(HistoricActivityInstance::getActivityId).containsExactlyInAnyOrder("oddFlowTask1", "oddFlowTask3", "evenFlowTask4", "taskAfter");
            assertThat(subProcesses).extracting(HistoricActivityInstance::getProcessDefinitionId).containsOnly(procParallelGtw.getId());

            List<HistoricActivityInstance> gtwExecution = historyService.createHistoricActivityInstanceQuery()
                .processInstanceId(processInstance.getId())
                .activityType("parallelGateway")
                .list();
            //Two flows to join in, fork was not executed
            assertThat(gtwExecution).extracting(HistoricActivityInstance::getActivityId).containsExactlyInAnyOrder("parallelJoin", "parallelJoin");
            assertThat(gtwExecution).extracting(HistoricActivityInstance::getProcessDefinitionId).containsOnly(procParallelGtw.getId());

            if (HistoryTestHelper.isHistoryLevelAtLeast(HistoryLevel.AUDIT, processEngineConfiguration)) {
                List<HistoricTaskInstance> historicTasks = historyService.createHistoricTaskInstanceQuery()
                    .processInstanceId(processInstance.getId())
                    .list();
                assertThat(historicTasks).extracting(HistoricTaskInstance::getTaskDefinitionKey).containsExactlyInAnyOrder("oddFlowTask1", "oddFlowTask3", "evenFlowTask4", "taskAfter");
                assertThat(historicTasks).extracting(HistoricTaskInstance::getProcessDefinitionId).containsOnly(procParallelGtw.getId());
            }
        }

        assertProcessEnded(processInstance.getId());
    }

    @Test
    public void testMigrateActivityToParallelGatewayActivities() {
        ProcessDefinition procDefOneTask = deployProcessDefinition("my deploy", "org/flowable/engine/test/api/runtime/migration/one-task-simple-process.bpmn20.xml");
        ProcessDefinition procParallelGtw = deployProcessDefinition("my deploy", "org/flowable/engine/test/api/runtime/migration/parallel-gateway-two-splits-four-tasks.bpmn20.xml");

        //Start the processInstance
        ProcessInstance processInstance = runtimeService.startProcessInstanceById(procDefOneTask.getId());

        //Confirm the state to migrate
        List<Execution> executions = runtimeService.createExecutionQuery().processInstanceId(processInstance.getId()).onlyChildExecutions().list();
        assertThat(executions).extracting(Execution::getActivityId).containsExactly("userTask1Id");
        assertThat(executions).extracting("processDefinitionId").containsOnly(procDefOneTask.getId());
        Task task = taskService.createTaskQuery().processInstanceId(processInstance.getId()).singleResult();
        assertThat(task).extracting(Task::getTaskDefinitionKey).isEqualTo("userTask1Id");
        assertThat(task).extracting(Task::getProcessDefinitionId).isEqualTo(procDefOneTask.getId());

        //Migrate each of the parallel task to a task in the parallel gateway
        ProcessInstanceMigrationBuilder processInstanceMigrationBuilder = runtimeService.createProcessInstanceMigrationBuilder()
            .migrateToProcessDefinition(procParallelGtw.getId())
            .addActivityMigrationMapping(ActivityMigrationMapping.createMappingFor("userTask1Id", Arrays.asList("oddFlowTask3", "evenFlowTask2")));

        ProcessInstanceMigrationValidationResult processInstanceMigrationValidationResult = processInstanceMigrationBuilder.validateMigration(processInstance.getId());
        assertThat(processInstanceMigrationValidationResult.getValidationMessages()).isEmpty();

        processInstanceMigrationBuilder.migrate(processInstance.getId());

        //Confirm
        executions = runtimeService.createExecutionQuery().processInstanceId(processInstance.getId()).onlyChildExecutions().list();
        assertThat(executions).extracting(Execution::getActivityId).containsExactlyInAnyOrder("oddFlowTask3", "evenFlowTask2");
        assertThat(executions).extracting("processDefinitionId").containsOnly(procParallelGtw.getId());
        List<Task> tasks = taskService.createTaskQuery().processInstanceId(processInstance.getId()).list();
        assertThat(tasks).extracting(Task::getTaskDefinitionKey).containsExactlyInAnyOrder("oddFlowTask3", "evenFlowTask2");
        assertThat(tasks).extracting(Task::getProcessDefinitionId).containsOnly(procParallelGtw.getId());

        //Complete the process
        completeProcessInstanceTasks(processInstance.getId());

        if (HistoryTestHelper.isHistoryLevelAtLeast(HistoryLevel.ACTIVITY, processEngineConfiguration)) {
            List<HistoricActivityInstance> subProcesses = historyService.createHistoricActivityInstanceQuery()
                .processInstanceId(processInstance.getId())
                .activityType("userTask")
                .list();
            assertThat(subProcesses).extracting(HistoricActivityInstance::getActivityId).containsExactlyInAnyOrder("userTask1Id", "oddFlowTask3", "evenFlowTask2", "evenFlowTask4", "taskAfter");
            assertThat(subProcesses).extracting(HistoricActivityInstance::getProcessDefinitionId).containsOnly(procParallelGtw.getId());

            List<HistoricActivityInstance> gtwExecution = historyService.createHistoricActivityInstanceQuery()
                .processInstanceId(processInstance.getId())
                .activityType("parallelGateway")
                .list();
            //Two flows to join in, fork was not executed
            assertThat(gtwExecution).extracting(HistoricActivityInstance::getActivityId).containsExactlyInAnyOrder("parallelJoin", "parallelJoin");
            assertThat(gtwExecution).extracting(HistoricActivityInstance::getProcessDefinitionId).containsOnly(procParallelGtw.getId());

            if (HistoryTestHelper.isHistoryLevelAtLeast(HistoryLevel.AUDIT, processEngineConfiguration)) {
                List<HistoricTaskInstance> historicTasks = historyService.createHistoricTaskInstanceQuery()
                    .processInstanceId(processInstance.getId())
                    .list();
                assertThat(historicTasks).extracting(HistoricTaskInstance::getTaskDefinitionKey).containsExactlyInAnyOrder("userTask1Id", "oddFlowTask3", "evenFlowTask2", "evenFlowTask4", "taskAfter");
                assertThat(historicTasks).extracting(HistoricTaskInstance::getProcessDefinitionId).containsOnly(procParallelGtw.getId());
            }
        }

        assertProcessEnded(processInstance.getId());
    }

    @Test
    public void testMigrateActivityToParallelGatewayActivitiesIncompleteActivityMapping() {
        ProcessDefinition procDefOneTask = deployProcessDefinition("my deploy", "org/flowable/engine/test/api/runtime/migration/one-task-simple-process.bpmn20.xml");
        ProcessDefinition procParallelGtw = deployProcessDefinition("my deploy", "org/flowable/engine/test/api/runtime/migration/parallel-gateway-three-splits.bpmn20.xml");

        //Start the processInstance
        ProcessInstance processInstance = runtimeService.startProcessInstanceById(procDefOneTask.getId());

        //Confirm the state to migrate
        List<Execution> executions = runtimeService.createExecutionQuery().processInstanceId(processInstance.getId()).onlyChildExecutions().list();
        assertThat(executions).extracting(Execution::getActivityId).containsExactly("userTask1Id");
        assertThat(executions).extracting("processDefinitionId").containsOnly(procDefOneTask.getId());
        Task task = taskService.createTaskQuery().processInstanceId(processInstance.getId()).singleResult();
        assertThat(task).extracting(Task::getTaskDefinitionKey).isEqualTo("userTask1Id");
        assertThat(task).extracting(Task::getProcessDefinitionId).isEqualTo(procDefOneTask.getId());

        //Migrate each of the parallel task to a task in the parallel gateway
        ProcessInstanceMigrationBuilder processInstanceMigrationBuilder = runtimeService.createProcessInstanceMigrationBuilder()
            .migrateToProcessDefinition(procParallelGtw.getId())
            .addActivityMigrationMapping(ActivityMigrationMapping.createMappingFor("userTask1Id", Arrays.asList("task1", "task3")));

        ProcessInstanceMigrationValidationResult processInstanceMigrationValidationResult = processInstanceMigrationBuilder.validateMigration(processInstance.getId());
        assertThat(processInstanceMigrationValidationResult.getValidationMessages()).isEmpty();

        processInstanceMigrationBuilder.migrate(processInstance.getId());

        //Confirm
        executions = runtimeService.createExecutionQuery().processInstanceId(processInstance.getId()).onlyChildExecutions().list();
        assertThat(executions).extracting(Execution::getActivityId).containsExactlyInAnyOrder("task1", "task3");
        assertThat(executions).extracting("processDefinitionId").containsOnly(procParallelGtw.getId());
        List<Task> tasks = taskService.createTaskQuery().processInstanceId(processInstance.getId()).list();
        assertThat(tasks).extracting(Task::getTaskDefinitionKey).containsExactlyInAnyOrder("task1", "task3");
        assertThat(tasks).extracting(Task::getProcessDefinitionId).containsOnly(procParallelGtw.getId());

        //Try to complete the process
        completeProcessInstanceTasks(processInstance.getId());

        //Parallel Gateway join is not satisfied since there is a missing sequence flow
        List<Execution> parallelJoinExecutions = runtimeService.createExecutionQuery().processInstanceId(processInstance.getId()).onlyChildExecutions().list();
        assertThat(parallelJoinExecutions).extracting(Execution::getActivityId).containsOnly("parallelJoin");
    }

    @Test
    public void testMigrateActivityToParallelGatewayForkInsideEmbeddedSubProcess() {
        ProcessDefinition procDefOneTask = deployProcessDefinition("my deploy", "org/flowable/engine/test/api/runtime/migration/one-task-simple-process.bpmn20.xml");
        ProcessDefinition procParallelGtw = deployProcessDefinition("my deploy", "org/flowable/engine/test/api/runtime/migration/parallel-gateway-nested-in-embedded-subprocess.bpmn20.xml");

        //Start the processInstance
        ProcessInstance processInstance = runtimeService.startProcessInstanceById(procDefOneTask.getId());

        //Confirm the state to migrate
        List<Execution> executions = runtimeService.createExecutionQuery().processInstanceId(processInstance.getId()).onlyChildExecutions().list();
        assertThat(executions).extracting(Execution::getActivityId).containsExactly("userTask1Id");
        assertThat(executions).extracting("processDefinitionId").containsOnly(procDefOneTask.getId());
        Task task = taskService.createTaskQuery().processInstanceId(processInstance.getId()).singleResult();
        assertThat(task).extracting(Task::getTaskDefinitionKey).isEqualTo("userTask1Id");
        assertThat(task).extracting(Task::getProcessDefinitionId).isEqualTo(procDefOneTask.getId());

        //Migrate each of the parallel task to a task in the parallel gateway
        ProcessInstanceMigrationBuilder processInstanceMigrationBuilder = runtimeService.createProcessInstanceMigrationBuilder()
            .migrateToProcessDefinition(procParallelGtw.getId())
            .addActivityMigrationMapping(ActivityMigrationMapping.createMappingFor("userTask1Id", "parallelFork"));

        ProcessInstanceMigrationValidationResult processInstanceMigrationValidationResult = processInstanceMigrationBuilder.validateMigration(processInstance.getId());
        assertThat(processInstanceMigrationValidationResult.getValidationMessages()).isEmpty();

        processInstanceMigrationBuilder.migrate(processInstance.getId());

        //Confirm
        executions = runtimeService.createExecutionQuery().processInstanceId(processInstance.getId()).onlyChildExecutions().list();
        assertThat(executions).extracting(Execution::getActivityId).containsExactlyInAnyOrder("subProcess", "oddFlowTask1", "evenFlowTask2");
        assertThat(executions).extracting("processDefinitionId").containsOnly(procParallelGtw.getId());
        List<Task> tasks = taskService.createTaskQuery().processInstanceId(processInstance.getId()).list();
        assertThat(tasks).extracting(Task::getTaskDefinitionKey).containsExactlyInAnyOrder("oddFlowTask1", "evenFlowTask2");
        assertThat(tasks).extracting(Task::getProcessDefinitionId).containsOnly(procParallelGtw.getId());

        if (HistoryTestHelper.isHistoryLevelAtLeast(HistoryLevel.ACTIVITY, processEngineConfiguration)) {
            //Check History
            checkActivityInstances(procParallelGtw, processInstance, "userTask", "userTask1Id", "oddFlowTask1", "evenFlowTask2");
            checkActivityInstances(procParallelGtw, processInstance, "subProcess", "subProcess");
            checkActivityInstances(procParallelGtw, processInstance, "parallelGateway", "parallelFork");

            checkTaskInstance(procParallelGtw, processInstance, "userTask1Id", "oddFlowTask1", "evenFlowTask2");
        }

        //Complete the process
        completeProcessInstanceTasks(processInstance.getId());

        if (HistoryTestHelper.isHistoryLevelAtLeast(HistoryLevel.ACTIVITY, processEngineConfiguration)) {
            //Check History
            checkActivityInstances(procParallelGtw, processInstance, "userTask", "userTask1Id", "oddFlowTask1", "oddFlowTask3", "evenFlowTask2", "evenFlowTask4", "taskAfter");
            checkActivityInstances(procParallelGtw, processInstance, "subProcess", "subProcess");
            checkActivityInstances(procParallelGtw, processInstance, "parallelGateway", "parallelFork", "parallelJoin", "parallelJoin");

<<<<<<< HEAD
            List<HistoricActivityInstance> subProcExecution = historyService.createHistoricActivityInstanceQuery()
                .processInstanceId(processInstance.getId())
                .activityType("subProcess")
                .list();
            assertThat(subProcExecution).extracting(HistoricActivityInstance::getActivityId).containsExactlyInAnyOrder("subProcess");
            assertThat(subProcExecution).extracting(HistoricActivityInstance::getProcessDefinitionId).containsOnly(procParallelGtw.getId());

            List<HistoricActivityInstance> gtwExecution = historyService.createHistoricActivityInstanceQuery()
                .processInstanceId(processInstance.getId())
                .activityType("parallelGateway")
                .list();
            //Two flows to join in
            assertThat(gtwExecution).extracting(HistoricActivityInstance::getActivityId).containsExactlyInAnyOrder("parallelFork", "parallelJoin", "parallelJoin");
            assertThat(gtwExecution).extracting(HistoricActivityInstance::getProcessDefinitionId).containsOnly(procParallelGtw.getId());

            if (HistoryTestHelper.isHistoryLevelAtLeast(HistoryLevel.AUDIT, processEngineConfiguration)) {
                List<HistoricTaskInstance> historicTasks = historyService.createHistoricTaskInstanceQuery()
                    .processInstanceId(processInstance.getId())
                    .list();
                assertThat(historicTasks).extracting(HistoricTaskInstance::getTaskDefinitionKey).containsExactlyInAnyOrder("userTask1Id", "oddFlowTask1", "oddFlowTask3", "evenFlowTask2", "evenFlowTask4", "taskAfter");
                assertThat(historicTasks).extracting(HistoricTaskInstance::getProcessDefinitionId).containsOnly(procParallelGtw.getId());
            }
=======
            checkTaskInstance(procParallelGtw, processInstance, "userTask1Id", "oddFlowTask1", "oddFlowTask3", "evenFlowTask2", "evenFlowTask4", "taskAfter");
>>>>>>> 9d4ec554
        }

        assertProcessEnded(processInstance.getId());
    }

    @Test
    public void testMigrateParallelActivitiesToParallelGatewayActivitiesInsideEmbeddedSubProcess() {
        ProcessDefinition procParallelTask = deployProcessDefinition("my deploy", "org/flowable/engine/test/api/runtime/migration/timer-parallel-task.bpmn20.xml");
        ProcessDefinition procParallelGtw = deployProcessDefinition("my deploy", "org/flowable/engine/test/api/runtime/migration/parallel-gateway-nested-in-embedded-subprocess.bpmn20.xml");

        //Start the processInstance and spawn the parallel task
        ProcessInstance processInstance = runtimeService.startProcessInstanceById(procParallelTask.getId());

        Job job = managementService.createTimerJobQuery().processInstanceId(processInstance.getId()).singleResult();
        managementService.moveTimerToExecutableJob(job.getId());
        managementService.executeJob(job.getId());

        //Confirm the state to migrate
        List<Execution> executions = runtimeService.createExecutionQuery().processInstanceId(processInstance.getId()).onlyChildExecutions().list();
        assertThat(executions).extracting(Execution::getActivityId).containsExactlyInAnyOrder("timerBound", "processTask", "parallelTask");
        assertThat(executions).extracting("processDefinitionId").containsOnly(procParallelTask.getId());
        List<Task> tasks = taskService.createTaskQuery().processInstanceId(processInstance.getId()).list();
        assertThat(tasks).extracting(Task::getTaskDefinitionKey).containsExactlyInAnyOrder("processTask", "parallelTask");
        assertThat(tasks).extracting(Task::getProcessDefinitionId).containsOnly(procParallelTask.getId());

        //Migrate each of the parallel task to a task in the parallel gateway
        ProcessInstanceMigrationBuilder processInstanceMigrationBuilder = runtimeService.createProcessInstanceMigrationBuilder()
            .migrateToProcessDefinition(procParallelGtw.getId())
            .addActivityMigrationMapping(ActivityMigrationMapping.createMappingFor("processTask", "oddFlowTask1"))
            .addActivityMigrationMapping(ActivityMigrationMapping.createMappingFor("parallelTask", "evenFlowTask4"));

        ProcessInstanceMigrationValidationResult processInstanceMigrationValidationResult = processInstanceMigrationBuilder.validateMigration(processInstance.getId());
        assertThat(processInstanceMigrationValidationResult.getValidationMessages()).isEmpty();

        processInstanceMigrationBuilder.migrate(processInstance.getId());

        //Confirm
        executions = runtimeService.createExecutionQuery().processInstanceId(processInstance.getId()).onlyChildExecutions().list();
        assertThat(executions).extracting(Execution::getActivityId).containsExactlyInAnyOrder("subProcess", "oddFlowTask1", "evenFlowTask4");
        assertThat(executions).extracting("processDefinitionId").containsOnly(procParallelGtw.getId());
        tasks = taskService.createTaskQuery().processInstanceId(processInstance.getId()).list();
        assertThat(tasks).extracting(Task::getTaskDefinitionKey).containsExactlyInAnyOrder("oddFlowTask1", "evenFlowTask4");
        assertThat(tasks).extracting(Task::getProcessDefinitionId).containsOnly(procParallelGtw.getId());

        if (HistoryTestHelper.isHistoryLevelAtLeast(HistoryLevel.ACTIVITY, processEngineConfiguration)) {
            checkActivityInstances(procParallelGtw, processInstance, "userTask", "oddFlowTask1", "evenFlowTask4");
            checkActivityInstances(procParallelGtw, processInstance, "subProcess", "subProcess");

            checkTaskInstance(procParallelGtw, processInstance, "oddFlowTask1", "evenFlowTask4");
        }

        //Complete the process
        completeProcessInstanceTasks(processInstance.getId());

        if (HistoryTestHelper.isHistoryLevelAtLeast(HistoryLevel.ACTIVITY, processEngineConfiguration)) {
            checkActivityInstances(procParallelGtw, processInstance, "userTask", "oddFlowTask1", "oddFlowTask3", "evenFlowTask4", "taskAfter");
            checkActivityInstances(procParallelGtw, processInstance, "subProcess", "subProcess");
            checkActivityInstances(procParallelGtw, processInstance, "parallelGateway", "parallelJoin", "parallelJoin");

            checkTaskInstance(procParallelGtw, processInstance, "oddFlowTask1", "oddFlowTask3", "evenFlowTask4", "taskAfter");

<<<<<<< HEAD
            List<HistoricActivityInstance> subProcExecution = historyService.createHistoricActivityInstanceQuery()
                .processInstanceId(processInstance.getId())
                .activityType("subProcess")
                .list();
            assertThat(subProcExecution).extracting(HistoricActivityInstance::getActivityId).containsExactlyInAnyOrder("subProcess");
            assertThat(subProcExecution).extracting(HistoricActivityInstance::getProcessDefinitionId).containsOnly(procParallelGtw.getId());

            List<HistoricActivityInstance> gtwExecution = historyService.createHistoricActivityInstanceQuery()
                .processInstanceId(processInstance.getId())
                .activityType("parallelGateway")
                .list();
            //Two flows to join in, fork was not executed
            assertThat(gtwExecution).extracting(HistoricActivityInstance::getActivityId).containsExactlyInAnyOrder("parallelJoin", "parallelJoin");
            assertThat(gtwExecution).extracting(HistoricActivityInstance::getProcessDefinitionId).containsOnly(procParallelGtw.getId());

            if (HistoryTestHelper.isHistoryLevelAtLeast(HistoryLevel.AUDIT, processEngineConfiguration)) {
                List<HistoricTaskInstance> historicTasks = historyService.createHistoricTaskInstanceQuery()
                    .processInstanceId(processInstance.getId())
                    .list();
                assertThat(historicTasks).extracting(HistoricTaskInstance::getTaskDefinitionKey).containsExactlyInAnyOrder("oddFlowTask1", "oddFlowTask3", "evenFlowTask4", "taskAfter");
                assertThat(historicTasks).extracting(HistoricTaskInstance::getProcessDefinitionId).containsOnly(procParallelGtw.getId());
            }
=======
>>>>>>> 9d4ec554
        }

        assertProcessEnded(processInstance.getId());
    }

    @Test
    public void testMigrateActivityToParallelGatewayActivitiesInsideEmbeddedSubProcess() {
        ProcessDefinition procDefOneTask = deployProcessDefinition("my deploy", "org/flowable/engine/test/api/runtime/migration/one-task-simple-process.bpmn20.xml");
        ProcessDefinition procParallelGtw = deployProcessDefinition("my deploy", "org/flowable/engine/test/api/runtime/migration/parallel-gateway-nested-in-embedded-subprocess.bpmn20.xml");

        //Start the processInstance
        ProcessInstance processInstance = runtimeService.startProcessInstanceById(procDefOneTask.getId());

        //Confirm the state to migrate
        List<Execution> executions = runtimeService.createExecutionQuery().processInstanceId(processInstance.getId()).onlyChildExecutions().list();
        assertThat(executions).extracting(Execution::getActivityId).containsExactly("userTask1Id");
        assertThat(executions).extracting("processDefinitionId").containsOnly(procDefOneTask.getId());
        Task task = taskService.createTaskQuery().processInstanceId(processInstance.getId()).singleResult();
        assertThat(task).extracting(Task::getTaskDefinitionKey).isEqualTo("userTask1Id");
        assertThat(task).extracting(Task::getProcessDefinitionId).isEqualTo(procDefOneTask.getId());

        //Migrate each of the parallel task to a task in the parallel gateway
        ProcessInstanceMigrationBuilder processInstanceMigrationBuilder = runtimeService.createProcessInstanceMigrationBuilder()
            .migrateToProcessDefinition(procParallelGtw.getId())
            .addActivityMigrationMapping(ActivityMigrationMapping.createMappingFor("userTask1Id", Arrays.asList("oddFlowTask3", "evenFlowTask2")));

        ProcessInstanceMigrationValidationResult processInstanceMigrationValidationResult = processInstanceMigrationBuilder.validateMigration(processInstance.getId());
        assertThat(processInstanceMigrationValidationResult.getValidationMessages()).isEmpty();

        processInstanceMigrationBuilder.migrate(processInstance.getId());

        //Confirm
        executions = runtimeService.createExecutionQuery().processInstanceId(processInstance.getId()).onlyChildExecutions().list();
        assertThat(executions).extracting(Execution::getActivityId).containsExactlyInAnyOrder("subProcess", "oddFlowTask3", "evenFlowTask2");
        assertThat(executions).extracting("processDefinitionId").containsOnly(procParallelGtw.getId());
        List<Task> tasks = taskService.createTaskQuery().processInstanceId(processInstance.getId()).list();
        assertThat(tasks).extracting(Task::getTaskDefinitionKey).containsExactlyInAnyOrder("oddFlowTask3", "evenFlowTask2");
        assertThat(tasks).extracting(Task::getProcessDefinitionId).containsOnly(procParallelGtw.getId());

        if (HistoryTestHelper.isHistoryLevelAtLeast(HistoryLevel.ACTIVITY, processEngineConfiguration)) {
            checkActivityInstances(procParallelGtw, processInstance, "userTask", "userTask1Id", "evenFlowTask2", "oddFlowTask3");
            checkActivityInstances(procParallelGtw, processInstance, "subProcess", "subProcess");

            checkTaskInstance(procParallelGtw, processInstance, "userTask1Id", "evenFlowTask2", "oddFlowTask3");
        }

        //Complete the process
        completeProcessInstanceTasks(processInstance.getId());

        if (HistoryTestHelper.isHistoryLevelAtLeast(HistoryLevel.ACTIVITY, processEngineConfiguration)) {
            checkActivityInstances(procParallelGtw, processInstance, "userTask", "userTask1Id", "oddFlowTask3", "evenFlowTask2", "evenFlowTask4", "taskAfter");
            checkActivityInstances(procParallelGtw, processInstance, "subProcess", "subProcess");
            checkActivityInstances(procParallelGtw, processInstance, "parallelGateway", "parallelJoin", "parallelJoin");

<<<<<<< HEAD
            List<HistoricActivityInstance> subProcExecution = historyService.createHistoricActivityInstanceQuery()
                .processInstanceId(processInstance.getId())
                .activityType("subProcess")
                .list();
            assertThat(subProcExecution).extracting(HistoricActivityInstance::getActivityId).containsExactlyInAnyOrder("subProcess");
            assertThat(subProcExecution).extracting(HistoricActivityInstance::getProcessDefinitionId).containsOnly(procParallelGtw.getId());

            List<HistoricActivityInstance> gtwExecution = historyService.createHistoricActivityInstanceQuery()
                .processInstanceId(processInstance.getId())
                .activityType("parallelGateway")
                .list();
            //Two flows to join in, fork was not executed
            assertThat(gtwExecution).extracting(HistoricActivityInstance::getActivityId).containsExactlyInAnyOrder("parallelJoin", "parallelJoin");
            assertThat(gtwExecution).extracting(HistoricActivityInstance::getProcessDefinitionId).containsOnly(procParallelGtw.getId());

            if (HistoryTestHelper.isHistoryLevelAtLeast(HistoryLevel.AUDIT, processEngineConfiguration)) {
                List<HistoricTaskInstance> historicTasks = historyService.createHistoricTaskInstanceQuery()
                    .processInstanceId(processInstance.getId())
                    .list();
                assertThat(historicTasks).extracting(HistoricTaskInstance::getTaskDefinitionKey).containsExactlyInAnyOrder("userTask1Id", "oddFlowTask3", "evenFlowTask2", "evenFlowTask4", "taskAfter");
                assertThat(historicTasks).extracting(HistoricTaskInstance::getProcessDefinitionId).containsOnly(procParallelGtw.getId());
            }
=======
            checkTaskInstance(procParallelGtw, processInstance, "userTask1Id", "oddFlowTask3", "evenFlowTask2", "evenFlowTask4", "taskAfter");
>>>>>>> 9d4ec554
        }

        assertProcessEnded(processInstance.getId());
    }

    //-- Inclusive Gateway
    @Test
    public void testMigrateActivityToInclusiveGatewaySplitWithDefault() {
        ProcessDefinition procDefOneTask = deployProcessDefinition("my deploy", "org/flowable/engine/test/api/runtime/migration/one-task-simple-process.bpmn20.xml");
        ProcessDefinition procInclusiveGtw = deployProcessDefinition("my deploy", "org/flowable/engine/test/api/runtime/migration/inclusive-gateway-fork-and-join-with-default.bpmn20.xml");

        //Start the processInstance
        ProcessInstance processInstance = runtimeService.startProcessInstanceById(procDefOneTask.getId());

        //Confirm the state to migrate
        List<Execution> executions = runtimeService.createExecutionQuery().processInstanceId(processInstance.getId()).onlyChildExecutions().list();
        assertThat(executions).extracting(Execution::getActivityId).containsExactly("userTask1Id");
        assertThat(executions).extracting("processDefinitionId").containsOnly(procDefOneTask.getId());
        Task task = taskService.createTaskQuery().processInstanceId(processInstance.getId()).singleResult();
        assertThat(task).extracting(Task::getTaskDefinitionKey).isEqualTo("userTask1Id");
        assertThat(task).extracting(Task::getProcessDefinitionId).isEqualTo(procDefOneTask.getId());

        ProcessInstanceMigrationBuilder processInstanceMigrationBuilder = runtimeService.createProcessInstanceMigrationBuilder()
            .migrateToProcessDefinition(procInclusiveGtw.getId())
            .addActivityMigrationMapping(ActivityMigrationMapping.createMappingFor("userTask1Id", Arrays.asList("gwFork")));

        ProcessInstanceMigrationValidationResult processInstanceMigrationValidationResult = processInstanceMigrationBuilder.validateMigration(processInstance.getId());
        assertThat(processInstanceMigrationValidationResult.getValidationMessages()).isEmpty();

        processInstanceMigrationBuilder.migrate(processInstance.getId());

        executions = runtimeService.createExecutionQuery().processInstanceId(processInstance.getId()).onlyChildExecutions().list();
        assertThat(executions).extracting(Execution::getActivityId).containsExactlyInAnyOrder("taskEquals");
        assertThat(executions).extracting("processDefinitionId").containsOnly(procInclusiveGtw.getId());

        List<Task> tasks = taskService.createTaskQuery().processInstanceId(processInstance.getId()).list();
        assertThat(tasks).extracting(Task::getTaskDefinitionKey).containsExactlyInAnyOrder("taskEquals");
        assertThat(tasks).extracting(Task::getProcessDefinitionId).containsOnly(procInclusiveGtw.getId());

        //Complete gateway tasks
        tasks.forEach(this::completeTask);

        executions = runtimeService.createExecutionQuery().processInstanceId(processInstance.getId()).onlyChildExecutions().list();
        assertThat(executions).extracting(Execution::getActivityId).containsExactly("taskAfter");
        assertThat(executions).extracting("processDefinitionId").containsOnly(procInclusiveGtw.getId());

        tasks = taskService.createTaskQuery().processInstanceId(processInstance.getId()).list();
        assertThat(tasks).extracting(Task::getTaskDefinitionKey).containsExactly("taskAfter");
        assertThat(tasks).extracting(Task::getProcessDefinitionId).containsOnly(procInclusiveGtw.getId());

        if (HistoryTestHelper.isHistoryLevelAtLeast(HistoryLevel.ACTIVITY, processEngineConfiguration)) {
            //Check History
            checkActivityInstances(procInclusiveGtw, processInstance, "inclusiveGateway", "gwFork", "gwJoin");

            checkTaskInstance(procInclusiveGtw, processInstance, "userTask1Id", "taskEquals", "taskAfter");
        }


        completeProcessInstanceTasks(processInstance.getId());

        if (HistoryTestHelper.isHistoryLevelAtLeast(HistoryLevel.ACTIVITY, processEngineConfiguration)) {
            //Check History
            checkActivityInstances(procInclusiveGtw, processInstance, "userTask", "userTask1Id", "taskEquals", "taskAfter");
            checkActivityInstances(procInclusiveGtw, processInstance, "inclusiveGateway", "gwJoin", "gwFork");

            checkTaskInstance(procInclusiveGtw, processInstance, "userTask1Id", "taskEquals", "taskAfter");
        }

        assertProcessEnded(processInstance.getId());
    }

    @Test
    public void testMigrateActivityToInclusiveGatewaySplitNoOutgoingSequenceSelectionException() {
        ProcessDefinition procDefOneTask = deployProcessDefinition("my deploy", "org/flowable/engine/test/api/runtime/migration/one-task-simple-process.bpmn20.xml");
        ProcessDefinition procInclusiveGtw = deployProcessDefinition("my deploy", "org/flowable/engine/test/api/runtime/migration/inclusive-gateway-fork-and-join.bpmn20.xml");

        //Start the processInstance
        ProcessInstance processInstance = runtimeService.startProcessInstanceById(procDefOneTask.getId());

        //Confirm the state to migrate
        List<Execution> executions = runtimeService.createExecutionQuery().processInstanceId(processInstance.getId()).onlyChildExecutions().list();
        assertThat(executions).extracting(Execution::getActivityId).containsExactly("userTask1Id");
        assertThat(executions).extracting("processDefinitionId").containsOnly(procDefOneTask.getId());
        Task task = taskService.createTaskQuery().processInstanceId(processInstance.getId()).singleResult();
        assertThat(task).extracting(Task::getTaskDefinitionKey).isEqualTo("userTask1Id");
        assertThat(task).extracting(Task::getProcessDefinitionId).isEqualTo(procDefOneTask.getId());

        try {
            ProcessInstanceMigrationBuilder processInstanceMigrationBuilder = runtimeService.createProcessInstanceMigrationBuilder()
                .migrateToProcessDefinition(procInclusiveGtw.getId())
                .addActivityMigrationMapping(ActivityMigrationMapping.createMappingFor("userTask1Id", Arrays.asList("gwFork")).withLocalVariableForAllActivities("myConditionVar", 10));

            ProcessInstanceMigrationValidationResult processInstanceMigrationValidationResult = processInstanceMigrationBuilder.validateMigration(processInstance.getId());
            assertThat(processInstanceMigrationValidationResult.getValidationMessages()).isEmpty();

            processInstanceMigrationBuilder.migrate(processInstance.getId());

            fail("No outgoing sequence for the inclusive gateway could've been selected");
        } catch (FlowableException e) {
            assertTextPresent("No outgoing sequence flow of element 'gwFork' could be selected for continuing the process", e.getMessage());
        }
    }

    @Test
    public void testMigrateActivityToInclusiveGatewaySplitWithConditionSpecifiedBeforeMigration() {
        ProcessDefinition procDefOneTask = deployProcessDefinition("my deploy", "org/flowable/engine/test/api/runtime/migration/one-task-simple-process.bpmn20.xml");
        ProcessDefinition procInclusiveGtw = deployProcessDefinition("my deploy", "org/flowable/engine/test/api/runtime/migration/inclusive-gateway-fork-and-join.bpmn20.xml");

        //Start the processInstance
        ProcessInstance processInstance = runtimeService.startProcessInstanceById(procDefOneTask.getId());

        //Confirm the state to migrate
        List<Execution> executions = runtimeService.createExecutionQuery().processInstanceId(processInstance.getId()).onlyChildExecutions().list();
        assertThat(executions).extracting(Execution::getActivityId).containsExactly("userTask1Id");
        assertThat(executions).extracting("processDefinitionId").containsOnly(procDefOneTask.getId());
        Task task = taskService.createTaskQuery().processInstanceId(processInstance.getId()).singleResult();
        assertThat(task).extracting(Task::getTaskDefinitionKey).isEqualTo("userTask1Id");
        assertThat(task).extracting(Task::getProcessDefinitionId).isEqualTo(procDefOneTask.getId());

        runtimeService.setVariable(executions.get(0).getId(), "myConditionVar", 11);

        ProcessInstanceMigrationBuilder processInstanceMigrationBuilder = runtimeService.createProcessInstanceMigrationBuilder()
            .migrateToProcessDefinition(procInclusiveGtw.getId())
            .addActivityMigrationMapping(ActivityMigrationMapping.createMappingFor("userTask1Id", Arrays.asList("gwFork")));

        ProcessInstanceMigrationValidationResult processInstanceMigrationValidationResult = processInstanceMigrationBuilder.validateMigration(processInstance.getId());
        assertThat(processInstanceMigrationValidationResult.getValidationMessages()).isEmpty();

        processInstanceMigrationBuilder.migrate(processInstance.getId());

        executions = runtimeService.createExecutionQuery().processInstanceId(processInstance.getId()).onlyChildExecutions().list();
        assertThat(executions).extracting(Execution::getActivityId).containsExactlyInAnyOrder("taskMore");
        assertThat(executions).extracting("processDefinitionId").containsOnly(procInclusiveGtw.getId());

        List<Task> tasks = taskService.createTaskQuery().processInstanceId(processInstance.getId()).list();
        assertThat(tasks).extracting(Task::getTaskDefinitionKey).containsExactlyInAnyOrder("taskMore");
        assertThat(tasks).extracting(Task::getProcessDefinitionId).containsOnly(procInclusiveGtw.getId());

        //Complete gateway tasks
        tasks.forEach(this::completeTask);

        executions = runtimeService.createExecutionQuery().processInstanceId(processInstance.getId()).onlyChildExecutions().list();
        assertThat(executions).extracting(Execution::getActivityId).containsExactly("taskAfter");
        assertThat(executions).extracting("processDefinitionId").containsOnly(procInclusiveGtw.getId());

        tasks = taskService.createTaskQuery().processInstanceId(processInstance.getId()).list();
        assertThat(tasks).extracting(Task::getTaskDefinitionKey).containsExactly("taskAfter");
        assertThat(tasks).extracting(Task::getProcessDefinitionId).containsOnly(procInclusiveGtw.getId());

        if (HistoryTestHelper.isHistoryLevelAtLeast(HistoryLevel.ACTIVITY, processEngineConfiguration)) {
            checkActivityInstances(procInclusiveGtw, processInstance, "userTask", "userTask1Id", "taskMore", "taskAfter");
            checkActivityInstances(procInclusiveGtw, processInstance, "inclusiveGateway", "gwJoin", "gwFork");

            checkTaskInstance(procInclusiveGtw, processInstance, "userTask1Id", "taskMore", "taskAfter");

        }

        completeProcessInstanceTasks(processInstance.getId());

        if (HistoryTestHelper.isHistoryLevelAtLeast(HistoryLevel.ACTIVITY, processEngineConfiguration)) {
            //Check History
            checkActivityInstances(procInclusiveGtw, processInstance, "userTask", "userTask1Id", "taskMore", "taskAfter");
            checkActivityInstances(procInclusiveGtw, processInstance, "inclusiveGateway", "gwJoin", "gwFork");

            checkTaskInstance(procInclusiveGtw, processInstance, "userTask1Id", "taskMore", "taskAfter");

        }

        assertProcessEnded(processInstance.getId());
    }

    @Test
    public void testMigrateActivityToInclusiveGatewaySplitWithConditionSpecifiedDuringMigration() {
        ProcessDefinition procDefOneTask = deployProcessDefinition("my deploy", "org/flowable/engine/test/api/runtime/migration/one-task-simple-process.bpmn20.xml");
        ProcessDefinition procInclusiveGtw = deployProcessDefinition("my deploy", "org/flowable/engine/test/api/runtime/migration/inclusive-gateway-fork-and-join.bpmn20.xml");

        //Start the processInstance
        ProcessInstance processInstance = runtimeService.startProcessInstanceById(procDefOneTask.getId());

        //Confirm the state to migrate
        List<Execution> executions = runtimeService.createExecutionQuery().processInstanceId(processInstance.getId()).onlyChildExecutions().list();
        assertThat(executions).extracting(Execution::getActivityId).containsExactly("userTask1Id");
        assertThat(executions).extracting("processDefinitionId").containsOnly(procDefOneTask.getId());
        Task task = taskService.createTaskQuery().processInstanceId(processInstance.getId()).singleResult();
        assertThat(task).extracting(Task::getTaskDefinitionKey).isEqualTo("userTask1Id");
        assertThat(task).extracting(Task::getProcessDefinitionId).isEqualTo(procDefOneTask.getId());

        ProcessInstanceMigrationBuilder processInstanceMigrationBuilder = runtimeService.createProcessInstanceMigrationBuilder()
            .migrateToProcessDefinition(procInclusiveGtw.getId())
            .addActivityMigrationMapping(ActivityMigrationMapping.createMappingFor("userTask1Id", Arrays.asList("gwFork")).withLocalVariableForAllActivities("myConditionVar", 11));

        ProcessInstanceMigrationValidationResult processInstanceMigrationValidationResult = processInstanceMigrationBuilder.validateMigration(processInstance.getId());
        assertThat(processInstanceMigrationValidationResult.getValidationMessages()).isEmpty();

        processInstanceMigrationBuilder.migrate(processInstance.getId());

        executions = runtimeService.createExecutionQuery().processInstanceId(processInstance.getId()).onlyChildExecutions().list();
        assertThat(executions).extracting(Execution::getActivityId).containsExactlyInAnyOrder("taskMore");
        assertThat(executions).extracting("processDefinitionId").containsOnly(procInclusiveGtw.getId());

        List<Task> tasks = taskService.createTaskQuery().processInstanceId(processInstance.getId()).list();
        assertThat(tasks).extracting(Task::getTaskDefinitionKey).containsExactlyInAnyOrder("taskMore");
        assertThat(tasks).extracting(Task::getProcessDefinitionId).containsOnly(procInclusiveGtw.getId());

        //Complete gateway tasks
        tasks.forEach(this::completeTask);

        executions = runtimeService.createExecutionQuery().processInstanceId(processInstance.getId()).onlyChildExecutions().list();
        assertThat(executions).extracting(Execution::getActivityId).containsExactly("taskAfter");
        assertThat(executions).extracting("processDefinitionId").containsOnly(procInclusiveGtw.getId());

        tasks = taskService.createTaskQuery().processInstanceId(processInstance.getId()).list();
        assertThat(tasks).extracting(Task::getTaskDefinitionKey).containsExactly("taskAfter");
        assertThat(tasks).extracting(Task::getProcessDefinitionId).containsOnly(procInclusiveGtw.getId());

        if (HistoryTestHelper.isHistoryLevelAtLeast(HistoryLevel.ACTIVITY, processEngineConfiguration)) {
            //Check History
            checkActivityInstances(procInclusiveGtw, processInstance, "userTask", "userTask1Id", "taskMore", "taskAfter");
            checkActivityInstances(procInclusiveGtw, processInstance, "inclusiveGateway", "gwJoin", "gwFork");

            checkTaskInstance(procInclusiveGtw, processInstance, "taskMore", "userTask1Id", "taskAfter");

        }

        completeProcessInstanceTasks(processInstance.getId());

        if (HistoryTestHelper.isHistoryLevelAtLeast(HistoryLevel.ACTIVITY, processEngineConfiguration)) {
            //Check History
            checkActivityInstances(procInclusiveGtw, processInstance, "userTask", "userTask1Id", "taskMore", "taskAfter");
            checkActivityInstances(procInclusiveGtw, processInstance, "inclusiveGateway", "gwJoin", "gwFork");

            checkTaskInstance(procInclusiveGtw, processInstance, "taskMore", "userTask1Id", "taskAfter");

        }

        assertProcessEnded(processInstance.getId());
    }

    @Test
    public void testMigrateActivityToInclusiveGatewaySplitWithConditionSpecifiedAsProcessVariableDuringMigration() {
        ProcessDefinition procDefOneTask = deployProcessDefinition("my deploy", "org/flowable/engine/test/api/runtime/migration/one-task-simple-process.bpmn20.xml");
        ProcessDefinition procInclusiveGtw = deployProcessDefinition("my deploy", "org/flowable/engine/test/api/runtime/migration/inclusive-gateway-fork-and-join.bpmn20.xml");

        //Start the processInstance
        ProcessInstance processInstance = runtimeService.startProcessInstanceById(procDefOneTask.getId());

        //Confirm the state to migrate
        List<Execution> executions = runtimeService.createExecutionQuery().processInstanceId(processInstance.getId()).onlyChildExecutions().list();
        assertThat(executions).extracting(Execution::getActivityId).containsExactly("userTask1Id");
        assertThat(executions).extracting("processDefinitionId").containsOnly(procDefOneTask.getId());
        Task task = taskService.createTaskQuery().processInstanceId(processInstance.getId()).singleResult();
        assertThat(task).extracting(Task::getTaskDefinitionKey).isEqualTo("userTask1Id");
        assertThat(task).extracting(Task::getProcessDefinitionId).isEqualTo(procDefOneTask.getId());

        ProcessInstanceMigrationBuilder processInstanceMigrationBuilder = runtimeService.createProcessInstanceMigrationBuilder()
            .migrateToProcessDefinition(procInclusiveGtw.getId())
            .addActivityMigrationMapping(ActivityMigrationMapping.createMappingFor("userTask1Id", Arrays.asList("gwFork")))
            .withProcessInstanceVariable("myConditionVar", 11);

        ProcessInstanceMigrationValidationResult processInstanceMigrationValidationResult = processInstanceMigrationBuilder.validateMigration(processInstance.getId());
        assertThat(processInstanceMigrationValidationResult.getValidationMessages()).isEmpty();

        processInstanceMigrationBuilder.migrate(processInstance.getId());

        executions = runtimeService.createExecutionQuery().processInstanceId(processInstance.getId()).onlyChildExecutions().list();
        assertThat(executions).extracting(Execution::getActivityId).containsExactlyInAnyOrder("taskMore");
        assertThat(executions).extracting("processDefinitionId").containsOnly(procInclusiveGtw.getId());

        List<Task> tasks = taskService.createTaskQuery().processInstanceId(processInstance.getId()).list();
        assertThat(tasks).extracting(Task::getTaskDefinitionKey).containsExactlyInAnyOrder("taskMore");
        assertThat(tasks).extracting(Task::getProcessDefinitionId).containsOnly(procInclusiveGtw.getId());

        //Complete gateway tasks
        tasks.forEach(this::completeTask);

        executions = runtimeService.createExecutionQuery().processInstanceId(processInstance.getId()).onlyChildExecutions().list();
        assertThat(executions).extracting(Execution::getActivityId).containsExactly("taskAfter");
        assertThat(executions).extracting("processDefinitionId").containsOnly(procInclusiveGtw.getId());

        tasks = taskService.createTaskQuery().processInstanceId(processInstance.getId()).list();
        assertThat(tasks).extracting(Task::getTaskDefinitionKey).containsExactly("taskAfter");
        assertThat(tasks).extracting(Task::getProcessDefinitionId).containsOnly(procInclusiveGtw.getId());

        if (HistoryTestHelper.isHistoryLevelAtLeast(HistoryLevel.ACTIVITY, processEngineConfiguration)) {
            //Check History
            checkActivityInstances(procInclusiveGtw, processInstance, "userTask", "userTask1Id", "taskMore", "taskAfter");
            checkActivityInstances(procInclusiveGtw, processInstance, "inclusiveGateway", "gwJoin", "gwFork");

            checkTaskInstance(procInclusiveGtw, processInstance, "taskMore", "userTask1Id", "taskAfter");

        }

        completeProcessInstanceTasks(processInstance.getId());

        if (HistoryTestHelper.isHistoryLevelAtLeast(HistoryLevel.ACTIVITY, processEngineConfiguration)) {
            //Check History
            checkActivityInstances(procInclusiveGtw, processInstance, "userTask", "userTask1Id", "taskMore", "taskAfter");
            checkActivityInstances(procInclusiveGtw, processInstance, "inclusiveGateway", "gwJoin", "gwFork");

            checkTaskInstance(procInclusiveGtw, processInstance, "taskMore", "userTask1Id", "taskAfter");

        }
        assertProcessEnded(processInstance.getId());
    }

    @Test
    public void testMigrateActivityToOneActivityInsideInclusiveGateway() {
        ProcessDefinition procDefOneTask = deployProcessDefinition("my deploy", "org/flowable/engine/test/api/runtime/migration/one-task-simple-process.bpmn20.xml");
        ProcessDefinition procInclusiveGtw = deployProcessDefinition("my deploy", "org/flowable/engine/test/api/runtime/migration/inclusive-gateway-fork-and-join-with-default.bpmn20.xml");

        //Start the processInstance
        ProcessInstance processInstance = runtimeService.startProcessInstanceById(procDefOneTask.getId());

        //Confirm the state to migrate
        List<Execution> executions = runtimeService.createExecutionQuery().processInstanceId(processInstance.getId()).onlyChildExecutions().list();
        assertThat(executions).extracting(Execution::getActivityId).containsExactly("userTask1Id");
        assertThat(executions).extracting("processDefinitionId").containsOnly(procDefOneTask.getId());
        Task task = taskService.createTaskQuery().processInstanceId(processInstance.getId()).singleResult();
        assertThat(task).extracting(Task::getTaskDefinitionKey).isEqualTo("userTask1Id");
        assertThat(task).extracting(Task::getProcessDefinitionId).isEqualTo(procDefOneTask.getId());

        ProcessInstanceMigrationBuilder processInstanceMigrationBuilder = runtimeService.createProcessInstanceMigrationBuilder()
            .migrateToProcessDefinition(procInclusiveGtw.getId())
            .addActivityMigrationMapping(ActivityMigrationMapping.createMappingFor("userTask1Id", Arrays.asList("taskLess")));

        ProcessInstanceMigrationValidationResult processInstanceMigrationValidationResult = processInstanceMigrationBuilder.validateMigration(processInstance.getId());
        assertThat(processInstanceMigrationValidationResult.getValidationMessages()).isEmpty();

        processInstanceMigrationBuilder.migrate(processInstance.getId());

        executions = runtimeService.createExecutionQuery().processInstanceId(processInstance.getId()).onlyChildExecutions().list();
        assertThat(executions).extracting(Execution::getActivityId).containsExactlyInAnyOrder("taskLess");
        assertThat(executions).extracting("processDefinitionId").containsOnly(procInclusiveGtw.getId());

        List<Task> tasks = taskService.createTaskQuery().processInstanceId(processInstance.getId()).list();
        assertThat(tasks).extracting(Task::getTaskDefinitionKey).containsExactlyInAnyOrder("taskLess");
        assertThat(tasks).extracting(Task::getProcessDefinitionId).containsOnly(procInclusiveGtw.getId());

        //Complete the task
        completeTask(tasks.get(0));

        executions = runtimeService.createExecutionQuery().processInstanceId(processInstance.getId()).onlyChildExecutions().list();
        assertThat(executions).extracting(Execution::getActivityId).containsExactly("taskAfter");
        assertThat(executions).extracting("processDefinitionId").containsOnly(procInclusiveGtw.getId());

        tasks = taskService.createTaskQuery().processInstanceId(processInstance.getId()).list();
        assertThat(tasks).extracting(Task::getTaskDefinitionKey).containsExactly("taskAfter");
        assertThat(tasks).extracting(Task::getProcessDefinitionId).containsOnly(procInclusiveGtw.getId());

        if (HistoryTestHelper.isHistoryLevelAtLeast(HistoryLevel.ACTIVITY, processEngineConfiguration)) {
            //Check History
            checkActivityInstances(procInclusiveGtw, processInstance, "userTask", "taskLess", "taskAfter");
            checkActivityInstances(procInclusiveGtw, processInstance, "inclusiveGateway", "gwJoin");

            checkTaskInstance(procInclusiveGtw, processInstance, "taskAfter", "taskLess");
        }

        completeProcessInstanceTasks(processInstance.getId());

        if (HistoryTestHelper.isHistoryLevelAtLeast(HistoryLevel.ACTIVITY, processEngineConfiguration)) {
            //Check History
            checkActivityInstances(procInclusiveGtw, processInstance, "userTask", "taskLess", "taskAfter");
            checkActivityInstances(procInclusiveGtw, processInstance, "inclusiveGateway", "gwJoin");

            checkTaskInstance(procInclusiveGtw, processInstance, "taskAfter", "taskLess");
        }

        assertProcessEnded(processInstance.getId());
    }

    @Test
    public void testMigrateActivityToParallelActivitiesInsideInclusiveGateway() {
        ProcessDefinition procDefOneTask = deployProcessDefinition("my deploy", "org/flowable/engine/test/api/runtime/migration/one-task-simple-process.bpmn20.xml");
        ProcessDefinition procInclusiveGtw = deployProcessDefinition("my deploy", "org/flowable/engine/test/api/runtime/migration/inclusive-gateway-fork-and-join.bpmn20.xml");

        //Start the processInstance
        ProcessInstance processInstance = runtimeService.startProcessInstanceById(procDefOneTask.getId());

        //Confirm the state to migrate
        List<Execution> executions = runtimeService.createExecutionQuery().processInstanceId(processInstance.getId()).onlyChildExecutions().list();
        assertThat(executions).extracting(Execution::getActivityId).containsExactly("userTask1Id");
        assertThat(executions).extracting("processDefinitionId").containsOnly(procDefOneTask.getId());
        Task task = taskService.createTaskQuery().processInstanceId(processInstance.getId()).singleResult();
        assertThat(task).extracting(Task::getTaskDefinitionKey).isEqualTo("userTask1Id");
        assertThat(task).extracting(Task::getProcessDefinitionId).isEqualTo(procDefOneTask.getId());

        ProcessInstanceMigrationBuilder processInstanceMigrationBuilder = runtimeService.createProcessInstanceMigrationBuilder()
            .migrateToProcessDefinition(procInclusiveGtw.getId())
            .addActivityMigrationMapping(ActivityMigrationMapping.createMappingFor("userTask1Id", Arrays.asList("taskMore", "taskLess")));

        ProcessInstanceMigrationValidationResult processInstanceMigrationValidationResult = processInstanceMigrationBuilder.validateMigration(processInstance.getId());
        assertThat(processInstanceMigrationValidationResult.getValidationMessages()).isEmpty();

        processInstanceMigrationBuilder.migrate(processInstance.getId());

        executions = runtimeService.createExecutionQuery().processInstanceId(processInstance.getId()).onlyChildExecutions().list();
        assertThat(executions).extracting(Execution::getActivityId).containsExactlyInAnyOrder("taskMore", "taskLess");
        assertThat(executions).extracting("processDefinitionId").containsOnly(procInclusiveGtw.getId());

        List<Task> tasks = taskService.createTaskQuery().processInstanceId(processInstance.getId()).list();
        assertThat(tasks).extracting(Task::getTaskDefinitionKey).containsExactlyInAnyOrder("taskMore", "taskLess");
        assertThat(tasks).extracting(Task::getProcessDefinitionId).containsOnly(procInclusiveGtw.getId());

        //Complete one sequence
        task = tasks.stream().filter(t -> t.getTaskDefinitionKey().equals("taskMore")).findFirst().get();
        completeTask(task);

        executions = runtimeService.createExecutionQuery().processInstanceId(processInstance.getId()).onlyChildExecutions().list();
        assertThat(executions).extracting(Execution::getActivityId).containsExactlyInAnyOrder("gwJoin", "taskLess");
        assertThat(executions).extracting("processDefinitionId").containsOnly(procInclusiveGtw.getId());

        tasks = taskService.createTaskQuery().processInstanceId(processInstance.getId()).list();
        assertThat(tasks).extracting(Task::getTaskDefinitionKey).containsExactly("taskLess");
        assertThat(tasks).extracting(Task::getProcessDefinitionId).containsOnly(procInclusiveGtw.getId());

        //Complete the rest
        tasks.forEach(this::completeTask);

        executions = runtimeService.createExecutionQuery().processInstanceId(processInstance.getId()).onlyChildExecutions().list();
        assertThat(executions).extracting(Execution::getActivityId).containsExactly("taskAfter");
        assertThat(executions).extracting("processDefinitionId").containsOnly(procInclusiveGtw.getId());

        tasks = taskService.createTaskQuery().processInstanceId(processInstance.getId()).list();
        assertThat(tasks).extracting(Task::getTaskDefinitionKey).containsExactly("taskAfter");
        assertThat(tasks).extracting(Task::getProcessDefinitionId).containsOnly(procInclusiveGtw.getId());

        if (HistoryTestHelper.isHistoryLevelAtLeast(HistoryLevel.ACTIVITY, processEngineConfiguration)) {
            //Check History
            checkActivityInstances(procInclusiveGtw, processInstance, "userTask", "userTask1Id", "taskLess", "taskMore", "taskAfter");
            checkActivityInstances(procInclusiveGtw, processInstance, "inclusiveGateway", "gwJoin", "gwJoin");

            checkTaskInstance(procInclusiveGtw, processInstance, "userTask1Id", "taskLess", "taskMore", "taskAfter");
        }

        completeProcessInstanceTasks(processInstance.getId());

        if (HistoryTestHelper.isHistoryLevelAtLeast(HistoryLevel.ACTIVITY, processEngineConfiguration)) {
            //Check History
            checkActivityInstances(procInclusiveGtw, processInstance, "userTask", "userTask1Id", "taskLess", "taskMore", "taskAfter");
            checkActivityInstances(procInclusiveGtw, processInstance, "inclusiveGateway", "gwJoin", "gwJoin");

            checkTaskInstance(procInclusiveGtw, processInstance, "userTask1Id", "taskLess", "taskMore", "taskAfter");
        }

        assertProcessEnded(processInstance.getId());
    }

    @Test
    public void testMigrateParallelActivitiesToParallelActivitiesInsideInclusiveGateway() {
        ProcessDefinition procParallelTask = deployProcessDefinition("my deploy", "org/flowable/engine/test/api/runtime/migration/timer-parallel-task.bpmn20.xml");
        ProcessDefinition procInclusiveGtw = deployProcessDefinition("my deploy", "org/flowable/engine/test/api/runtime/migration/inclusive-gateway-fork-multiple-outgoing-sequences.bpmn20.xml");

        //Start the processInstance
        //Start the processInstance and spawn the parallel task
        ProcessInstance processInstance = runtimeService.startProcessInstanceById(procParallelTask.getId());

        Job job = managementService.createTimerJobQuery().processInstanceId(processInstance.getId()).singleResult();
        managementService.moveTimerToExecutableJob(job.getId());
        managementService.executeJob(job.getId());

        //Confirm the state to migrate
        List<Execution> executions = runtimeService.createExecutionQuery().processInstanceId(processInstance.getId()).onlyChildExecutions().list();
        assertThat(executions).extracting(Execution::getActivityId).containsExactlyInAnyOrder("timerBound", "processTask", "parallelTask");
        assertThat(executions).extracting("processDefinitionId").containsOnly(procParallelTask.getId());
        List<Task> tasks = taskService.createTaskQuery().processInstanceId(processInstance.getId()).list();
        assertThat(tasks).extracting(Task::getTaskDefinitionKey).containsExactlyInAnyOrder("processTask", "parallelTask");
        assertThat(tasks).extracting(Task::getProcessDefinitionId).containsOnly(procParallelTask.getId());

        //Migrate each of the parallel task to a task in the parallel gateway
        ProcessInstanceMigrationBuilder processInstanceMigrationBuilder = runtimeService.createProcessInstanceMigrationBuilder()
            .migrateToProcessDefinition(procInclusiveGtw.getId())
            .addActivityMigrationMapping(ActivityMigrationMapping.createMappingFor("processTask", "taskMore"))
            .addActivityMigrationMapping(ActivityMigrationMapping.createMappingFor("parallelTask", "taskLess"));

        ProcessInstanceMigrationValidationResult processInstanceMigrationValidationResult = processInstanceMigrationBuilder.validateMigration(processInstance.getId());
        assertThat(processInstanceMigrationValidationResult.getValidationMessages()).isEmpty();

        processInstanceMigrationBuilder.migrate(processInstance.getId());

        executions = runtimeService.createExecutionQuery().processInstanceId(processInstance.getId()).onlyChildExecutions().list();
        assertThat(executions).extracting(Execution::getActivityId).containsExactlyInAnyOrder("taskMore", "taskLess");
        assertThat(executions).extracting("processDefinitionId").containsOnly(procInclusiveGtw.getId());

        tasks = taskService.createTaskQuery().processInstanceId(processInstance.getId()).list();
        assertThat(tasks).extracting(Task::getTaskDefinitionKey).containsExactlyInAnyOrder("taskMore", "taskLess");
        assertThat(tasks).extracting(Task::getProcessDefinitionId).containsOnly(procInclusiveGtw.getId());

        //Complete one sequence
        Task task = tasks.stream().filter(t -> t.getTaskDefinitionKey().equals("taskMore")).findFirst().get();
        completeTask(task);

        executions = runtimeService.createExecutionQuery().processInstanceId(processInstance.getId()).onlyChildExecutions().list();
        assertThat(executions).extracting(Execution::getActivityId).containsExactlyInAnyOrder("gwJoin", "taskLess");
        assertThat(executions).extracting("processDefinitionId").containsOnly(procInclusiveGtw.getId());

        tasks = taskService.createTaskQuery().processInstanceId(processInstance.getId()).list();
        assertThat(tasks).extracting(Task::getTaskDefinitionKey).containsExactly("taskLess");
        assertThat(tasks).extracting(Task::getProcessDefinitionId).containsOnly(procInclusiveGtw.getId());

        //Complete the rest
        tasks.forEach(this::completeTask);

        executions = runtimeService.createExecutionQuery().processInstanceId(processInstance.getId()).onlyChildExecutions().list();
        assertThat(executions).extracting(Execution::getActivityId).containsExactly("taskAfter");
        assertThat(executions).extracting("processDefinitionId").containsOnly(procInclusiveGtw.getId());

        tasks = taskService.createTaskQuery().processInstanceId(processInstance.getId()).list();
        assertThat(tasks).extracting(Task::getTaskDefinitionKey).containsExactly("taskAfter");
        assertThat(tasks).extracting(Task::getProcessDefinitionId).containsOnly(procInclusiveGtw.getId());

        if (HistoryTestHelper.isHistoryLevelAtLeast(HistoryLevel.ACTIVITY, processEngineConfiguration)) {
            //Check History
            checkActivityInstances(procInclusiveGtw, processInstance, "userTask", "taskMore", "taskLess", "taskAfter");
            checkActivityInstances(procInclusiveGtw, processInstance, "inclusiveGateway", "gwJoin", "gwJoin");

            checkTaskInstance(procInclusiveGtw, processInstance, "taskMore", "taskLess", "taskAfter");
        }

        completeProcessInstanceTasks(processInstance.getId());
        if (HistoryTestHelper.isHistoryLevelAtLeast(HistoryLevel.ACTIVITY, processEngineConfiguration)) {
            //Check History
            checkActivityInstances(procInclusiveGtw, processInstance, "userTask", "taskMore", "taskLess", "taskAfter");
            checkActivityInstances(procInclusiveGtw, processInstance, "inclusiveGateway", "gwJoin", "gwJoin");

            checkTaskInstance(procInclusiveGtw, processInstance, "taskMore", "taskLess", "taskAfter");
        }
        assertProcessEnded(processInstance.getId());
    }

    @Test
    public void testMigrateInclusiveGatewayParallelActivitiesToSingleActivity() {
        ProcessDefinition procInclusiveGtw = deployProcessDefinition("my deploy", "org/flowable/engine/test/api/runtime/migration/inclusive-gateway-fork-multiple-outgoing-sequences.bpmn20.xml");
        ProcessDefinition procDefOneTask = deployProcessDefinition("my deploy", "org/flowable/engine/test/api/runtime/migration/one-task-simple-process.bpmn20.xml");

        //Start the processInstance
        ProcessInstance processInstance = runtimeService.startProcessInstanceById(procInclusiveGtw.getId(), Collections.singletonMap("myConditionVar", 10));
        completeTask(taskService.createTaskQuery().processInstanceId(processInstance.getId()).singleResult());

        //Confirm the state to migrate
        List<Execution> executions = runtimeService.createExecutionQuery().processInstanceId(processInstance.getId()).onlyChildExecutions().list();
        assertThat(executions).extracting(Execution::getActivityId).containsExactlyInAnyOrder("taskMore", "taskLess");
        assertThat(executions).extracting("processDefinitionId").containsOnly(procInclusiveGtw.getId());
        List<Task> tasks = taskService.createTaskQuery().processInstanceId(processInstance.getId()).list();
        assertThat(tasks).extracting(Task::getTaskDefinitionKey).containsExactlyInAnyOrder("taskMore", "taskLess");
        assertThat(tasks).extracting(Task::getProcessDefinitionId).containsOnly(procInclusiveGtw.getId());

        ProcessInstanceMigrationBuilder processInstanceMigrationBuilder = runtimeService.createProcessInstanceMigrationBuilder()
            .migrateToProcessDefinition(procDefOneTask.getId())
            .addActivityMigrationMapping(ActivityMigrationMapping.createMappingFor(Arrays.asList("taskMore", "taskLess"), "userTask1Id"));

        ProcessInstanceMigrationValidationResult processInstanceMigrationValidationResult = processInstanceMigrationBuilder.validateMigration(processInstance.getId());
        assertThat(processInstanceMigrationValidationResult.getValidationMessages()).isEmpty();

        processInstanceMigrationBuilder.migrate(processInstance.getId());

        executions = runtimeService.createExecutionQuery().processInstanceId(processInstance.getId()).onlyChildExecutions().list();
        assertThat(executions).extracting(Execution::getActivityId).containsExactly("userTask1Id");
        assertThat(executions).extracting("processDefinitionId").containsOnly(procDefOneTask.getId());

        tasks = taskService.createTaskQuery().processInstanceId(processInstance.getId()).list();
        assertThat(tasks).extracting(Task::getTaskDefinitionKey).containsExactlyInAnyOrder("userTask1Id");
        assertThat(tasks).extracting(Task::getProcessDefinitionId).containsOnly(procDefOneTask.getId());

        if (HistoryTestHelper.isHistoryLevelAtLeast(HistoryLevel.ACTIVITY, processEngineConfiguration)) {
            //Check History
            checkActivityInstances(procDefOneTask, processInstance, "userTask", "taskBefore", "taskMore", "taskLess", "userTask1Id");
            checkActivityInstances(procDefOneTask, processInstance, "inclusiveGateway", "gwFork");

            checkTaskInstance(procDefOneTask, processInstance, "taskBefore", "taskMore", "taskLess", "userTask1Id");
        }

        completeProcessInstanceTasks(processInstance.getId());

        if (HistoryTestHelper.isHistoryLevelAtLeast(HistoryLevel.ACTIVITY, processEngineConfiguration)) {
            //Check History
            checkActivityInstances(procDefOneTask, processInstance, "userTask", "taskBefore", "taskMore", "taskLess", "userTask1Id");
            checkActivityInstances(procDefOneTask, processInstance, "inclusiveGateway", "gwFork");

            checkTaskInstance(procDefOneTask, processInstance, "taskBefore", "taskMore", "taskLess", "userTask1Id");
        }

        assertProcessEnded(processInstance.getId());
    }

    @Test
    public void testMigrateActivityToInclusiveGatewaySplitWithDefaultInsideEmbeddedSubProcess() {
        ProcessDefinition procDefOneTask = deployProcessDefinition("my deploy", "org/flowable/engine/test/api/runtime/migration/one-task-simple-process.bpmn20.xml");
        ProcessDefinition procInclusiveGtw = deployProcessDefinition("my deploy", "org/flowable/engine/test/api/runtime/migration/inclusive-gateway-fork-and-join-with-default-nested-in-embedded-subprocess.bpmn20.xml");

        //Start the processInstance
        ProcessInstance processInstance = runtimeService.startProcessInstanceById(procDefOneTask.getId());

        //Confirm the state to migrate
        List<Execution> executions = runtimeService.createExecutionQuery().processInstanceId(processInstance.getId()).onlyChildExecutions().list();
        assertThat(executions).extracting(Execution::getActivityId).containsExactly("userTask1Id");
        assertThat(executions).extracting("processDefinitionId").containsOnly(procDefOneTask.getId());
        Task task = taskService.createTaskQuery().processInstanceId(processInstance.getId()).singleResult();
        assertThat(task).extracting(Task::getTaskDefinitionKey).isEqualTo("userTask1Id");
        assertThat(task).extracting(Task::getProcessDefinitionId).isEqualTo(procDefOneTask.getId());

        ProcessInstanceMigrationBuilder processInstanceMigrationBuilder = runtimeService.createProcessInstanceMigrationBuilder()
            .migrateToProcessDefinition(procInclusiveGtw.getId())
            .addActivityMigrationMapping(ActivityMigrationMapping.createMappingFor("userTask1Id", Arrays.asList("gwFork")));

        ProcessInstanceMigrationValidationResult processInstanceMigrationValidationResult = processInstanceMigrationBuilder.validateMigration(processInstance.getId());
        assertThat(processInstanceMigrationValidationResult.getValidationMessages()).isEmpty();

        processInstanceMigrationBuilder.migrate(processInstance.getId());

        executions = runtimeService.createExecutionQuery().processInstanceId(processInstance.getId()).onlyChildExecutions().list();
        assertThat(executions).extracting(Execution::getActivityId).containsExactlyInAnyOrder("subProcess", "taskEquals");
        assertThat(executions).extracting("processDefinitionId").containsOnly(procInclusiveGtw.getId());

        List<Task> tasks = taskService.createTaskQuery().processInstanceId(processInstance.getId()).list();
        assertThat(tasks).extracting(Task::getTaskDefinitionKey).containsExactlyInAnyOrder("taskEquals");
        assertThat(tasks).extracting(Task::getProcessDefinitionId).containsOnly(procInclusiveGtw.getId());

        //Complete gateway tasks
        tasks.forEach(this::completeTask);

        executions = runtimeService.createExecutionQuery().processInstanceId(processInstance.getId()).onlyChildExecutions().list();
        assertThat(executions).extracting(Execution::getActivityId).containsExactly("taskAfter");
        assertThat(executions).extracting("processDefinitionId").containsOnly(procInclusiveGtw.getId());

        tasks = taskService.createTaskQuery().processInstanceId(processInstance.getId()).list();
        assertThat(tasks).extracting(Task::getTaskDefinitionKey).containsExactly("taskAfter");
        assertThat(tasks).extracting(Task::getProcessDefinitionId).containsOnly(procInclusiveGtw.getId());

        if (HistoryTestHelper.isHistoryLevelAtLeast(HistoryLevel.ACTIVITY, processEngineConfiguration)) {
            //Check History
            checkActivityInstances(procInclusiveGtw, processInstance, "userTask", "userTask1Id", "taskEquals", "taskAfter");
            checkActivityInstances(procInclusiveGtw, processInstance, "subProcess", "subProcess");
            checkActivityInstances(procInclusiveGtw, processInstance, "inclusiveGateway", "gwJoin", "gwFork");

            checkTaskInstance(procInclusiveGtw, processInstance, "userTask1Id", "taskEquals", "taskAfter");
        }

        completeProcessInstanceTasks(processInstance.getId());

        if (HistoryTestHelper.isHistoryLevelAtLeast(HistoryLevel.ACTIVITY, processEngineConfiguration)) {
            //Check History
            checkActivityInstances(procInclusiveGtw, processInstance, "userTask", "userTask1Id", "taskEquals", "taskAfter");
            checkActivityInstances(procInclusiveGtw, processInstance, "subProcess", "subProcess");
            checkActivityInstances(procInclusiveGtw, processInstance, "inclusiveGateway", "gwJoin", "gwFork");

            checkTaskInstance(procInclusiveGtw, processInstance, "userTask1Id", "taskEquals", "taskAfter");
        }

        assertProcessEnded(processInstance.getId());
    }

    @Test
    public void testMigrateActivityToOneActivityInsideInclusiveGatewayInsideEmbeddedSubProcess() {
        ProcessDefinition procDefOneTask = deployProcessDefinition("my deploy", "org/flowable/engine/test/api/runtime/migration/one-task-simple-process.bpmn20.xml");
        ProcessDefinition procInclusiveGtw = deployProcessDefinition("my deploy", "org/flowable/engine/test/api/runtime/migration/inclusive-gateway-fork-and-join-with-default-nested-in-embedded-subprocess.bpmn20.xml");

        //Start the processInstance
        ProcessInstance processInstance = runtimeService.startProcessInstanceById(procDefOneTask.getId());

        //Confirm the state to migrate
        List<Execution> executions = runtimeService.createExecutionQuery().processInstanceId(processInstance.getId()).onlyChildExecutions().list();
        assertThat(executions).extracting(Execution::getActivityId).containsExactly("userTask1Id");
        assertThat(executions).extracting("processDefinitionId").containsOnly(procDefOneTask.getId());
        Task task = taskService.createTaskQuery().processInstanceId(processInstance.getId()).singleResult();
        assertThat(task).extracting(Task::getTaskDefinitionKey).isEqualTo("userTask1Id");
        assertThat(task).extracting(Task::getProcessDefinitionId).isEqualTo(procDefOneTask.getId());

        ProcessInstanceMigrationBuilder processInstanceMigrationBuilder = runtimeService.createProcessInstanceMigrationBuilder()
            .migrateToProcessDefinition(procInclusiveGtw.getId())
            .addActivityMigrationMapping(ActivityMigrationMapping.createMappingFor("userTask1Id", Arrays.asList("taskLess")));

        ProcessInstanceMigrationValidationResult processInstanceMigrationValidationResult = processInstanceMigrationBuilder.validateMigration(processInstance.getId());
        assertThat(processInstanceMigrationValidationResult.getValidationMessages()).isEmpty();

        processInstanceMigrationBuilder.migrate(processInstance.getId());

        executions = runtimeService.createExecutionQuery().processInstanceId(processInstance.getId()).onlyChildExecutions().list();
        assertThat(executions).extracting(Execution::getActivityId).containsExactlyInAnyOrder("subProcess", "taskLess");
        assertThat(executions).extracting("processDefinitionId").containsOnly(procInclusiveGtw.getId());

        List<Task> tasks = taskService.createTaskQuery().processInstanceId(processInstance.getId()).list();
        assertThat(tasks).extracting(Task::getTaskDefinitionKey).containsExactlyInAnyOrder("taskLess");
        assertThat(tasks).extracting(Task::getProcessDefinitionId).containsOnly(procInclusiveGtw.getId());

        //Complete the task
        completeTask(tasks.get(0));

        executions = runtimeService.createExecutionQuery().processInstanceId(processInstance.getId()).onlyChildExecutions().list();
        assertThat(executions).extracting(Execution::getActivityId).containsExactly("taskAfter");
        assertThat(executions).extracting("processDefinitionId").containsOnly(procInclusiveGtw.getId());

        tasks = taskService.createTaskQuery().processInstanceId(processInstance.getId()).list();
        assertThat(tasks).extracting(Task::getTaskDefinitionKey).containsExactly("taskAfter");
        assertThat(tasks).extracting(Task::getProcessDefinitionId).containsOnly(procInclusiveGtw.getId());

        if (HistoryTestHelper.isHistoryLevelAtLeast(HistoryLevel.ACTIVITY, processEngineConfiguration)) {
            //Check History
            checkActivityInstances(procInclusiveGtw, processInstance, "userTask", "taskLess", "taskAfter");
            checkActivityInstances(procInclusiveGtw, processInstance, "subProcess", "subProcess");
            checkActivityInstances(procInclusiveGtw, processInstance, "inclusiveGateway", "gwJoin");

            checkTaskInstance(procInclusiveGtw, processInstance, "taskAfter", "taskLess");
        }

<<<<<<< HEAD
            List<HistoricActivityInstance> gtwExecution = historyService.createHistoricActivityInstanceQuery()
                .processInstanceId(processInstance.getId())
                .activityType("inclusiveGateway")
                .list();
            //Join gateway only
            assertThat(gtwExecution).extracting(HistoricActivityInstance::getActivityId).containsExactlyInAnyOrder("gwJoin");
            assertThat(gtwExecution).extracting(HistoricActivityInstance::getProcessDefinitionId).containsOnly(procInclusiveGtw.getId());
=======
        completeProcessInstanceTasks(processInstance.getId());

        if (HistoryTestHelper.isHistoryLevelAtLeast(HistoryLevel.ACTIVITY, processEngineConfiguration)) {
            //Check History
            checkActivityInstances(procInclusiveGtw, processInstance, "userTask", "taskLess", "taskAfter");
            checkActivityInstances(procInclusiveGtw, processInstance, "subProcess", "subProcess");
            checkActivityInstances(procInclusiveGtw, processInstance, "inclusiveGateway", "gwJoin");
>>>>>>> 9d4ec554

            checkTaskInstance(procInclusiveGtw, processInstance, "taskAfter", "taskLess");
        }

        assertProcessEnded(processInstance.getId());
    }

    @Test
    public void testMigrateActivityToParallelActivitiesInsideInclusiveGatewayInsideEmbeddedSubProcess() {
        ProcessDefinition procDefOneTask = deployProcessDefinition("my deploy", "org/flowable/engine/test/api/runtime/migration/one-task-simple-process.bpmn20.xml");
        ProcessDefinition procInclusiveGtw = deployProcessDefinition("my deploy", "org/flowable/engine/test/api/runtime/migration/inclusive-gateway-fork-and-join-with-default-nested-in-embedded-subprocess.bpmn20.xml");

        //Start the processInstance
        ProcessInstance processInstance = runtimeService.startProcessInstanceById(procDefOneTask.getId());

        //Confirm the state to migrate
        List<Execution> executions = runtimeService.createExecutionQuery().processInstanceId(processInstance.getId()).onlyChildExecutions().list();
        assertThat(executions).extracting(Execution::getActivityId).containsExactly("userTask1Id");
        assertThat(executions).extracting("processDefinitionId").containsOnly(procDefOneTask.getId());
        Task task = taskService.createTaskQuery().processInstanceId(processInstance.getId()).singleResult();
        assertThat(task).extracting(Task::getTaskDefinitionKey).isEqualTo("userTask1Id");
        assertThat(task).extracting(Task::getProcessDefinitionId).isEqualTo(procDefOneTask.getId());

        ProcessInstanceMigrationBuilder processInstanceMigrationBuilder = runtimeService.createProcessInstanceMigrationBuilder()
            .migrateToProcessDefinition(procInclusiveGtw.getId())
            .addActivityMigrationMapping(ActivityMigrationMapping.createMappingFor("userTask1Id", Arrays.asList("taskMore", "taskLess")));

        ProcessInstanceMigrationValidationResult processInstanceMigrationValidationResult = processInstanceMigrationBuilder.validateMigration(processInstance.getId());
        assertThat(processInstanceMigrationValidationResult.getValidationMessages()).isEmpty();

        processInstanceMigrationBuilder.migrate(processInstance.getId());

        executions = runtimeService.createExecutionQuery().processInstanceId(processInstance.getId()).onlyChildExecutions().list();
        assertThat(executions).extracting(Execution::getActivityId).containsExactlyInAnyOrder("subProcess", "taskMore", "taskLess");
        assertThat(executions).extracting("processDefinitionId").containsOnly(procInclusiveGtw.getId());

        List<Task> tasks = taskService.createTaskQuery().processInstanceId(processInstance.getId()).list();
        assertThat(tasks).extracting(Task::getTaskDefinitionKey).containsExactlyInAnyOrder("taskMore", "taskLess");
        assertThat(tasks).extracting(Task::getProcessDefinitionId).containsOnly(procInclusiveGtw.getId());

        //Complete one sequence
        task = tasks.stream().filter(t -> t.getTaskDefinitionKey().equals("taskMore")).findFirst().get();
        completeTask(task);

        executions = runtimeService.createExecutionQuery().processInstanceId(processInstance.getId()).onlyChildExecutions().list();
        assertThat(executions).extracting(Execution::getActivityId).containsExactlyInAnyOrder("subProcess", "gwJoin", "taskLess");
        assertThat(executions).extracting("processDefinitionId").containsOnly(procInclusiveGtw.getId());

        tasks = taskService.createTaskQuery().processInstanceId(processInstance.getId()).list();
        assertThat(tasks).extracting(Task::getTaskDefinitionKey).containsExactly("taskLess");
        assertThat(tasks).extracting(Task::getProcessDefinitionId).containsOnly(procInclusiveGtw.getId());

        //Complete the rest
        tasks.forEach(this::completeTask);

        executions = runtimeService.createExecutionQuery().processInstanceId(processInstance.getId()).onlyChildExecutions().list();
        assertThat(executions).extracting(Execution::getActivityId).containsExactly("taskAfter");
        assertThat(executions).extracting("processDefinitionId").containsOnly(procInclusiveGtw.getId());

        tasks = taskService.createTaskQuery().processInstanceId(processInstance.getId()).list();
        assertThat(tasks).extracting(Task::getTaskDefinitionKey).containsExactly("taskAfter");
        assertThat(tasks).extracting(Task::getProcessDefinitionId).containsOnly(procInclusiveGtw.getId());

        if (HistoryTestHelper.isHistoryLevelAtLeast(HistoryLevel.ACTIVITY, processEngineConfiguration)) {
            //Check History
            checkActivityInstances(procInclusiveGtw, processInstance, "userTask", "userTask1Id", "taskLess", "taskMore", "taskAfter");
            checkActivityInstances(procInclusiveGtw, processInstance, "subProcess", "subProcess");
            checkActivityInstances(procInclusiveGtw, processInstance, "inclusiveGateway", "gwJoin", "gwJoin");

            checkTaskInstance(procInclusiveGtw, processInstance, "userTask1Id", "taskLess", "taskMore", "taskAfter");
        }

        completeProcessInstanceTasks(processInstance.getId());

        if (HistoryTestHelper.isHistoryLevelAtLeast(HistoryLevel.ACTIVITY, processEngineConfiguration)) {
            //Check History
            checkActivityInstances(procInclusiveGtw, processInstance, "userTask", "userTask1Id", "taskLess", "taskMore", "taskAfter");
            checkActivityInstances(procInclusiveGtw, processInstance, "subProcess", "subProcess");
            checkActivityInstances(procInclusiveGtw, processInstance, "inclusiveGateway", "gwJoin", "gwJoin");

            checkTaskInstance(procInclusiveGtw, processInstance, "userTask1Id", "taskLess", "taskMore", "taskAfter");
        }

        assertProcessEnded(processInstance.getId());
    }

    @Test
    public void testMigrateInclusiveGatewayParallelActivitiesInsideEmbeddedSubProcessToSingleActivity() {
        ProcessDefinition procInclusiveGtw = deployProcessDefinition("my deploy",
            "org/flowable/engine/test/api/runtime/migration/inclusive-gateway-fork-multiple-outgoing-sequences-nested-in-embedded-subprocess.bpmn20.xml");
        ProcessDefinition procDefOneTask = deployProcessDefinition("my deploy",
            "org/flowable/engine/test/api/runtime/migration/one-task-simple-process.bpmn20.xml");

        //Start the processInstance
        ProcessInstance processInstance = runtimeService.startProcessInstanceById(procInclusiveGtw.getId(), Collections.singletonMap("myConditionVar", 10));
        completeTask(taskService.createTaskQuery().processInstanceId(processInstance.getId()).singleResult());

        //Confirm the state to migrate
        List<Execution> executions = runtimeService.createExecutionQuery().processInstanceId(processInstance.getId()).onlyChildExecutions().list();
        assertThat(executions).extracting(Execution::getActivityId).containsExactlyInAnyOrder("subProcess", "taskMore", "taskLess");
        assertThat(executions).extracting("processDefinitionId").containsOnly(procInclusiveGtw.getId());
        List<Task> tasks = taskService.createTaskQuery().processInstanceId(processInstance.getId()).list();
        assertThat(tasks).extracting(Task::getTaskDefinitionKey).containsExactlyInAnyOrder("taskMore", "taskLess");
        assertThat(tasks).extracting(Task::getProcessDefinitionId).containsOnly(procInclusiveGtw.getId());

        ProcessInstanceMigrationBuilder processInstanceMigrationBuilder = runtimeService.createProcessInstanceMigrationBuilder()
            .migrateToProcessDefinition(procDefOneTask.getId())
            .addActivityMigrationMapping(ActivityMigrationMapping.createMappingFor(Arrays.asList("taskMore", "taskLess"), "userTask1Id"));

        ProcessInstanceMigrationValidationResult processInstanceMigrationValidationResult = processInstanceMigrationBuilder.validateMigration(processInstance.getId());
        assertThat(processInstanceMigrationValidationResult.getValidationMessages()).isEmpty();

        processInstanceMigrationBuilder.migrate(processInstance.getId());

        executions = runtimeService.createExecutionQuery().processInstanceId(processInstance.getId()).onlyChildExecutions().list();
        assertThat(executions).extracting(Execution::getActivityId).containsExactly("userTask1Id");
        assertThat(executions).extracting("processDefinitionId").containsOnly(procDefOneTask.getId());

        tasks = taskService.createTaskQuery().processInstanceId(processInstance.getId()).list();
        assertThat(tasks).extracting(Task::getTaskDefinitionKey).containsExactlyInAnyOrder("userTask1Id");
        assertThat(tasks).extracting(Task::getProcessDefinitionId).containsOnly(procDefOneTask.getId());

        if (HistoryTestHelper.isHistoryLevelAtLeast(HistoryLevel.ACTIVITY, processEngineConfiguration)) {
            //Check History
            checkActivityInstances(procDefOneTask, processInstance, "userTask", "taskBefore", "taskMore", "taskLess", "userTask1Id");
            checkActivityInstances(procDefOneTask, processInstance, "subProcess", "subProcess");
            checkActivityInstances(procDefOneTask, processInstance, "inclusiveGateway", "gwFork");

            checkTaskInstance(procDefOneTask, processInstance, "taskBefore", "taskMore", "taskLess", "userTask1Id");
        }

        completeProcessInstanceTasks(processInstance.getId());

<<<<<<< HEAD
=======
        if (HistoryTestHelper.isHistoryLevelAtLeast(HistoryLevel.ACTIVITY, processEngineConfiguration)) {
            //Check History
            checkActivityInstances(procDefOneTask, processInstance, "userTask", "taskBefore", "taskMore", "taskLess", "userTask1Id");
            checkActivityInstances(procDefOneTask, processInstance, "subProcess", "subProcess");
            checkActivityInstances(procDefOneTask, processInstance, "inclusiveGateway", "gwFork");

            checkTaskInstance(procDefOneTask, processInstance, "taskBefore", "taskMore", "taskLess", "userTask1Id");
        }
    }
>>>>>>> 9d4ec554
}<|MERGE_RESOLUTION|>--- conflicted
+++ resolved
@@ -835,7 +835,6 @@
             checkActivityInstances(procParallelGtw, processInstance, "subProcess", "subProcess");
             checkActivityInstances(procParallelGtw, processInstance, "parallelGateway", "parallelFork", "parallelJoin", "parallelJoin");
 
-<<<<<<< HEAD
             List<HistoricActivityInstance> subProcExecution = historyService.createHistoricActivityInstanceQuery()
                 .processInstanceId(processInstance.getId())
                 .activityType("subProcess")
@@ -858,9 +857,6 @@
                 assertThat(historicTasks).extracting(HistoricTaskInstance::getTaskDefinitionKey).containsExactlyInAnyOrder("userTask1Id", "oddFlowTask1", "oddFlowTask3", "evenFlowTask2", "evenFlowTask4", "taskAfter");
                 assertThat(historicTasks).extracting(HistoricTaskInstance::getProcessDefinitionId).containsOnly(procParallelGtw.getId());
             }
-=======
-            checkTaskInstance(procParallelGtw, processInstance, "userTask1Id", "oddFlowTask1", "oddFlowTask3", "evenFlowTask2", "evenFlowTask4", "taskAfter");
->>>>>>> 9d4ec554
         }
 
         assertProcessEnded(processInstance.getId());
@@ -922,7 +918,6 @@
 
             checkTaskInstance(procParallelGtw, processInstance, "oddFlowTask1", "oddFlowTask3", "evenFlowTask4", "taskAfter");
 
-<<<<<<< HEAD
             List<HistoricActivityInstance> subProcExecution = historyService.createHistoricActivityInstanceQuery()
                 .processInstanceId(processInstance.getId())
                 .activityType("subProcess")
@@ -945,8 +940,6 @@
                 assertThat(historicTasks).extracting(HistoricTaskInstance::getTaskDefinitionKey).containsExactlyInAnyOrder("oddFlowTask1", "oddFlowTask3", "evenFlowTask4", "taskAfter");
                 assertThat(historicTasks).extracting(HistoricTaskInstance::getProcessDefinitionId).containsOnly(procParallelGtw.getId());
             }
-=======
->>>>>>> 9d4ec554
         }
 
         assertProcessEnded(processInstance.getId());
@@ -1001,7 +994,6 @@
             checkActivityInstances(procParallelGtw, processInstance, "subProcess", "subProcess");
             checkActivityInstances(procParallelGtw, processInstance, "parallelGateway", "parallelJoin", "parallelJoin");
 
-<<<<<<< HEAD
             List<HistoricActivityInstance> subProcExecution = historyService.createHistoricActivityInstanceQuery()
                 .processInstanceId(processInstance.getId())
                 .activityType("subProcess")
@@ -1024,9 +1016,6 @@
                 assertThat(historicTasks).extracting(HistoricTaskInstance::getTaskDefinitionKey).containsExactlyInAnyOrder("userTask1Id", "oddFlowTask3", "evenFlowTask2", "evenFlowTask4", "taskAfter");
                 assertThat(historicTasks).extracting(HistoricTaskInstance::getProcessDefinitionId).containsOnly(procParallelGtw.getId());
             }
-=======
-            checkTaskInstance(procParallelGtw, processInstance, "userTask1Id", "oddFlowTask3", "evenFlowTask2", "evenFlowTask4", "taskAfter");
->>>>>>> 9d4ec554
         }
 
         assertProcessEnded(processInstance.getId());
@@ -1729,9 +1718,7 @@
             checkActivityInstances(procInclusiveGtw, processInstance, "inclusiveGateway", "gwJoin");
 
             checkTaskInstance(procInclusiveGtw, processInstance, "taskAfter", "taskLess");
-        }
-
-<<<<<<< HEAD
+
             List<HistoricActivityInstance> gtwExecution = historyService.createHistoricActivityInstanceQuery()
                 .processInstanceId(processInstance.getId())
                 .activityType("inclusiveGateway")
@@ -1739,7 +1726,8 @@
             //Join gateway only
             assertThat(gtwExecution).extracting(HistoricActivityInstance::getActivityId).containsExactlyInAnyOrder("gwJoin");
             assertThat(gtwExecution).extracting(HistoricActivityInstance::getProcessDefinitionId).containsOnly(procInclusiveGtw.getId());
-=======
+        }
+      
         completeProcessInstanceTasks(processInstance.getId());
 
         if (HistoryTestHelper.isHistoryLevelAtLeast(HistoryLevel.ACTIVITY, processEngineConfiguration)) {
@@ -1747,7 +1735,6 @@
             checkActivityInstances(procInclusiveGtw, processInstance, "userTask", "taskLess", "taskAfter");
             checkActivityInstances(procInclusiveGtw, processInstance, "subProcess", "subProcess");
             checkActivityInstances(procInclusiveGtw, processInstance, "inclusiveGateway", "gwJoin");
->>>>>>> 9d4ec554
 
             checkTaskInstance(procInclusiveGtw, processInstance, "taskAfter", "taskLess");
         }
@@ -1881,8 +1868,6 @@
 
         completeProcessInstanceTasks(processInstance.getId());
 
-<<<<<<< HEAD
-=======
         if (HistoryTestHelper.isHistoryLevelAtLeast(HistoryLevel.ACTIVITY, processEngineConfiguration)) {
             //Check History
             checkActivityInstances(procDefOneTask, processInstance, "userTask", "taskBefore", "taskMore", "taskLess", "userTask1Id");
@@ -1892,5 +1877,4 @@
             checkTaskInstance(procDefOneTask, processInstance, "taskBefore", "taskMore", "taskLess", "userTask1Id");
         }
     }
->>>>>>> 9d4ec554
 }