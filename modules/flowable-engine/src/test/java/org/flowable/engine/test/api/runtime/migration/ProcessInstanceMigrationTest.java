/* Licensed under the Apache License, Version 2.0 (the "License");
 * you may not use this file except in compliance with the License.
 * You may obtain a copy of the License at
 *
 *      http://www.apache.org/licenses/LICENSE-2.0
 *
 * Unless required by applicable law or agreed to in writing, software
 * distributed under the License is distributed on an "AS IS" BASIS,
 * WITHOUT WARRANTIES OR CONDITIONS OF ANY KIND, either express or implied.
 * See the License for the specific language governing permissions and
 * limitations under the License.
 */

package org.flowable.engine.test.api.runtime.migration;

import static org.assertj.core.api.Assertions.assertThat;
import static org.junit.Assert.assertNotEquals;

import java.util.ArrayList;
import java.util.Comparator;
import java.util.Iterator;
import java.util.List;
import java.util.Optional;

import org.flowable.common.engine.api.delegate.event.FlowableEngineEntityEvent;
import org.flowable.common.engine.api.delegate.event.FlowableEngineEventType;
import org.flowable.common.engine.api.delegate.event.FlowableEvent;
import org.flowable.common.engine.impl.history.HistoryLevel;
import org.flowable.engine.delegate.event.FlowableActivityEvent;
import org.flowable.engine.delegate.event.FlowableMessageEvent;
import org.flowable.engine.delegate.event.FlowableSignalEvent;
import org.flowable.engine.history.HistoricActivityInstance;
import org.flowable.engine.history.HistoricProcessInstance;
import org.flowable.engine.impl.migration.ProcessInstanceMigrationValidationResult;
import org.flowable.engine.impl.persistence.entity.ExecutionEntity;
import org.flowable.engine.impl.test.HistoryTestHelper;
import org.flowable.engine.impl.test.PluggableFlowableTestCase;
import org.flowable.engine.migration.ActivityMigrationMapping;
<<<<<<< HEAD
import org.flowable.engine.migration.ProcessInstanceMigrationBuilder;
=======
import org.flowable.engine.migration.ProcessInstanceMigrationDocument;
import org.flowable.engine.migration.ProcessInstanceMigrationDocumentConverter;
>>>>>>> 6b28d104
import org.flowable.engine.repository.Deployment;
import org.flowable.engine.repository.ProcessDefinition;
import org.flowable.engine.runtime.DataObject;
import org.flowable.engine.runtime.EventSubscription;
import org.flowable.engine.runtime.Execution;
import org.flowable.engine.runtime.ProcessInstance;
import org.flowable.engine.test.api.runtime.changestate.ChangeStateEventListener;
import org.flowable.job.api.Job;
import org.flowable.task.api.Task;
import org.flowable.task.api.history.HistoricTaskInstance;
import org.junit.jupiter.api.AfterEach;
import org.junit.jupiter.api.BeforeEach;
import org.junit.jupiter.api.Test;

import com.fasterxml.jackson.databind.ObjectMapper;
import com.fasterxml.jackson.databind.node.ArrayNode;
import com.fasterxml.jackson.databind.node.ObjectNode;

/**
 * @author Dennis Federico
 */
public class ProcessInstanceMigrationTest extends PluggableFlowableTestCase {

    private ChangeStateEventListener changeStateEventListener = new ChangeStateEventListener();

    @BeforeEach
    protected void setUp() {
        processEngine.getRuntimeService().addEventListener(changeStateEventListener);
    }

    @AfterEach
    protected void tearDown() {
        processEngine.getRuntimeService().removeEventListener(changeStateEventListener);
        deleteDeployments();
    }

    @Test
    public void testSimpleMigrationWithActivityAutoMapping() {
        //Deploy first version of the process
        ProcessDefinition version1ProcessDef = deployProcessDefinition("my deploy", "org/flowable/engine/test/api/runtime/migration/one-task-simple-process.bpmn20.xml");

        //Start and instance of the recent first version of the process for migration and one for reference
        ProcessInstance processInstance = runtimeService.startProcessInstanceByKey("MP");

        //Deploy second version of the process
        ProcessDefinition version2ProcessDef = deployProcessDefinition("my deploy", "org/flowable/engine/test/api/runtime/migration/two-tasks-simple-process.bpmn20.xml");

        List<ProcessDefinition> processDefinitions = repositoryService.createProcessDefinitionQuery()
            .processDefinitionKey("MP")
            .list();

        assertEquals(2, processDefinitions.size());
        processDefinitions.sort(Comparator.comparingInt(ProcessDefinition::getVersion));
        assertEquals(processDefinitions.get(0).getId(), version1ProcessDef.getId());
        assertEquals(processDefinitions.get(1).getId(), version2ProcessDef.getId());

        List<Execution> executions = runtimeService.createExecutionQuery().processInstanceId(processInstance.getId()).list();
        assertEquals(2, executions.size()); //includes root execution
        executions.stream()
            .map(e -> (ExecutionEntity) e)
            .forEach(e -> assertEquals(version1ProcessDef.getId(), e.getProcessDefinitionId()));

        List<Task> tasks = taskService.createTaskQuery().list();
        assertEquals(1, tasks.size());
        assertEquals(version1ProcessDef.getId(), tasks.get(0).getProcessDefinitionId());
        assertEquals("userTask1Id", tasks.get(0).getTaskDefinitionKey());

        ProcessInstanceMigrationValidationResult validationResult = runtimeService.createProcessInstanceMigrationBuilder()
            .migrateToProcessDefinition(version2ProcessDef.getId())
            .validateMigration(processInstance.getId());

        assertEquals(false, validationResult.hasErrors());
        assertEquals(true, validationResult.isMigrationValid());
        assertEquals(0, validationResult.getValidationMessages().size());

        //Migrate process
        ProcessInstanceMigrationBuilder processInstanceMigrationBuilder = runtimeService.createProcessInstanceMigrationBuilder()
            .migrateToProcessDefinition(version2ProcessDef.getId());
        ProcessInstanceMigrationValidationResult processInstanceMigrationValidationResult = processInstanceMigrationBuilder.validateMigration(processInstance.getId());
        assertThat(processInstanceMigrationValidationResult.getValidationMessages()).isEmpty();

        processInstanceMigrationBuilder.migrate(processInstance.getId());

        executions = runtimeService.createExecutionQuery().list();
        assertEquals(2, executions.size()); //includes root execution
        executions.stream()
            .map(e -> (ExecutionEntity) e)
            .forEach(e -> assertEquals(version2ProcessDef.getId(), e.getProcessDefinitionId()));

        tasks = taskService.createTaskQuery().list();
        assertEquals(1, tasks.size());
        assertEquals(version2ProcessDef.getId(), tasks.get(0).getProcessDefinitionId());
        assertEquals("userTask1Id", tasks.get(0).getTaskDefinitionKey()); //AutoMapped by Id

        //The first process version only had one activity, there should be a second activity in the process now
        taskService.complete(tasks.get(0).getId());
        tasks = taskService.createTaskQuery().list();
        assertEquals(1, tasks.size());
        assertEquals("userTask2Id", tasks.get(0).getTaskDefinitionKey());
        taskService.complete(tasks.get(0).getId());
        assertProcessEnded(processInstance.getId());
    }
    
    @Test
    public void testSimpleMigrationWithTaskMapping() {
        //Deploy first version of the process
        ProcessDefinition version1ProcessDef = deployProcessDefinition("my deploy", "org/flowable/engine/test/api/runtime/migration/two-tasks-simple-process.bpmn20.xml");

        //Start and instance of the recent first version of the process for migration and one for reference
        ProcessInstance processInstanceToMigrate = runtimeService.startProcessInstanceByKey("MP");
        taskService.complete(taskService.createTaskQuery().processInstanceId(processInstanceToMigrate.getId()).singleResult().getId());
        
        Task beforeMigrationTask = taskService.createTaskQuery().processInstanceId(processInstanceToMigrate.getId()).singleResult();

        //Deploy second version of the process
        ProcessDefinition version2ProcessDef = deployProcessDefinition("my deploy", "org/flowable/engine/test/api/runtime/migration/three-tasks-simple-process.bpmn20.xml");

        //Migrate process
        runtimeService.createProcessInstanceMigrationBuilder()
            .migrateToProcessDefinition(version2ProcessDef.getId())
            .addActivityMigrationMapping(ActivityMigrationMapping.createMappingFor("userTask2Id", "intermediateTask"))
            .migrate(processInstanceToMigrate.getId());

        List<Execution> executions = runtimeService.createExecutionQuery().processInstanceId(processInstanceToMigrate.getId()).list();
        assertEquals(2, executions.size()); //includes root execution
        for (Execution execution : executions) {
            assertEquals(version2ProcessDef.getId(), ((ExecutionEntity) execution).getProcessDefinitionId());
        }

        Task task = taskService.createTaskQuery().processInstanceId(processInstanceToMigrate.getId()).singleResult();
        assertEquals(version2ProcessDef.getId(), task.getProcessDefinitionId());
        assertEquals("intermediateTask", task.getTaskDefinitionKey());
        assertEquals(beforeMigrationTask.getId(), task.getId());
        
        if (HistoryTestHelper.isHistoryLevelAtLeast(HistoryLevel.AUDIT, processEngineConfiguration)) {
            HistoricProcessInstance historicProcessInstance = historyService.createHistoricProcessInstanceQuery().processInstanceId(processInstanceToMigrate.getId()).singleResult();
            assertEquals(version2ProcessDef.getId(), historicProcessInstance.getProcessDefinitionId());
            
            List<HistoricTaskInstance> historicTaskInstances = historyService.createHistoricTaskInstanceQuery().processInstanceId(processInstanceToMigrate.getId()).list();
            assertEquals(2, historicTaskInstances.size());
            for (HistoricTaskInstance historicTaskInstance : historicTaskInstances) {
                assertEquals(version2ProcessDef.getId(), historicTaskInstance.getProcessDefinitionId());
            }
            
            List<HistoricActivityInstance> historicActivityInstances = historyService.createHistoricActivityInstanceQuery().processInstanceId(processInstanceToMigrate.getId()).list();
            assertEquals(3, historicActivityInstances.size());
            for (HistoricActivityInstance historicActivityInstance : historicActivityInstances) {
                assertEquals(version2ProcessDef.getId(), historicActivityInstance.getProcessDefinitionId());
            }
        }

        // complete intermediate task
        taskService.complete(task.getId());
        
        // complete final task
        task = taskService.createTaskQuery().processInstanceId(processInstanceToMigrate.getId()).singleResult();
        taskService.complete(task.getId());
        
        assertProcessEnded(processInstanceToMigrate.getId());
    }
    
    @Test
    public void testSimpleMigrationWithTaskJsonMapping() {
        //Deploy first version of the process
        ProcessDefinition version1ProcessDef = deployProcessDefinition("my deploy", "org/flowable/engine/test/api/runtime/migration/two-tasks-simple-process.bpmn20.xml");

        //Start and instance of the recent first version of the process for migration and one for reference
        ProcessInstance processInstanceToMigrate = runtimeService.startProcessInstanceByKey("MP");
        taskService.complete(taskService.createTaskQuery().processInstanceId(processInstanceToMigrate.getId()).singleResult().getId());
        
        Task beforeMigrationTask = taskService.createTaskQuery().processInstanceId(processInstanceToMigrate.getId()).singleResult();

        //Deploy second version of the process
        ProcessDefinition version2ProcessDef = deployProcessDefinition("my deploy", "org/flowable/engine/test/api/runtime/migration/three-tasks-simple-process.bpmn20.xml");

        ObjectMapper objectMapper = processEngineConfiguration.getObjectMapper();
        ObjectNode migrationNode = objectMapper.createObjectNode();
        migrationNode.put("toProcessDefinitionId", version2ProcessDef.getId());
        ArrayNode activitiesNode = migrationNode.putArray("activityMappings");
        ObjectNode activityNode = activitiesNode.addObject();
        activityNode.put("fromActivityId", "userTask2Id");
        activityNode.put("toActivityId", "intermediateTask");
        
        //Migrate process
        ProcessInstanceMigrationDocument migrationDocument = ProcessInstanceMigrationDocumentConverter.convertFromJson(migrationNode.toString());
        runtimeService.migrateProcessInstance(processInstanceToMigrate.getId(), migrationDocument);

        Task task = taskService.createTaskQuery().processInstanceId(processInstanceToMigrate.getId()).singleResult();
        assertEquals(version2ProcessDef.getId(), task.getProcessDefinitionId());
        assertEquals("intermediateTask", task.getTaskDefinitionKey());
        assertEquals(beforeMigrationTask.getId(), task.getId());
        
        if (HistoryTestHelper.isHistoryLevelAtLeast(HistoryLevel.AUDIT, processEngineConfiguration)) {
            HistoricProcessInstance historicProcessInstance = historyService.createHistoricProcessInstanceQuery().processInstanceId(processInstanceToMigrate.getId()).singleResult();
            assertEquals(version2ProcessDef.getId(), historicProcessInstance.getProcessDefinitionId());
            
            List<HistoricTaskInstance> historicTaskInstances = historyService.createHistoricTaskInstanceQuery().processInstanceId(processInstanceToMigrate.getId()).list();
            assertEquals(2, historicTaskInstances.size());
            for (HistoricTaskInstance historicTaskInstance : historicTaskInstances) {
                assertEquals(version2ProcessDef.getId(), historicTaskInstance.getProcessDefinitionId());
            }
            
            List<HistoricActivityInstance> historicActivityInstances = historyService.createHistoricActivityInstanceQuery().processInstanceId(processInstanceToMigrate.getId()).list();
            assertEquals(3, historicActivityInstances.size());
            for (HistoricActivityInstance historicActivityInstance : historicActivityInstances) {
                assertEquals(version2ProcessDef.getId(), historicActivityInstance.getProcessDefinitionId());
            }
        }

        // complete intermediate task
        taskService.complete(task.getId());
        
        // complete final task
        task = taskService.createTaskQuery().processInstanceId(processInstanceToMigrate.getId()).singleResult();
        taskService.complete(task.getId());
        
        assertProcessEnded(processInstanceToMigrate.getId());
    }
    
    @Test
    public void testMigrationWithParallelTaskMapping() {
        //Deploy first version of the process
        ProcessDefinition version1ProcessDef = deployProcessDefinition("my deploy", "org/flowable/engine/test/api/runtime/migration/parallel-gateway-two-tasks.bpmn20.xml");

        //Start and instance of the recent first version of the process for migration and one for reference
        ProcessInstance processInstanceToMigrate = runtimeService.startProcessInstanceByKey("startParallelProcess");
        taskService.complete(taskService.createTaskQuery().processInstanceId(processInstanceToMigrate.getId()).singleResult().getId());
        
        List<Task> parallelTasks = taskService.createTaskQuery().processInstanceId(processInstanceToMigrate.getId()).list();
        assertEquals(2, parallelTasks.size());

        //Deploy second version of the process
        ProcessDefinition version2ProcessDef = deployProcessDefinition("my deploy", "org/flowable/engine/test/api/runtime/migration/parallel-gateway-two-tasks-and-before.bpmn20.xml");

        List<String> fromActivityIds = new ArrayList<>();
        fromActivityIds.add("parallelTask1");
        fromActivityIds.add("parallelTask2");
        //Migrate process
        runtimeService.createProcessInstanceMigrationBuilder()
            .migrateToProcessDefinition(version2ProcessDef.getId())
            .addActivityMigrationMapping(ActivityMigrationMapping.createMappingFor(fromActivityIds, "beforeTask"))
            .migrate(processInstanceToMigrate.getId());

        List<Execution> executions = runtimeService.createExecutionQuery().processInstanceId(processInstanceToMigrate.getId()).list();
        assertEquals(2, executions.size()); //includes root execution
        for (Execution execution : executions) {
            assertEquals(version2ProcessDef.getId(), ((ExecutionEntity) execution).getProcessDefinitionId());
        }

        Task task = taskService.createTaskQuery().processInstanceId(processInstanceToMigrate.getId()).singleResult();
        assertEquals(version2ProcessDef.getId(), task.getProcessDefinitionId());
        assertEquals("beforeTask", task.getTaskDefinitionKey());
        assertNotEquals(parallelTasks.get(0).getId(), task.getId());
        assertNotEquals(parallelTasks.get(1).getId(), task.getId());
        
        if (HistoryTestHelper.isHistoryLevelAtLeast(HistoryLevel.AUDIT, processEngineConfiguration)) {
            HistoricProcessInstance historicProcessInstance = historyService.createHistoricProcessInstanceQuery().processInstanceId(processInstanceToMigrate.getId()).singleResult();
            assertEquals(version2ProcessDef.getId(), historicProcessInstance.getProcessDefinitionId());
            
            List<HistoricTaskInstance> historicTaskInstances = historyService.createHistoricTaskInstanceQuery().processInstanceId(processInstanceToMigrate.getId()).list();
            assertEquals(4, historicTaskInstances.size());
            for (HistoricTaskInstance historicTaskInstance : historicTaskInstances) {
                assertEquals(version2ProcessDef.getId(), historicTaskInstance.getProcessDefinitionId());
            }
            
            List<HistoricActivityInstance> historicActivityInstances = historyService.createHistoricActivityInstanceQuery().processInstanceId(processInstanceToMigrate.getId()).list();
            assertEquals(6, historicActivityInstances.size());
            for (HistoricActivityInstance historicActivityInstance : historicActivityInstances) {
                assertEquals(version2ProcessDef.getId(), historicActivityInstance.getProcessDefinitionId());
            }
        }

        // complete before task
        taskService.complete(task.getId());
        
        // complete parallel task 1
        task = taskService.createTaskQuery().processInstanceId(processInstanceToMigrate.getId()).list().get(0);
        taskService.complete(task.getId());
        
        // complete parallel task 2
        task = taskService.createTaskQuery().processInstanceId(processInstanceToMigrate.getId()).singleResult();
        taskService.complete(task.getId());
        
        // complete final task
        task = taskService.createTaskQuery().processInstanceId(processInstanceToMigrate.getId()).singleResult();
        taskService.complete(task.getId());
        
        assertProcessEnded(processInstanceToMigrate.getId());
    }
    
    @Test
    public void testMigrationWithNewSubProcessScope() {
        //Deploy first version of the process
        ProcessDefinition version1ProcessDef = deployProcessDefinition("my deploy", "org/flowable/engine/test/api/runtime/migration/two-tasks-simple-process.bpmn20.xml");

        //Start and instance of the recent first version of the process for migration and one for reference
        ProcessInstance processInstanceToMigrate = runtimeService.startProcessInstanceByKey("MP");
        taskService.complete(taskService.createTaskQuery().processInstanceId(processInstanceToMigrate.getId()).singleResult().getId());
        
        Task lastTask = taskService.createTaskQuery().processInstanceId(processInstanceToMigrate.getId()).singleResult();

        //Deploy second version of the process
        ProcessDefinition version2ProcessDef = deployProcessDefinition("my deploy", "org/flowable/engine/test/api/runtime/migration/three-tasks-with-sub-process.bpmn20.xml");

        //Migrate process
        runtimeService.createProcessInstanceMigrationBuilder()
            .migrateToProcessDefinition(version2ProcessDef.getId())
            .addActivityMigrationMapping(
                    ActivityMigrationMapping.createMappingFor("userTask2Id", "subScriptTask")
                        .withLocalVariable("subprocessVariable", "passedValue"))
            .migrate(processInstanceToMigrate.getId());

        List<Execution> executions = runtimeService.createExecutionQuery().processInstanceId(processInstanceToMigrate.getId()).list();
        assertEquals(3, executions.size()); //includes root execution
        for (Execution execution : executions) {
            assertEquals(version2ProcessDef.getId(), ((ExecutionEntity) execution).getProcessDefinitionId());
        }
        
        Execution execution = runtimeService.createExecutionQuery().activityId("subProcess").singleResult();
        assertEquals("passedValue", runtimeService.getVariable(execution.getId(), "subprocessVariable"));
        assertFalse(runtimeService.hasVariable(execution.getProcessInstanceId(), "subprocessVariable"));
        assertEquals("hello", runtimeService.getVariable(execution.getId(), "anotherVar"));
        assertFalse(runtimeService.hasVariable(execution.getProcessInstanceId(), "anotherVar"));

        Task task = taskService.createTaskQuery().processInstanceId(processInstanceToMigrate.getId()).singleResult();
        assertEquals(version2ProcessDef.getId(), task.getProcessDefinitionId());
        assertEquals("subTask", task.getTaskDefinitionKey());
        assertNotEquals(lastTask.getId(), task.getId());
        
        if (HistoryTestHelper.isHistoryLevelAtLeast(HistoryLevel.AUDIT, processEngineConfiguration)) {
            HistoricProcessInstance historicProcessInstance = historyService.createHistoricProcessInstanceQuery().processInstanceId(processInstanceToMigrate.getId()).singleResult();
            assertEquals(version2ProcessDef.getId(), historicProcessInstance.getProcessDefinitionId());
            
            List<HistoricTaskInstance> historicTaskInstances = historyService.createHistoricTaskInstanceQuery().processInstanceId(processInstanceToMigrate.getId()).list();
            assertEquals(3, historicTaskInstances.size());
            for (HistoricTaskInstance historicTaskInstance : historicTaskInstances) {
                assertEquals(version2ProcessDef.getId(), historicTaskInstance.getProcessDefinitionId());
            }
            
            List<HistoricActivityInstance> historicActivityInstances = historyService.createHistoricActivityInstanceQuery().processInstanceId(processInstanceToMigrate.getId()).list();
            assertEquals(6, historicActivityInstances.size());
            for (HistoricActivityInstance historicActivityInstance : historicActivityInstances) {
                assertEquals(version2ProcessDef.getId(), historicActivityInstance.getProcessDefinitionId());
            }
        }

        // complete sub task
        taskService.complete(task.getId());
        
        // complete final task
        task = taskService.createTaskQuery().processInstanceId(processInstanceToMigrate.getId()).singleResult();
        taskService.complete(task.getId());
        
        assertProcessEnded(processInstanceToMigrate.getId());
    }

    @Test
    public void testSimpleMigrationWithExplicitActivityMapping1() {
        //Deploy first version of the process
        Deployment oneActivityProcessDeployment = repositoryService.createDeployment()
            .name("My Process Deployment")
            .addClasspathResource("org/flowable/engine/test/api/runtime/migration/one-task-simple-process.bpmn20.xml")
            .deploy();

        //Start and instance of the recent first version of the process for migration and one for reference
        ProcessInstance processInstance = runtimeService.startProcessInstanceByKey("MP");

        //Deploy second version of the process
        Deployment twoActivitiesProcessDeployment = repositoryService.createDeployment()
            .name("My Process Deployment")
            .addClasspathResource("org/flowable/engine/test/api/runtime/migration/two-tasks-simple-process.bpmn20.xml")
            .deploy();

        List<ProcessDefinition> processDefinitions = repositoryService.createProcessDefinitionQuery()
            .processDefinitionKey("MP")
            .list();

        assertEquals(2, processDefinitions.size());

        ProcessDefinition version1ProcessDef = processDefinitions.stream().filter(d -> d.getVersion() == 1).findFirst().get();
        assertEquals(oneActivityProcessDeployment.getId(), version1ProcessDef.getDeploymentId());
        ProcessDefinition version2ProcessDef = processDefinitions.stream().filter(d -> d.getVersion() == 2).findFirst().get();
        assertEquals(twoActivitiesProcessDeployment.getId(), version2ProcessDef.getDeploymentId());

        List<Execution> executions = runtimeService.createExecutionQuery().processInstanceId(processInstance.getId()).list();
        assertEquals(2, executions.size()); //includes root execution
        executions.stream()
            .map(e -> (ExecutionEntity) e)
            .forEach(e -> assertEquals(version1ProcessDef.getId(), e.getProcessDefinitionId()));

        List<Task> tasks = taskService.createTaskQuery().list();
        assertEquals(1, tasks.size());
        assertEquals(version1ProcessDef.getId(), tasks.get(0).getProcessDefinitionId());
        assertEquals("userTask1Id", tasks.get(0).getTaskDefinitionKey());

        ProcessInstanceMigrationValidationResult validationResult = runtimeService.createProcessInstanceMigrationBuilder()
            .migrateToProcessDefinition(version2ProcessDef.getId())
            .addActivityMigrationMapping(ActivityMigrationMapping.createMappingFor("userTask1Id", "userTask1Id"))
            .validateMigration(processInstance.getId());

        assertEquals(false, validationResult.hasErrors());
        assertEquals(true, validationResult.isMigrationValid());
        assertEquals(0, validationResult.getValidationMessages().size());

        //Migrate process - moving the current execution explicitly
        ProcessInstanceMigrationBuilder processInstanceMigrationBuilder = runtimeService.createProcessInstanceMigrationBuilder()
            .migrateToProcessDefinition(version2ProcessDef.getId())
            .addActivityMigrationMapping(ActivityMigrationMapping.createMappingFor("userTask1Id", "userTask1Id"));

        ProcessInstanceMigrationValidationResult processInstanceMigrationValidationResult = processInstanceMigrationBuilder.validateMigration(processInstance.getId());
        assertThat(processInstanceMigrationValidationResult.getValidationMessages()).isEmpty();

        processInstanceMigrationBuilder.migrate(processInstance.getId());

        executions = runtimeService.createExecutionQuery().list();
        assertEquals(2, executions.size()); //includes root execution
        executions.stream()
            .map(e -> (ExecutionEntity) e)
            .forEach(e -> assertEquals(version2ProcessDef.getId(), e.getProcessDefinitionId()));

        tasks = taskService.createTaskQuery().list();
        assertEquals(1, tasks.size());
        assertEquals(version2ProcessDef.getId(), tasks.get(0).getProcessDefinitionId());
        assertEquals("userTask1Id", tasks.get(0).getTaskDefinitionKey());

        //This new process definition has two activities
        taskService.complete(tasks.get(0).getId());
        tasks = taskService.createTaskQuery().list();
        assertEquals(1, tasks.size());
        assertEquals(version2ProcessDef.getId(), tasks.get(0).getProcessDefinitionId());
        assertEquals("userTask2Id", tasks.get(0).getTaskDefinitionKey());
        taskService.complete(tasks.get(0).getId());
        assertProcessEnded(processInstance.getId());
    }

    @Test
    public void testSimpleMigrationWithExplicitActivityMapping2() {
        //Deploy first version of the process
        Deployment oneActivityProcessDeployment = repositoryService.createDeployment()
            .name("My Process Deployment")
            .addClasspathResource("org/flowable/engine/test/api/runtime/migration/one-task-simple-process.bpmn20.xml")
            .deploy();

        //Start and instance of the recent first version of the process for migration and one for reference
        ProcessInstance processInstance = runtimeService.startProcessInstanceByKey("MP");

        //Deploy second version of the process
        Deployment twoActivitiesProcessDeployment = repositoryService.createDeployment()
            .name("My Process Deployment")
            .addClasspathResource("org/flowable/engine/test/api/runtime/migration/two-tasks-simple-process.bpmn20.xml")
            .deploy();

        List<ProcessDefinition> processDefinitions = repositoryService.createProcessDefinitionQuery()
            .processDefinitionKey("MP")
            .list();

        assertEquals(2, processDefinitions.size());

        ProcessDefinition version1ProcessDef = processDefinitions.stream().filter(d -> d.getVersion() == 1).findFirst().get();
        assertEquals(oneActivityProcessDeployment.getId(), version1ProcessDef.getDeploymentId());
        ProcessDefinition version2ProcessDef = processDefinitions.stream().filter(d -> d.getVersion() == 2).findFirst().get();
        assertEquals(twoActivitiesProcessDeployment.getId(), version2ProcessDef.getDeploymentId());

        List<Execution> executions = runtimeService.createExecutionQuery().processInstanceId(processInstance.getId()).list();
        assertEquals(2, executions.size()); //includes root execution
        executions.stream()
            .map(e -> (ExecutionEntity) e)
            .forEach(e -> assertEquals(version1ProcessDef.getId(), e.getProcessDefinitionId()));

        List<Task> tasks = taskService.createTaskQuery().list();
        assertEquals(1, tasks.size());
        assertEquals(version1ProcessDef.getId(), tasks.get(0).getProcessDefinitionId());
        assertEquals("userTask1Id", tasks.get(0).getTaskDefinitionKey());

        ProcessInstanceMigrationValidationResult validationResult = runtimeService.createProcessInstanceMigrationBuilder()
            .migrateToProcessDefinition(version2ProcessDef.getId())
            .addActivityMigrationMapping(ActivityMigrationMapping.createMappingFor("userTask1Id", "userTask3Id"))
            .validateMigration(processInstance.getId());

        assertEquals(true, validationResult.hasErrors());
        assertEquals(false, validationResult.isMigrationValid());
        assertEquals(1, validationResult.getValidationMessages().size());

        validationResult = runtimeService.createProcessInstanceMigrationBuilder()
            .migrateToProcessDefinition(version2ProcessDef.getId())
            .addActivityMigrationMapping(ActivityMigrationMapping.createMappingFor("userTask1Id", "userTask2Id"))
            .validateMigration(processInstance.getId());

        assertEquals(false, validationResult.hasErrors());
        assertEquals(true, validationResult.isMigrationValid());
        assertEquals(0, validationResult.getValidationMessages().size());

        //Migrate process - moving the current execution explicitly
        ProcessInstanceMigrationBuilder processInstanceMigrationBuilder = runtimeService.createProcessInstanceMigrationBuilder()
            .migrateToProcessDefinition(version2ProcessDef.getId())
            .addActivityMigrationMapping(ActivityMigrationMapping.createMappingFor("userTask1Id", "userTask2Id"));

        ProcessInstanceMigrationValidationResult processInstanceMigrationValidationResult = processInstanceMigrationBuilder.validateMigration(processInstance.getId());
        assertThat(processInstanceMigrationValidationResult.getValidationMessages()).isEmpty();

        processInstanceMigrationBuilder.migrate(processInstance.getId());

        executions = runtimeService.createExecutionQuery().list();
        assertEquals(2, executions.size()); //includes root execution
        executions.stream()
            .map(e -> (ExecutionEntity) e)
            .forEach(e -> assertEquals(version2ProcessDef.getId(), e.getProcessDefinitionId()));

        tasks = taskService.createTaskQuery().list();
        assertEquals(1, tasks.size());
        assertEquals(version2ProcessDef.getId(), tasks.get(0).getProcessDefinitionId());
        assertEquals("userTask2Id", tasks.get(0).getTaskDefinitionKey());

        //This new process definition has two activities, but we have mapped to the last activity explicitly
        taskService.complete(tasks.get(0).getId());
        assertProcessEnded(processInstance.getId());

    }

    @Test
    public void testSimpleMigrationWithExplicitActivityMapping3() {
        //Deploy first version of the process
        Deployment twoActivitiesProcessDeployment = repositoryService.createDeployment()
            .name("My Process Deployment")
            .addClasspathResource("org/flowable/engine/test/api/runtime/migration/two-tasks-simple-process.bpmn20.xml")
            .deploy();

        //Start and instance of the recent first version of the process for migration and one for reference
        ProcessInstance processInstance = runtimeService.startProcessInstanceByKey("MP");

        //Deploy second version of the process
        Deployment oneActivityProcessDeployment = repositoryService.createDeployment()
            .name("My Process Deployment")
            .addClasspathResource("org/flowable/engine/test/api/runtime/migration/one-task-simple-process.bpmn20.xml")
            .deploy();

        List<ProcessDefinition> processDefinitions = repositoryService.createProcessDefinitionQuery()
            .processDefinitionKey("MP")
            .list();

        assertEquals(2, processDefinitions.size());

        ProcessDefinition version1ProcessDef = processDefinitions.stream().filter(d -> d.getVersion() == 1).findFirst().get();
        assertEquals(twoActivitiesProcessDeployment.getId(), version1ProcessDef.getDeploymentId());
        ProcessDefinition version2ProcessDef = processDefinitions.stream().filter(d -> d.getVersion() == 2).findFirst().get();
        assertEquals(oneActivityProcessDeployment.getId(), version2ProcessDef.getDeploymentId());

        List<Execution> executions = runtimeService.createExecutionQuery().processInstanceId(processInstance.getId()).list();
        assertEquals(2, executions.size()); //includes root execution
        executions.stream()
            .map(e -> (ExecutionEntity) e)
            .forEach(e -> assertEquals(version1ProcessDef.getId(), e.getProcessDefinitionId()));

        List<Task> tasks = taskService.createTaskQuery().list();
        assertEquals(1, tasks.size());
        assertEquals(version1ProcessDef.getId(), tasks.get(0).getProcessDefinitionId());
        assertEquals("userTask1Id", tasks.get(0).getTaskDefinitionKey());

        //We want to migrate from the next activity
        taskService.complete(tasks.get(0).getId());
        tasks = taskService.createTaskQuery().list();
        assertEquals(1, tasks.size());
        assertEquals(version1ProcessDef.getId(), tasks.get(0).getProcessDefinitionId());
        assertEquals("userTask2Id", tasks.get(0).getTaskDefinitionKey());

        //Migrate process - moving the current execution explicitly
        ProcessInstanceMigrationBuilder processInstanceMigrationBuilder = runtimeService.createProcessInstanceMigrationBuilder()
            .migrateToProcessDefinition(version2ProcessDef.getId())
            .addActivityMigrationMapping(ActivityMigrationMapping.createMappingFor("userTask2Id", "userTask1Id"));

        ProcessInstanceMigrationValidationResult processInstanceMigrationValidationResult = processInstanceMigrationBuilder.validateMigration(processInstance.getId());
        assertThat(processInstanceMigrationValidationResult.getValidationMessages()).isEmpty();

        processInstanceMigrationBuilder.migrate(processInstance.getId());

        executions = runtimeService.createExecutionQuery().list();
        assertEquals(2, executions.size()); //includes root execution
        executions.stream()
            .map(e -> (ExecutionEntity) e)
            .forEach(e -> assertEquals(version2ProcessDef.getId(), e.getProcessDefinitionId()));

        tasks = taskService.createTaskQuery().list();
        assertEquals(1, tasks.size());
        assertEquals("userTask1Id", tasks.get(0).getTaskDefinitionKey());
        assertEquals(version2ProcessDef.getId(), tasks.get(0).getProcessDefinitionId());

        //This new process version only have one activity
        taskService.complete(tasks.get(0).getId());
        assertProcessEnded(processInstance.getId());
    }

    @Test
    public void testSimpleUserTaskDirectMigration() {

        //Almost all tests use UserTask, thus are direct migrations, but this one checks explicitly for changes in History
        //Deploy first version of the process
        ProcessDefinition version1ProcessDef = deployProcessDefinition("my deploy", "org/flowable/engine/test/api/runtime/migration/one-task-simple-process.bpmn20.xml");

        //Start and instance of the recent first version of the process for migration and one for reference
        ProcessInstance processInstance = runtimeService.startProcessInstanceByKey("MP");

        //Deploy second version of the process
        ProcessDefinition version2ProcessDef = deployProcessDefinition("my deploy", "org/flowable/engine/test/api/runtime/migration/two-tasks-simple-process.bpmn20.xml");

        List<ProcessDefinition> processDefinitions = repositoryService.createProcessDefinitionQuery()
            .processDefinitionKey("MP")
            .list();

        assertEquals(2, processDefinitions.size());
        processDefinitions.sort(Comparator.comparingInt(ProcessDefinition::getVersion));
        assertEquals(processDefinitions.get(0).getId(), version1ProcessDef.getId());
        assertEquals(processDefinitions.get(1).getId(), version2ProcessDef.getId());

        List<Execution> executionsBefore = runtimeService.createExecutionQuery().processInstanceId(processInstance.getId()).list();
        assertEquals(2, executionsBefore.size()); //includes root execution
        executionsBefore.stream()
            .map(e -> (ExecutionEntity) e)
            .forEach(e -> assertEquals(version1ProcessDef.getId(), e.getProcessDefinitionId()));

        List<Task> tasksBefore = taskService.createTaskQuery().list();
        assertEquals(1, tasksBefore.size());
        assertEquals(version1ProcessDef.getId(), tasksBefore.get(0).getProcessDefinitionId());
        assertEquals("userTask1Id", tasksBefore.get(0).getTaskDefinitionKey());

        List<HistoricActivityInstance> historicActivityInstancesBefore = null;
        List<HistoricTaskInstance> historicTaskInstancesBefore = null;
        if (HistoryTestHelper.isHistoryLevelAtLeast(HistoryLevel.ACTIVITY, processEngineConfiguration)) {
            historicActivityInstancesBefore = historyService.createHistoricActivityInstanceQuery().orderByExecutionId().asc().list();

            if (HistoryTestHelper.isHistoryLevelAtLeast(HistoryLevel.AUDIT, processEngineConfiguration)) {
                historicTaskInstancesBefore = historyService.createHistoricTaskInstanceQuery().orderByExecutionId().asc().list();
            }
        }

        //Migrate process
        ProcessInstanceMigrationBuilder processInstanceMigrationBuilder = runtimeService.createProcessInstanceMigrationBuilder()
            .migrateToProcessDefinition(version2ProcessDef.getId());

        ProcessInstanceMigrationValidationResult processInstanceMigrationValidationResult = processInstanceMigrationBuilder.validateMigration(processInstance.getId());
        assertThat(processInstanceMigrationValidationResult.getValidationMessages()).isEmpty();

        processInstanceMigrationBuilder.migrate(processInstance.getId());

        List<Execution> executionsAfter = runtimeService.createExecutionQuery().list();
        assertEquals(2, executionsAfter.size()); //includes root execution
        executionsAfter.stream()
            .map(e -> (ExecutionEntity) e)
            .forEach(e -> assertEquals(version2ProcessDef.getId(), e.getProcessDefinitionId()));

        List<Task> tasksAfter = taskService.createTaskQuery().list();
        assertEquals(1, tasksAfter.size());
        assertEquals(version2ProcessDef.getId(), tasksAfter.get(0).getProcessDefinitionId());
        assertEquals("userTask1Id", tasksAfter.get(0).getTaskDefinitionKey()); //AutoMapped by Id

        if (HistoryTestHelper.isHistoryLevelAtLeast(HistoryLevel.ACTIVITY, processEngineConfiguration)) {
            List<HistoricActivityInstance> historicActivityInstancesAfter = historyService.createHistoricActivityInstanceQuery().orderByExecutionId().asc().list();
            assertEquals(historicActivityInstancesBefore.size(), historicActivityInstancesAfter.size());
            assertThat(historicActivityInstancesBefore)
                .usingElementComparatorIgnoringFields("revision", "processDefinitionId")
                .containsExactlyInAnyOrderElementsOf(historicActivityInstancesAfter);

            if (HistoryTestHelper.isHistoryLevelAtLeast(HistoryLevel.AUDIT, processEngineConfiguration)) {
                List<HistoricTaskInstance> historicTaskInstancesAfter = historyService.createHistoricTaskInstanceQuery().orderByExecutionId().asc().list();

                assertEquals(historicTaskInstancesBefore.size(), historicTaskInstancesAfter.size());
                assertThat(historicTaskInstancesBefore)
                    .usingElementComparatorIgnoringFields("revision", "processDefinitionId", "originalPersistentState", "lastUpdateTime")
                    .containsExactlyInAnyOrderElementsOf(historicTaskInstancesAfter);
            }
        }

        //The first process version only had one activity, there should be a second activity in the process now
        taskService.complete(tasksAfter.get(0).getId());
        tasksAfter = taskService.createTaskQuery().list();
        assertEquals(1, tasksAfter.size());
        assertEquals("userTask2Id", tasksAfter.get(0).getTaskDefinitionKey());
        taskService.complete(tasksAfter.get(0).getId());
        assertProcessEnded(processInstance.getId());
    }

    @Test
    public void testSimpleUserTaskDirectMigrationReAssign() {

        //Almost all tests use UserTask, thus are direct migrations, but this one checks explicitly for changes in History
        //Deploy first version of the process
        ProcessDefinition version1ProcessDef = deployProcessDefinition("my deploy", "org/flowable/engine/test/api/runtime/migration/one-task-simple-process.bpmn20.xml");

        //Start and instance of the recent first version of the process for migration and one for reference
        ProcessInstance processInstance = runtimeService.startProcessInstanceByKey("MP");

        //Deploy second version of the process
        ProcessDefinition version2ProcessDef = deployProcessDefinition("my deploy", "org/flowable/engine/test/api/runtime/migration/two-tasks-simple-process.bpmn20.xml");

        List<ProcessDefinition> processDefinitions = repositoryService.createProcessDefinitionQuery()
            .processDefinitionKey("MP")
            .list();

        assertEquals(2, processDefinitions.size());
        processDefinitions.sort(Comparator.comparingInt(ProcessDefinition::getVersion));
        assertEquals(processDefinitions.get(0).getId(), version1ProcessDef.getId());
        assertEquals(processDefinitions.get(1).getId(), version2ProcessDef.getId());

        List<Execution> executionsBefore = runtimeService.createExecutionQuery().processInstanceId(processInstance.getId()).list();
        assertEquals(2, executionsBefore.size()); //includes root execution
        executionsBefore.stream()
            .map(e -> (ExecutionEntity) e)
            .forEach(e -> assertEquals(version1ProcessDef.getId(), e.getProcessDefinitionId()));

        List<Task> tasksBefore = taskService.createTaskQuery().list();
        assertEquals(1, tasksBefore.size());
        assertEquals(version1ProcessDef.getId(), tasksBefore.get(0).getProcessDefinitionId());
        assertEquals("userTask1Id", tasksBefore.get(0).getTaskDefinitionKey());
        assertThat(tasksBefore).extracting(Task::getAssignee).containsNull();

        List<HistoricActivityInstance> historicActivityInstancesBefore = null;
        List<HistoricTaskInstance> historicTaskInstancesBefore = null;
        if (HistoryTestHelper.isHistoryLevelAtLeast(HistoryLevel.ACTIVITY, processEngineConfiguration)) {
            historicActivityInstancesBefore = historyService.createHistoricActivityInstanceQuery().orderByExecutionId().asc().list();

            if (HistoryTestHelper.isHistoryLevelAtLeast(HistoryLevel.AUDIT, processEngineConfiguration)) {
                historicTaskInstancesBefore = historyService.createHistoricTaskInstanceQuery().orderByExecutionId().asc().list();
            }
        }

        //Migrate process
        ProcessInstanceMigrationBuilder processInstanceMigrationBuilder = runtimeService.createProcessInstanceMigrationBuilder()
            .migrateToProcessDefinition(version2ProcessDef.getId())
            .addActivityMigrationMapping(ActivityMigrationMapping.createMappingFor("userTask1Id", "userTask1Id").withNewAssignee("kermit"));

        ProcessInstanceMigrationValidationResult processInstanceMigrationValidationResult = processInstanceMigrationBuilder.validateMigration(processInstance.getId());
        assertThat(processInstanceMigrationValidationResult.getValidationMessages()).isEmpty();

        processInstanceMigrationBuilder.migrate(processInstance.getId());

        List<Execution> executionsAfter = runtimeService.createExecutionQuery().list();
        assertEquals(2, executionsAfter.size()); //includes root execution
        executionsAfter.stream()
            .map(e -> (ExecutionEntity) e)
            .forEach(e -> assertEquals(version2ProcessDef.getId(), e.getProcessDefinitionId()));

        List<Task> tasksAfter = taskService.createTaskQuery().list();
        assertEquals(1, tasksAfter.size());
        assertEquals(version2ProcessDef.getId(), tasksAfter.get(0).getProcessDefinitionId());
        assertEquals("userTask1Id", tasksAfter.get(0).getTaskDefinitionKey()); //AutoMapped by Id
        assertThat(tasksAfter).extracting(Task::getAssignee).containsOnly("kermit");

        if (HistoryTestHelper.isHistoryLevelAtLeast(HistoryLevel.ACTIVITY, processEngineConfiguration)) {
            List<HistoricActivityInstance> historicActivityInstancesAfter = historyService.createHistoricActivityInstanceQuery().orderByExecutionId().asc().list();
            assertEquals(historicActivityInstancesBefore.size(), historicActivityInstancesAfter.size());
            assertThat(historicActivityInstancesBefore)
                .usingElementComparatorIgnoringFields("revision", "processDefinitionId", "assignee", "originalPersistentState")
                .containsExactlyInAnyOrderElementsOf(historicActivityInstancesAfter);

            if (HistoryTestHelper.isHistoryLevelAtLeast(HistoryLevel.AUDIT, processEngineConfiguration)) {
                List<HistoricTaskInstance> historicTaskInstancesAfter = historyService.createHistoricTaskInstanceQuery().orderByExecutionId().asc().list();

                assertEquals(historicTaskInstancesBefore.size(), historicTaskInstancesAfter.size());
                assertThat(historicTaskInstancesBefore)
                    .usingElementComparatorIgnoringFields("revision", "processDefinitionId", "assignee", "originalPersistentState", "lastUpdateTime")
                    .containsExactlyInAnyOrderElementsOf(historicTaskInstancesAfter);
            }
        }

        //The first process version only had one activity, there should be a second activity in the process now
        taskService.complete(tasksAfter.get(0).getId());
        tasksAfter = taskService.createTaskQuery().list();
        assertEquals(1, tasksAfter.size());
        assertEquals("userTask2Id", tasksAfter.get(0).getTaskDefinitionKey());
        taskService.complete(tasksAfter.get(0).getId());
        assertProcessEnded(processInstance.getId());
    }

    @Test
    public void testSimpleMigrationWithinSimpleSubProcess() {
        ProcessDefinition procDefOneTask = deployProcessDefinition("my deploy", "org/flowable/engine/test/api/runtime/migration/one-tasks-inside-subprocess.bpmn20.xml");
        ProcessDefinition procDefTwoTasks = deployProcessDefinition("my deploy", "org/flowable/engine/test/api/runtime/migration/two-tasks-inside-subprocess.bpmn20.xml");

        //Start an instance of a process with one task inside a subProcess
        ProcessInstance processInstance = runtimeService.startProcessInstanceById(procDefOneTask.getId());

        //Confirm and move inside the subProcess
        List<Execution> executions = runtimeService.createExecutionQuery().processInstanceId(processInstance.getId()).list();
        assertEquals(2, executions.size()); //includes root execution
        assertThat(executions).extracting("processDefinitionId").containsOnly(procDefOneTask.getId());

        //Should be only one task
        Task task = taskService.createTaskQuery().processInstanceId(processInstance.getId()).singleResult();
        assertThat(task).extracting(Task::getTaskDefinitionKey).isEqualTo("BeforeSubProcess");
        completeTask(task);

        List<Execution> executionsBeforeMigration = runtimeService.createExecutionQuery().processInstanceId(processInstance.getId()).onlyChildExecutions().list();
        assertEquals(2, executionsBeforeMigration.size()); //Includes subProcess
        assertThat(executionsBeforeMigration).extracting(Execution::getActivityId).containsExactlyInAnyOrder("SimpleSubProcess", "InsideSimpleSubProcess1");
        task = taskService.createTaskQuery().processInstanceId(processInstance.getId()).singleResult();
        assertThat(task).extracting(Task::getTaskDefinitionKey).isEqualTo("InsideSimpleSubProcess1");

        //Migrate to the other processDefinition
        ProcessInstanceMigrationBuilder processInstanceMigrationBuilder = runtimeService.createProcessInstanceMigrationBuilder()
            .migrateToProcessDefinition(procDefTwoTasks.getId())
            .addActivityMigrationMapping(ActivityMigrationMapping.createMappingFor("InsideSimpleSubProcess1", "InsideSimpleSubProcess2"));

        ProcessInstanceMigrationValidationResult processInstanceMigrationValidationResult = processInstanceMigrationBuilder.validateMigration(processInstance.getId());
        assertThat(processInstanceMigrationValidationResult.getValidationMessages()).isEmpty();

        processInstanceMigrationBuilder.migrate(processInstance.getId());

        //Confirm and move inside the subProcess
        List<Execution> executionsAfterMigration = runtimeService.createExecutionQuery().processInstanceId(processInstance.getId()).onlyChildExecutions().list();
        assertEquals(2, executionsAfterMigration.size()); //includes subProcess
        assertThat(executionsAfterMigration).extracting(Execution::getActivityId).containsExactlyInAnyOrder("SimpleSubProcess", "InsideSimpleSubProcess2");
        assertThat(executionsAfterMigration).extracting("processDefinitionId").containsOnly(procDefTwoTasks.getId());

        completeProcessInstanceTasks(processInstance.getId());

        if (HistoryTestHelper.isHistoryLevelAtLeast(HistoryLevel.ACTIVITY, processEngineConfiguration)) {
            //Check History - should contain two SubProcesses and 3 userTask Activities (before and after subprocess and the migrated user taks within the subprocess)
            List<HistoricActivityInstance> subProcesses = historyService.createHistoricActivityInstanceQuery()
                .processInstanceId(processInstance.getId())
                .activityType("subProcess")
                .list();
            assertEquals(2, subProcesses.size());
            assertThat(subProcesses).extracting(HistoricActivityInstance::getActivityId).containsOnly("SimpleSubProcess");
            assertThat(subProcesses).extracting(HistoricActivityInstance::getProcessDefinitionId).containsOnly(procDefTwoTasks.getId());

            List<HistoricActivityInstance> userTasks = historyService.createHistoricActivityInstanceQuery()
                .processInstanceId(processInstance.getId())
                .activityType("userTask")
                .list();

            assertThat(userTasks).extracting(HistoricActivityInstance::getActivityId).containsExactlyInAnyOrder("BeforeSubProcess", "AfterSubProcess", "InsideSimpleSubProcess2");
            assertThat(userTasks).extracting(HistoricActivityInstance::getProcessDefinitionId).containsOnly(procDefTwoTasks.getId());
        }

        assertProcessEnded(processInstance.getId());
    }

    @Test
    public void testSimpleMigrationWithinSimpleSubProcess2() {
        ProcessDefinition procDefOneTask = deployProcessDefinition("my deploy", "org/flowable/engine/test/api/runtime/migration/one-tasks-inside-subprocess.bpmn20.xml");
        ProcessDefinition procDefTwoTasks = deployProcessDefinition("my deploy", "org/flowable/engine/test/api/runtime/migration/two-tasks-inside-subprocess.bpmn20.xml");

        //Start and instance of the recent first version of the process for migration and one for reference
        ProcessInstance processInstance = runtimeService.startProcessInstanceById(procDefTwoTasks.getId());

        //Confirm and move inside the subProcess
        List<Execution> executions = runtimeService.createExecutionQuery().processInstanceId(processInstance.getId()).list();
        assertEquals(2, executions.size()); //includes root execution
        assertThat(executions).extracting("processDefinitionId").containsOnly(procDefTwoTasks.getId());

        //Move to the second task inside the SubProcess
        Task task = taskService.createTaskQuery().processInstanceId(processInstance.getId()).singleResult();
        assertThat(task).extracting(Task::getTaskDefinitionKey).isEqualTo("BeforeSubProcess");
        completeTask(task);
        task = taskService.createTaskQuery().processInstanceId(processInstance.getId()).singleResult();
        assertThat(task).extracting(Task::getTaskDefinitionKey).isEqualTo("InsideSimpleSubProcess1");
        completeTask(task);
        task = taskService.createTaskQuery().processInstanceId(processInstance.getId()).singleResult();
        assertThat(task).extracting(Task::getTaskDefinitionKey).isEqualTo("InsideSimpleSubProcess2");

        List<Execution> executionsBeforeMigration = runtimeService.createExecutionQuery().processInstanceId(processInstance.getId()).onlyChildExecutions().list();
        assertEquals(2, executionsBeforeMigration.size()); //Includes subProcess
        assertThat(executionsBeforeMigration).extracting("activityId").containsExactlyInAnyOrder("SimpleSubProcess", "InsideSimpleSubProcess2");

        //Migrate to the other processDefinition
        ProcessInstanceMigrationBuilder processInstanceMigrationBuilder = runtimeService.createProcessInstanceMigrationBuilder()
            .migrateToProcessDefinition(procDefOneTask.getId())
            .addActivityMigrationMapping(ActivityMigrationMapping.createMappingFor("InsideSimpleSubProcess2", "InsideSimpleSubProcess1"));

        ProcessInstanceMigrationValidationResult processInstanceMigrationValidationResult = processInstanceMigrationBuilder.validateMigration(processInstance.getId());
        assertThat(processInstanceMigrationValidationResult.getValidationMessages()).isEmpty();

        processInstanceMigrationBuilder.migrate(processInstance.getId());

        //Confirm and move inside the subProcess
        List<Execution> executionsAfterMigration = runtimeService.createExecutionQuery().processInstanceId(processInstance.getId()).onlyChildExecutions().list();
        assertEquals(2, executionsAfterMigration.size()); //includes subProcess
        assertThat(executionsAfterMigration).extracting(Execution::getActivityId).containsExactlyInAnyOrder("SimpleSubProcess", "InsideSimpleSubProcess1");
        assertThat(executionsAfterMigration).extracting("processDefinitionId").containsOnly(procDefOneTask.getId());

        completeProcessInstanceTasks(processInstance.getId());

        if (HistoryTestHelper.isHistoryLevelAtLeast(HistoryLevel.ACTIVITY, processEngineConfiguration)) {
            //Check History - should contain two SubProcesses and 4 userTask Activities:
            //Two user tasks defined before and after the SubProcess
            //One task inside the subProcess that was completed before the migration (but the process definition reference should update anyway)
            //One tasks inside the subProcess that was completed after the migration
            List<HistoricActivityInstance> subProcesses = historyService.createHistoricActivityInstanceQuery()
                .processInstanceId(processInstance.getId())
                .activityType("subProcess")
                .list();
            assertEquals(2, subProcesses.size());
            assertThat(subProcesses).extracting(HistoricActivityInstance::getActivityId).containsOnly("SimpleSubProcess");
            assertThat(subProcesses).extracting(HistoricActivityInstance::getProcessDefinitionId).containsOnly(procDefOneTask.getId());

            List<HistoricActivityInstance> userTasks = historyService.createHistoricActivityInstanceQuery()
                .processInstanceId(processInstance.getId())
                .activityType("userTask")
                .list();
            assertEquals(4, userTasks.size());
            //InsideSimpleSubProcess2 was migrated from the first definition but completed as InsideSimpleSubProcess1
            assertThat(userTasks).extracting(HistoricActivityInstance::getActivityId).containsOnly("BeforeSubProcess", "AfterSubProcess", "InsideSimpleSubProcess1");
            assertThat(userTasks).extracting(HistoricActivityInstance::getProcessDefinitionId).containsOnly(procDefOneTask.getId());
        }

        assertProcessEnded(processInstance.getId());
    }

    @Test
    public void testSimpleMigrationIntoEmbeddedSubProcess() {
        ProcessDefinition procDefOneTask = deployProcessDefinition("my deploy", "org/flowable/engine/test/api/runtime/migration/one-tasks-inside-subprocess.bpmn20.xml");
        ProcessDefinition procDefTwoTasks = deployProcessDefinition("my deploy", "org/flowable/engine/test/api/runtime/migration/two-tasks-inside-subprocess.bpmn20.xml");

        //Start and instance of the recent first version of the process for migration and one for reference
        ProcessInstance processInstance = runtimeService.startProcessInstanceById(procDefOneTask.getId());

        List<Execution> executions = runtimeService.createExecutionQuery().processInstanceId(processInstance.getId()).list();
        assertEquals(2, executions.size()); //includes root execution
        assertThat(executions).extracting("processDefinitionId").containsOnly(procDefOneTask.getId());

        //Confirm migration point before the subProcess
        Task task = taskService.createTaskQuery().processInstanceId(processInstance.getId()).singleResult();
        assertThat(task).extracting(Task::getTaskDefinitionKey).isEqualTo("BeforeSubProcess");

        //Migrate to the other processDefinition
        ProcessInstanceMigrationBuilder processInstanceMigrationBuilder = runtimeService.createProcessInstanceMigrationBuilder()
            .migrateToProcessDefinition(procDefTwoTasks.getId())
            .addActivityMigrationMapping(ActivityMigrationMapping.createMappingFor("BeforeSubProcess", "InsideSimpleSubProcess2"));

        ProcessInstanceMigrationValidationResult processInstanceMigrationValidationResult = processInstanceMigrationBuilder.validateMigration(processInstance.getId());
        assertThat(processInstanceMigrationValidationResult.getValidationMessages()).isEmpty();

        processInstanceMigrationBuilder.migrate(processInstance.getId());

        //Confirm and move inside the subProcess
        List<Execution> executionsAfterMigration = runtimeService.createExecutionQuery().processInstanceId(processInstance.getId()).onlyChildExecutions().list();
        assertEquals(2, executionsAfterMigration.size()); //includes subProcess
        assertThat(executionsAfterMigration).extracting(Execution::getActivityId).containsExactlyInAnyOrder("SimpleSubProcess", "InsideSimpleSubProcess2");
        assertThat(executionsAfterMigration).extracting("processDefinitionId").containsOnly(procDefTwoTasks.getId());

        completeProcessInstanceTasks(processInstance.getId());

        if (HistoryTestHelper.isHistoryLevelAtLeast(HistoryLevel.ACTIVITY, processEngineConfiguration)) {
            //Check History - should contain one SubProcess and 2 userTask Activities since the migratedUser task moved forward inside the last task of the subProcess
            HistoricActivityInstance subProcess = historyService.createHistoricActivityInstanceQuery()
                .processInstanceId(processInstance.getId())
                .activityType("subProcess")
                .singleResult();
            assertThat(subProcess).extracting(HistoricActivityInstance::getActivityId).isEqualTo("SimpleSubProcess");
            assertThat(subProcess).extracting(HistoricActivityInstance::getProcessDefinitionId).isEqualTo(procDefTwoTasks.getId());

            List<HistoricActivityInstance> userTasks = historyService.createHistoricActivityInstanceQuery()
                .processInstanceId(processInstance.getId())
                .activityType("userTask")
                .list();
            assertEquals(2, userTasks.size());
            assertThat(userTasks).extracting(HistoricActivityInstance::getActivityId).containsOnly("AfterSubProcess", "InsideSimpleSubProcess2");
            assertThat(userTasks).extracting(HistoricActivityInstance::getProcessDefinitionId).containsOnly(procDefTwoTasks.getId());
        }

        assertProcessEnded(processInstance.getId());
    }

    @Test
    public void testSimpleMigrationOutOfEmbeddedSubProcess() {
        ProcessDefinition procDefOneTask = deployProcessDefinition("my deploy", "org/flowable/engine/test/api/runtime/migration/one-tasks-inside-subprocess.bpmn20.xml");
        ProcessDefinition procDefTwoTasks = deployProcessDefinition("my deploy", "org/flowable/engine/test/api/runtime/migration/two-tasks-inside-subprocess.bpmn20.xml");

        //Start an instance of the definition with two task inside the subProcess
        ProcessInstance processInstance = runtimeService.startProcessInstanceById(procDefTwoTasks.getId());

        //Confirm and move inside the subProcess
        List<Execution> executions = runtimeService.createExecutionQuery().processInstanceId(processInstance.getId()).list();
        assertEquals(2, executions.size()); //includes root execution
        assertThat(executions).extracting("processDefinitionId").containsOnly(procDefTwoTasks.getId());

        Task task = taskService.createTaskQuery().processInstanceId(processInstance.getId()).singleResult();
        assertThat(task).extracting(Task::getTaskDefinitionKey).isEqualTo("BeforeSubProcess");
        completeTask(task);
        task = taskService.createTaskQuery().processInstanceId(processInstance.getId()).singleResult();
        assertThat(task).extracting(Task::getTaskDefinitionKey).isEqualTo("InsideSimpleSubProcess1");
        completeTask(task);
        task = taskService.createTaskQuery().processInstanceId(processInstance.getId()).singleResult();
        assertThat(task).extracting(Task::getTaskDefinitionKey).isEqualTo("InsideSimpleSubProcess2");

        //Migrate to the other processDefinition
        ProcessInstanceMigrationBuilder processInstanceMigrationBuilder = runtimeService.createProcessInstanceMigrationBuilder()
            .migrateToProcessDefinition(procDefOneTask.getId())
            .addActivityMigrationMapping(ActivityMigrationMapping.createMappingFor("InsideSimpleSubProcess2", "BeforeSubProcess"));

        ProcessInstanceMigrationValidationResult processInstanceMigrationValidationResult = processInstanceMigrationBuilder.validateMigration(processInstance.getId());
        assertThat(processInstanceMigrationValidationResult.getValidationMessages()).isEmpty();

        processInstanceMigrationBuilder.migrate(processInstance.getId());

        //Confirm and move inside the subProcess
        List<Execution> executionsAfterMigration = runtimeService.createExecutionQuery().processInstanceId(processInstance.getId()).onlyChildExecutions().list();
        assertEquals(1, executionsAfterMigration.size()); //No subProcess
        assertThat(executionsAfterMigration).extracting(Execution::getActivityId).containsExactlyInAnyOrder("BeforeSubProcess");
        assertThat(executionsAfterMigration).extracting("processDefinitionId").containsOnly(procDefOneTask.getId());

        if (HistoryTestHelper.isHistoryLevelAtLeast(HistoryLevel.ACTIVITY, processEngineConfiguration)) {
            //Check History - should contain one SubProcess ended during the migration and 3 userTask Activities, two completed before the migration and the migrated
            HistoricActivityInstance subProcess = historyService.createHistoricActivityInstanceQuery()
                .processInstanceId(processInstance.getId())
                .activityType("subProcess")
                .singleResult();
            assertThat(subProcess).extracting(HistoricActivityInstance::getActivityId).isEqualTo("SimpleSubProcess");
            assertThat(subProcess).extracting(HistoricActivityInstance::getProcessDefinitionId).isEqualTo(procDefOneTask.getId());

            List<HistoricActivityInstance> userTasks = historyService.createHistoricActivityInstanceQuery()
                .processInstanceId(processInstance.getId())
                .activityType("userTask")
                .list();
            assertEquals(3, userTasks.size());
            assertThat(userTasks).extracting(HistoricActivityInstance::getActivityId).containsOnly("BeforeSubProcess", "InsideSimpleSubProcess1");
            assertThat(userTasks).extracting(HistoricActivityInstance::getProcessDefinitionId).containsOnly(procDefOneTask.getId());
        }

        completeProcessInstanceTasks(processInstance.getId());

        if (HistoryTestHelper.isHistoryLevelAtLeast(HistoryLevel.ACTIVITY, processEngineConfiguration)) {
            //Check History Again - should contain two SubProcess and 3 userTask Activities, two completed before the migration
            List<HistoricActivityInstance> subProcesses = historyService.createHistoricActivityInstanceQuery()
                .processInstanceId(processInstance.getId())
                .activityType("subProcess")
                .list();
            assertEquals(2, subProcesses.size());
            assertThat(subProcesses).extracting(HistoricActivityInstance::getActivityId).containsOnly("SimpleSubProcess");
            assertThat(subProcesses).extracting(HistoricActivityInstance::getProcessDefinitionId).containsOnly(procDefOneTask.getId());

            List<HistoricActivityInstance> userTasks = historyService.createHistoricActivityInstanceQuery()
                .processInstanceId(processInstance.getId())
                .activityType("userTask")
                .list();
            assertEquals(5, userTasks.size());
            assertThat(userTasks).extracting(HistoricActivityInstance::getActivityId).containsOnly("BeforeSubProcess", "InsideSimpleSubProcess1", "AfterSubProcess");
            assertThat(userTasks).extracting(HistoricActivityInstance::getProcessDefinitionId).containsOnly(procDefOneTask.getId());
        }

        assertProcessEnded(processInstance.getId());
    }

    @Test
    public void testMigrateActivityFromProcessRootIntoNestedEmbeddedSubProcess() {
        ProcessDefinition procDefOneTask = deployProcessDefinition("my deploy", "org/flowable/engine/test/api/runtime/migration/one-tasks-inside-subprocess.bpmn20.xml");
        ProcessDefinition procDefNested = deployProcessDefinition("my deploy", "org/flowable/engine/test/api/runtime/migration/one-tasks-nested-subprocess.bpmn20.xml");

        //Start an instance of the definition with two task inside the subProcess
        ProcessInstance processInstance = runtimeService.startProcessInstanceById(procDefOneTask.getId());

        //Confirm
        List<Execution> executions = runtimeService.createExecutionQuery().processInstanceId(processInstance.getId()).list();
        assertEquals(2, executions.size()); //includes root execution
        assertThat(executions).extracting("processDefinitionId").containsOnly(procDefOneTask.getId());

        Task task = taskService.createTaskQuery().processInstanceId(processInstance.getId()).singleResult();
        assertThat(task).extracting(Task::getTaskDefinitionKey).isEqualTo("BeforeSubProcess");

        //Migrate to the other processDefinition
        ProcessInstanceMigrationBuilder processInstanceMigrationBuilder = runtimeService.createProcessInstanceMigrationBuilder()
            .migrateToProcessDefinition(procDefNested.getId())
            .addActivityMigrationMapping(ActivityMigrationMapping.createMappingFor("BeforeSubProcess", "InsideNestedSubProcess"));

        ProcessInstanceMigrationValidationResult processInstanceMigrationValidationResult = processInstanceMigrationBuilder.validateMigration(processInstance.getId());
        assertThat(processInstanceMigrationValidationResult.getValidationMessages()).isEmpty();

        processInstanceMigrationBuilder.migrate(processInstance.getId());

        //Confirm
        List<Execution> executionsAfterMigration = runtimeService.createExecutionQuery().processInstanceId(processInstance.getId()).onlyChildExecutions().list();
        assertEquals(3, executionsAfterMigration.size());
        assertThat(executionsAfterMigration).extracting(Execution::getActivityId).containsExactlyInAnyOrder("OuterSubProcess", "SimpleSubProcess", "InsideNestedSubProcess");
        assertThat(executionsAfterMigration).extracting("processDefinitionId").containsOnly(procDefNested.getId());

        //Complete the process
        completeProcessInstanceTasks(processInstance.getId());

        if (HistoryTestHelper.isHistoryLevelAtLeast(HistoryLevel.ACTIVITY, processEngineConfiguration)) {
            //Check History - should contain one SubProcess ended during the migration and 3 userTask Activities, two completed before the migration and the migrated
            List<HistoricActivityInstance> subProcesses = historyService.createHistoricActivityInstanceQuery()
                .processInstanceId(processInstance.getId())
                .activityType("subProcess")
                .list();
            assertThat(subProcesses).extracting(HistoricActivityInstance::getActivityId).containsExactlyInAnyOrder("OuterSubProcess", "SimpleSubProcess");
            assertThat(subProcesses).extracting(HistoricActivityInstance::getProcessDefinitionId).containsOnly(procDefNested.getId());

            List<HistoricActivityInstance> userTasks = historyService.createHistoricActivityInstanceQuery()
                .processInstanceId(processInstance.getId())
                .activityType("userTask")
                .list();
            assertEquals(2, userTasks.size());
            assertThat(userTasks).extracting(HistoricActivityInstance::getActivityId).containsExactlyInAnyOrder("InsideNestedSubProcess", "AfterSubProcess");
            assertThat(userTasks).extracting(HistoricActivityInstance::getProcessDefinitionId).containsOnly(procDefNested.getId());
        }

        assertProcessEnded(processInstance.getId());
    }

    @Test
    public void testMigrateActivityFromProcessRootIntoNestedEmbeddedSubProcessWithDataObject() {
        ProcessDefinition procDefOneTask = deployProcessDefinition("my deploy", "org/flowable/engine/test/api/runtime/migration/one-tasks-inside-subprocess-with-data-object.bpmn20.xml");
        ProcessDefinition procDefNested = deployProcessDefinition("my deploy", "org/flowable/engine/test/api/runtime/migration/one-tasks-nested-subprocess-with-data-object.bpmn20.xml");

        //Start an instance of the definition with two task inside the subProcess
        ProcessInstance processInstance = runtimeService.startProcessInstanceById(procDefOneTask.getId());

        //Confirm
        List<Execution> executions = runtimeService.createExecutionQuery().processInstanceId(processInstance.getId()).list();
        assertEquals(2, executions.size()); //includes root execution
        assertThat(executions).extracting("processDefinitionId").containsOnly(procDefOneTask.getId());

        Task task = taskService.createTaskQuery().processInstanceId(processInstance.getId()).singleResult();
        assertThat(task).extracting(Task::getTaskDefinitionKey).isEqualTo("BeforeSubProcess");

        //Migrate to the other processDefinition
        ProcessInstanceMigrationBuilder processInstanceMigrationBuilder = runtimeService.createProcessInstanceMigrationBuilder()
            .migrateToProcessDefinition(procDefNested.getId())
            .addActivityMigrationMapping(ActivityMigrationMapping.createMappingFor("BeforeSubProcess", "InsideNestedSubProcess"));

        ProcessInstanceMigrationValidationResult processInstanceMigrationValidationResult = processInstanceMigrationBuilder.validateMigration(processInstance.getId());
        assertThat(processInstanceMigrationValidationResult.getValidationMessages()).isEmpty();

        processInstanceMigrationBuilder.migrate(processInstance.getId());

        //Confirm
        List<Execution> executionsAfterMigration = runtimeService.createExecutionQuery().processInstanceId(processInstance.getId()).onlyChildExecutions().list();
        assertEquals(3, executionsAfterMigration.size());
        assertThat(executionsAfterMigration).extracting(Execution::getActivityId).containsExactlyInAnyOrder("OuterSubProcess", "SimpleSubProcess", "InsideNestedSubProcess");
        assertThat(executionsAfterMigration).extracting("processDefinitionId").containsOnly(procDefNested.getId());

        //Should contain the dataObject of the new embedded process definition
        Execution nestedSubProcess = runtimeService.createExecutionQuery().processInstanceId(processInstance.getId()).activityId("SimpleSubProcess").singleResult();
        assertNotNull(runtimeService.getVariableLocal(nestedSubProcess.getId(), "dataScopeNested", String.class));
        DataObject nameDataObject = runtimeService.getDataObjectLocal(nestedSubProcess.getId(), "dataScopeNested");
        assertNotNull(nameDataObject);
        assertEquals("nestedSubProcess", nameDataObject.getValue());

        //Complete the process
        completeProcessInstanceTasks(processInstance.getId());

        if (HistoryTestHelper.isHistoryLevelAtLeast(HistoryLevel.ACTIVITY, processEngineConfiguration)) {
            //Check History - should contain one SubProcess ended during the migration and 3 userTask Activities, two completed before the migration and the migrated
            List<HistoricActivityInstance> subProcesses = historyService.createHistoricActivityInstanceQuery()
                .processInstanceId(processInstance.getId())
                .activityType("subProcess")
                .list();
            assertThat(subProcesses).extracting(HistoricActivityInstance::getActivityId).containsExactlyInAnyOrder("OuterSubProcess", "SimpleSubProcess");
            assertThat(subProcesses).extracting(HistoricActivityInstance::getProcessDefinitionId).containsOnly(procDefNested.getId());

            List<HistoricActivityInstance> userTasks = historyService.createHistoricActivityInstanceQuery()
                .processInstanceId(processInstance.getId())
                .activityType("userTask")
                .list();
            assertEquals(2, userTasks.size());
            assertThat(userTasks).extracting(HistoricActivityInstance::getActivityId).containsExactlyInAnyOrder("InsideNestedSubProcess", "AfterSubProcess");
            assertThat(userTasks).extracting(HistoricActivityInstance::getProcessDefinitionId).containsOnly(procDefNested.getId());
        }

        assertProcessEnded(processInstance.getId());
    }

    @Test
    public void testMigrateActivityFromEmbeddedSubProcessIntoNestedEmbeddedSubProcess() {
        ProcessDefinition procDefOneTask = deployProcessDefinition("my deploy", "org/flowable/engine/test/api/runtime/migration/one-tasks-inside-subprocess.bpmn20.xml");
        ProcessDefinition procDefNested = deployProcessDefinition("my deploy", "org/flowable/engine/test/api/runtime/migration/one-tasks-nested-subprocess.bpmn20.xml");

        //Start an instance of the definition with two task inside the subProcess
        ProcessInstance processInstance = runtimeService.startProcessInstanceById(procDefOneTask.getId());

        //Confirm and move inside the subProcess
        List<Execution> executions = runtimeService.createExecutionQuery().processInstanceId(processInstance.getId()).list();
        assertEquals(2, executions.size()); //includes root execution
        assertThat(executions).extracting("processDefinitionId").containsOnly(procDefOneTask.getId());

        Task task = taskService.createTaskQuery().processInstanceId(processInstance.getId()).singleResult();
        assertThat(task).extracting(Task::getTaskDefinitionKey).isEqualTo("BeforeSubProcess");
        taskService.complete(task.getId());

        task = taskService.createTaskQuery().processInstanceId(processInstance.getId()).singleResult();
        assertThat(task).extracting(Task::getTaskDefinitionKey).isEqualTo("InsideSimpleSubProcess1");

        //Migrate to the other processDefinition
        ProcessInstanceMigrationBuilder processInstanceMigrationBuilder = runtimeService.createProcessInstanceMigrationBuilder()
            .migrateToProcessDefinition(procDefNested.getId())
            .addActivityMigrationMapping(ActivityMigrationMapping.createMappingFor("InsideSimpleSubProcess1", "InsideNestedSubProcess"));

        ProcessInstanceMigrationValidationResult processInstanceMigrationValidationResult = processInstanceMigrationBuilder.validateMigration(processInstance.getId());
        assertThat(processInstanceMigrationValidationResult.getValidationMessages()).isEmpty();

        processInstanceMigrationBuilder.migrate(processInstance.getId());

        //Confirm - we move from a subProcess to a nestedSubProcess with the same name (SimpleSubProcess), the original is not created, but cancelled and created from the new model
        List<Execution> executionsAfterMigration = runtimeService.createExecutionQuery().processInstanceId(processInstance.getId()).onlyChildExecutions().list();
        assertEquals(3, executionsAfterMigration.size()); //2 subProcesses and 1 userTask
        assertThat(executionsAfterMigration).extracting(Execution::getActivityId).containsExactlyInAnyOrder("OuterSubProcess", "SimpleSubProcess", "InsideNestedSubProcess");
        assertThat(executionsAfterMigration).extracting("processDefinitionId").containsOnly(procDefNested.getId());

        //Complete the process
        completeProcessInstanceTasks(processInstance.getId());

        if (HistoryTestHelper.isHistoryLevelAtLeast(HistoryLevel.ACTIVITY, processEngineConfiguration)) {
            //Check History - should contain one SubProcess ended during the migration and 3 userTask Activities, two completed before the migration and the migrated
            List<HistoricActivityInstance> subProcesses = historyService.createHistoricActivityInstanceQuery()
                .processInstanceId(processInstance.getId())
                .activityType("subProcess")
                .list();
            assertThat(subProcesses).extracting(HistoricActivityInstance::getActivityId).containsExactlyInAnyOrder("SimpleSubProcess", "OuterSubProcess", "SimpleSubProcess");
            assertThat(subProcesses).extracting(HistoricActivityInstance::getProcessDefinitionId).containsOnly(procDefNested.getId());

            List<HistoricActivityInstance> userTasks = historyService.createHistoricActivityInstanceQuery()
                .processInstanceId(processInstance.getId())
                .activityType("userTask")
                .list();
            assertEquals(3, userTasks.size());
            assertThat(userTasks).extracting(HistoricActivityInstance::getActivityId).containsExactlyInAnyOrder("BeforeSubProcess", "InsideNestedSubProcess", "AfterSubProcess");
            assertThat(userTasks).extracting(HistoricActivityInstance::getProcessDefinitionId).containsOnly(procDefNested.getId());
        }

        assertProcessEnded(processInstance.getId());
    }

    @Test
    public void testMigrateActivityFromEmbeddedSubProcessIntoNestedEmbeddedSubProcessWithDataObject() {
        ProcessDefinition procDefOneTask = deployProcessDefinition("my deploy", "org/flowable/engine/test/api/runtime/migration/one-tasks-inside-subprocess-with-data-object.bpmn20.xml");
        ProcessDefinition procDefNested = deployProcessDefinition("my deploy", "org/flowable/engine/test/api/runtime/migration/one-tasks-nested-subprocess-with-data-object.bpmn20.xml");

        //Start an instance of the definition with two task inside the subProcess
        ProcessInstance processInstance = runtimeService.startProcessInstanceById(procDefOneTask.getId());

        //Confirm and move inside the subProcess
        List<Execution> executions = runtimeService.createExecutionQuery().processInstanceId(processInstance.getId()).list();
        assertEquals(2, executions.size()); //includes root execution
        assertThat(executions).extracting("processDefinitionId").containsOnly(procDefOneTask.getId());

        Task task = taskService.createTaskQuery().processInstanceId(processInstance.getId()).singleResult();
        assertThat(task).extracting(Task::getTaskDefinitionKey).isEqualTo("BeforeSubProcess");
        taskService.complete(task.getId());

        task = taskService.createTaskQuery().processInstanceId(processInstance.getId()).singleResult();
        assertThat(task).extracting(Task::getTaskDefinitionKey).isEqualTo("InsideSimpleSubProcess1");

        Execution subProcessExecution = runtimeService.createExecutionQuery().processInstanceId(processInstance.getId()).activityId("SimpleSubProcess").singleResult();
        assertNotNull(runtimeService.getVariableLocal(subProcessExecution.getId(), "dataScope", String.class));
        DataObject nameDataObject = runtimeService.getDataObjectLocal(subProcessExecution.getId(), "dataScope");
        assertNotNull(nameDataObject);
        assertEquals("subProcess", nameDataObject.getValue());

        //Migrate to the other processDefinition
        ProcessInstanceMigrationBuilder processInstanceMigrationBuilder = runtimeService.createProcessInstanceMigrationBuilder()
            .migrateToProcessDefinition(procDefNested.getId())
            .addActivityMigrationMapping(ActivityMigrationMapping.createMappingFor("InsideSimpleSubProcess1", "InsideNestedSubProcess"));

        ProcessInstanceMigrationValidationResult processInstanceMigrationValidationResult = processInstanceMigrationBuilder.validateMigration(processInstance.getId());
        assertThat(processInstanceMigrationValidationResult.getValidationMessages()).isEmpty();

        processInstanceMigrationBuilder.migrate(processInstance.getId());

        //Confirm - we move from a subProcess to a nestedSubProcess with the same name (SimpleSubProcess), the original is not created, but cancelled and created from the new model
        List<Execution> executionsAfterMigration = runtimeService.createExecutionQuery().processInstanceId(processInstance.getId()).onlyChildExecutions().list();
        assertEquals(3, executionsAfterMigration.size()); //2 subProcesses and 1 userTask
        assertThat(executionsAfterMigration).extracting(Execution::getActivityId).containsExactlyInAnyOrder("OuterSubProcess", "SimpleSubProcess", "InsideNestedSubProcess");
        assertThat(executionsAfterMigration).extracting("processDefinitionId").containsOnly(procDefNested.getId());

        //Confirm we have the dataObject of the subProcess in the new definition (its a new SubProcess execution nonetheless)
        subProcessExecution = runtimeService.createExecutionQuery().processInstanceId(processInstance.getId()).activityId("SimpleSubProcess").singleResult();
        assertThat(runtimeService.getVariablesLocal(subProcessExecution.getId())).containsOnlyKeys("dataScopeNested");
        assertThat(runtimeService.getDataObjectsLocal(subProcessExecution.getId())).containsOnlyKeys("dataScopeNested");
        nameDataObject = runtimeService.getDataObjectLocal(subProcessExecution.getId(), "dataScopeNested");
        assertNotNull(nameDataObject);
        assertEquals("nestedSubProcess", nameDataObject.getValue());

        //Complete the process
        completeProcessInstanceTasks(processInstance.getId());

        if (HistoryTestHelper.isHistoryLevelAtLeast(HistoryLevel.ACTIVITY, processEngineConfiguration)) {
            //Check History - should contain one SubProcess ended during the migration and 3 userTask Activities, two completed before the migration and the migrated
            List<HistoricActivityInstance> subProcesses = historyService.createHistoricActivityInstanceQuery()
                .processInstanceId(processInstance.getId())
                .activityType("subProcess")
                .list();
            assertThat(subProcesses).extracting(HistoricActivityInstance::getActivityId).containsExactlyInAnyOrder("SimpleSubProcess", "OuterSubProcess", "SimpleSubProcess");
            assertThat(subProcesses).extracting(HistoricActivityInstance::getProcessDefinitionId).containsOnly(procDefNested.getId());

            List<HistoricActivityInstance> userTasks = historyService.createHistoricActivityInstanceQuery()
                .processInstanceId(processInstance.getId())
                .activityType("userTask")
                .list();
            assertEquals(3, userTasks.size());
            assertThat(userTasks).extracting(HistoricActivityInstance::getActivityId).containsExactlyInAnyOrder("BeforeSubProcess", "InsideNestedSubProcess", "AfterSubProcess");
            assertThat(userTasks).extracting(HistoricActivityInstance::getProcessDefinitionId).containsOnly(procDefNested.getId());
        }

        assertProcessEnded(processInstance.getId());
    }

    //-- Timers
    @Test
    public void testMigrateActivityToActivityWithTimerInNewDefinition() {
        ProcessDefinition procDefOneTask = deployProcessDefinition("my deploy", "org/flowable/engine/test/api/runtime/migration/one-task-simple-process.bpmn20.xml");
        ProcessDefinition procDefOWithTimer = deployProcessDefinition("my deploy", "org/flowable/engine/test/api/twoTasksProcessWithTimer.bpmn20.xml");

        //Start the processInstance without timer
        ProcessInstance processInstance = runtimeService.startProcessInstanceById(procDefOneTask.getId());

        //Confirm the state to migrate
        List<Execution> executions = runtimeService.createExecutionQuery().processInstanceId(processInstance.getId()).onlyChildExecutions().list();
        assertEquals(1, executions.size());
        assertThat(executions).extracting(Execution::getActivityId).containsExactly("userTask1Id");
        assertThat(executions).extracting("processDefinitionId").containsOnly(procDefOneTask.getId());
        Task task = taskService.createTaskQuery().processInstanceId(processInstance.getId()).singleResult();
        assertThat(task).extracting(Task::getTaskDefinitionKey).isEqualTo("userTask1Id");

        Job timerJob = managementService.createTimerJobQuery().processInstanceId(processInstance.getId()).singleResult();
        assertNull(timerJob);

        changeStateEventListener.clear();

        //Migrate to the other processDefinition
        ProcessInstanceMigrationBuilder processInstanceMigrationBuilder = runtimeService.createProcessInstanceMigrationBuilder()
            .migrateToProcessDefinition(procDefOWithTimer.getId())
            .addActivityMigrationMapping(ActivityMigrationMapping.createMappingFor("userTask1Id", "firstTask"));

        ProcessInstanceMigrationValidationResult processInstanceMigrationValidationResult = processInstanceMigrationBuilder.validateMigration(processInstance.getId());
        assertThat(processInstanceMigrationValidationResult.getValidationMessages()).isEmpty();

        processInstanceMigrationBuilder.migrate(processInstance.getId());

        //Confirm
        List<Execution> executionsAfterMigration = runtimeService.createExecutionQuery().processInstanceId(processInstance.getId()).onlyChildExecutions().list();
        assertEquals(2, executionsAfterMigration.size());
        assertThat(executionsAfterMigration).extracting(Execution::getActivityId).containsOnly("firstTask", "boundaryTimerEvent");
        assertThat(executionsAfterMigration).extracting("processDefinitionId").containsOnly(procDefOWithTimer.getId());

        task = taskService.createTaskQuery().processInstanceId(processInstance.getId()).singleResult();
        assertThat(task).extracting(Task::getTaskDefinitionKey).isEqualTo("firstTask");
        timerJob = managementService.createTimerJobQuery().processInstanceId(processInstance.getId()).singleResult();
        assertNotNull(timerJob);
        Execution execution = runtimeService.createExecutionQuery().parentId(task.getExecutionId()).singleResult();
        Job job = managementService.createTimerJobQuery().executionId(execution.getId()).singleResult();
        assertThat(job).isEqualToIgnoringGivenFields(timerJob, "originalPersistentState", "customValuesByteArrayRef", "exceptionByteArrayRef");

        // Verify events
        assertTrue(changeStateEventListener.hasEvents());
        assertThat(changeStateEventListener.getEvents()).extracting(FlowableEvent::getType).containsExactly(FlowableEngineEventType.TIMER_SCHEDULED);
        Optional<FlowableEvent> timerEvent = changeStateEventListener.getEvents().stream().filter(event -> event.getType().equals(FlowableEngineEventType.TIMER_SCHEDULED)).findFirst();
        assertTrue(timerEvent.isPresent());
        FlowableEngineEntityEvent entityEvent = (FlowableEngineEntityEvent) timerEvent.get();
        Job timer = (Job) entityEvent.getEntity();
        assertEquals("boundaryTimerEvent", getJobActivityId(timer));

        //Complete the process
        completeProcessInstanceTasks(processInstance.getId());

        if (HistoryTestHelper.isHistoryLevelAtLeast(HistoryLevel.ACTIVITY, processEngineConfiguration)) {
            //Check History
            List<HistoricActivityInstance> taskExecutions = historyService.createHistoricActivityInstanceQuery()
                .processInstanceId(processInstance.getId())
                .activityType("userTask")
                .list();
            assertThat(taskExecutions).extracting(HistoricActivityInstance::getActivityId).containsExactlyInAnyOrder("firstTask", "secondTask");
            assertThat(taskExecutions).extracting(HistoricActivityInstance::getProcessDefinitionId).containsOnly(procDefOWithTimer.getId());

            if (HistoryTestHelper.isHistoryLevelAtLeast(HistoryLevel.AUDIT, processEngineConfiguration)) {
                List<HistoricTaskInstance> historicTasks = historyService.createHistoricTaskInstanceQuery()
                    .processInstanceId(processInstance.getId())
                    .list();
                assertEquals(2, historicTasks.size());
                assertThat(historicTasks).extracting(HistoricTaskInstance::getTaskDefinitionKey).containsOnly("firstTask", "secondTask");
                assertThat(historicTasks).extracting(HistoricTaskInstance::getProcessDefinitionId).containsOnly(procDefOWithTimer.getId());
            }
        }

        assertProcessEnded(processInstance.getId());
    }

    @Test
    public void testMigrateActivityWithTimerToActivityWithoutTimerInNewDefinition() {
        ProcessDefinition procDefOWithTimer = deployProcessDefinition("my deploy", "org/flowable/engine/test/api/twoTasksProcessWithTimer.bpmn20.xml");
        ProcessDefinition procDefOneTask = deployProcessDefinition("my deploy", "org/flowable/engine/test/api/runtime/migration/one-task-simple-process.bpmn20.xml");

        //Start the processInstance with timer
        ProcessInstance processInstance = runtimeService.startProcessInstanceById(procDefOWithTimer.getId());

        //Confirm the state to migrate
        List<Execution> executions = runtimeService.createExecutionQuery().processInstanceId(processInstance.getId()).onlyChildExecutions().list();
        assertEquals(2, executions.size());
        assertThat(executions).extracting(Execution::getActivityId).containsExactlyInAnyOrder("firstTask", "boundaryTimerEvent");
        assertThat(executions).extracting("processDefinitionId").containsOnly(procDefOWithTimer.getId());
        Task task = taskService.createTaskQuery().processInstanceId(processInstance.getId()).singleResult();
        assertThat(task).extracting(Task::getTaskDefinitionKey).isEqualTo("firstTask");

        Job timerJob = managementService.createTimerJobQuery().processInstanceId(processInstance.getId()).singleResult();
        assertNotNull(timerJob);
        Execution execution = runtimeService.createExecutionQuery().parentId(task.getExecutionId()).singleResult();
        Job job = managementService.createTimerJobQuery().executionId(execution.getId()).singleResult();
        assertThat(job).isEqualToIgnoringGivenFields(timerJob, "originalPersistentState", "customValuesByteArrayRef", "exceptionByteArrayRef");

        changeStateEventListener.clear();

        //Migrate to the other processDefinition
        ProcessInstanceMigrationBuilder processInstanceMigrationBuilder = runtimeService.createProcessInstanceMigrationBuilder()
            .migrateToProcessDefinition(procDefOneTask.getId())
            .addActivityMigrationMapping(ActivityMigrationMapping.createMappingFor("firstTask", "userTask1Id"));

        ProcessInstanceMigrationValidationResult processInstanceMigrationValidationResult = processInstanceMigrationBuilder.validateMigration(processInstance.getId());
        assertThat(processInstanceMigrationValidationResult.getValidationMessages()).isEmpty();

        processInstanceMigrationBuilder.migrate(processInstance.getId());

        //Confirm
        List<Execution> executionsAfterMigration = runtimeService.createExecutionQuery().processInstanceId(processInstance.getId()).onlyChildExecutions().list();
        assertEquals(1, executionsAfterMigration.size());
        assertThat(executionsAfterMigration).extracting(Execution::getActivityId).containsOnly("userTask1Id");
        assertThat(executionsAfterMigration).extracting("processDefinitionId").containsOnly(procDefOneTask.getId());

        //Complete the process
        completeProcessInstanceTasks(processInstance.getId());

        if (HistoryTestHelper.isHistoryLevelAtLeast(HistoryLevel.ACTIVITY, processEngineConfiguration)) {
            //Check History
            List<HistoricActivityInstance> taskExecutions = historyService.createHistoricActivityInstanceQuery()
                .processInstanceId(processInstance.getId())
                .activityType("userTask")
                .list();
            assertThat(taskExecutions).extracting(HistoricActivityInstance::getActivityId).containsOnly("userTask1Id");
            assertThat(taskExecutions).extracting(HistoricActivityInstance::getProcessDefinitionId).containsOnly(procDefOneTask.getId());

            if (HistoryTestHelper.isHistoryLevelAtLeast(HistoryLevel.AUDIT, processEngineConfiguration)) {
                List<HistoricTaskInstance> historicTasks = historyService.createHistoricTaskInstanceQuery()
                    .processInstanceId(processInstance.getId())
                    .list();
                assertEquals(1, historicTasks.size());
                assertThat(historicTasks).extracting(HistoricTaskInstance::getTaskDefinitionKey).containsOnly("userTask1Id");
                assertThat(historicTasks).extracting(HistoricTaskInstance::getProcessDefinitionId).containsOnly(procDefOneTask.getId());
            }
        }

        // Verify JOB cancellation event
        assertTrue(changeStateEventListener.hasEvents());
        assertThat(changeStateEventListener.getEvents()).extracting(FlowableEvent::getType).containsExactly(FlowableEngineEventType.JOB_CANCELED);
        Optional<FlowableEvent> jobCancelEvent = changeStateEventListener.getEvents().stream().filter(event -> event.getType().equals(FlowableEngineEventType.JOB_CANCELED)).findFirst();
        assertTrue(jobCancelEvent.isPresent());
        FlowableEngineEntityEvent entityEvent = (FlowableEngineEntityEvent) jobCancelEvent.get();
        Job timer = (Job) entityEvent.getEntity();
        assertEquals("boundaryTimerEvent", getJobActivityId(timer));

        assertProcessEnded(processInstance.getId());
    }

    @Test
    public void testMigrateActivityWithTimerToActivityWithTimerInNewDefinition() {
        ProcessDefinition procDefOneTimer = deployProcessDefinition("my deploy", "org/flowable/engine/test/api/twoTasksProcessWithTimer.bpmn20.xml");
        ProcessDefinition procDefTwoTimers = deployProcessDefinition("my deploy", "org/flowable/engine/test/api/twoTasksProcessWithTimers.bpmn20.xml");

        //Start the processInstance without timer
        ProcessInstance processInstance = runtimeService.startProcessInstanceById(procDefOneTimer.getId());

        //Confirm the state to migrate
        List<Execution> executions = runtimeService.createExecutionQuery().processInstanceId(processInstance.getId()).onlyChildExecutions().list();
        assertEquals(2, executions.size());
        assertThat(executions).extracting(Execution::getActivityId).containsExactlyInAnyOrder("firstTask", "boundaryTimerEvent");
        assertThat(executions).extracting("processDefinitionId").containsOnly(procDefOneTimer.getId());
        Task task = taskService.createTaskQuery().processInstanceId(processInstance.getId()).singleResult();
        assertThat(task).extracting(Task::getTaskDefinitionKey).isEqualTo("firstTask");
        Job timerJob1 = managementService.createTimerJobQuery().processInstanceId(processInstance.getId()).singleResult();
        assertNotNull(timerJob1);

        changeStateEventListener.clear();

        //Migrate to the other processDefinition
        ProcessInstanceMigrationBuilder processInstanceMigrationBuilder = runtimeService.createProcessInstanceMigrationBuilder()
            .migrateToProcessDefinition(procDefTwoTimers.getId())
            .addActivityMigrationMapping(ActivityMigrationMapping.createMappingFor("firstTask", "secondTask"));

        ProcessInstanceMigrationValidationResult processInstanceMigrationValidationResult = processInstanceMigrationBuilder.validateMigration(processInstance.getId());
        assertThat(processInstanceMigrationValidationResult.getValidationMessages()).isEmpty();

        processInstanceMigrationBuilder.migrate(processInstance.getId());

        //Confirm
        List<Execution> executionsAfterMigration = runtimeService.createExecutionQuery().processInstanceId(processInstance.getId()).onlyChildExecutions().list();
        assertEquals(2, executionsAfterMigration.size());
        assertThat(executionsAfterMigration).extracting(Execution::getActivityId).containsExactlyInAnyOrder("secondTask", "secondTimerEvent");
        assertThat(executionsAfterMigration).extracting("processDefinitionId").containsOnly(procDefTwoTimers.getId());

        task = taskService.createTaskQuery().processInstanceId(processInstance.getId()).singleResult();
        assertThat(task).extracting(Task::getTaskDefinitionKey).isEqualTo("secondTask");
        Job timerJob2 = managementService.createTimerJobQuery().processInstanceId(processInstance.getId()).singleResult();
        assertNotNull(timerJob2);
        Execution execution = runtimeService.createExecutionQuery().parentId(task.getExecutionId()).singleResult();
        Job job = managementService.createTimerJobQuery().executionId(execution.getId()).singleResult();
        assertThat(job).isEqualToIgnoringGivenFields(timerJob2, "originalPersistentState", "customValuesByteArrayRef", "exceptionByteArrayRef");
        assertThat(timerJob1).isNotEqualTo(timerJob2).extracting(Job::getExecutionId);

        // Verify events
        assertTrue(changeStateEventListener.hasEvents());
        assertThat(changeStateEventListener.getEvents()).extracting(FlowableEvent::getType).containsExactly(FlowableEngineEventType.JOB_CANCELED, FlowableEngineEventType.TIMER_SCHEDULED);

        Iterator<FlowableEvent> iterator = changeStateEventListener.iterator();
        FlowableEngineEntityEvent entityEvent = (FlowableEngineEntityEvent) iterator.next();
        Job timer = (Job) entityEvent.getEntity();
        assertEquals("boundaryTimerEvent", getJobActivityId(timer));
        entityEvent = (FlowableEngineEntityEvent) iterator.next();
        timer = (Job) entityEvent.getEntity();
        assertEquals("secondTimerEvent", getJobActivityId(timer));

        //Complete the process
        job = managementService.moveTimerToExecutableJob(timerJob2.getId());
        managementService.executeJob(job.getId());
        completeProcessInstanceTasks(processInstance.getId());

        if (HistoryTestHelper.isHistoryLevelAtLeast(HistoryLevel.ACTIVITY, processEngineConfiguration)) {
            //Check History
            List<HistoricActivityInstance> taskExecutions = historyService.createHistoricActivityInstanceQuery()
                .processInstanceId(processInstance.getId())
                .activityType("userTask")
                .list();
            assertThat(taskExecutions).extracting(HistoricActivityInstance::getActivityId).containsExactly("secondTask", "thirdTask");
            assertThat(taskExecutions).extracting(HistoricActivityInstance::getProcessDefinitionId).containsOnly(procDefTwoTimers.getId());

            if (HistoryTestHelper.isHistoryLevelAtLeast(HistoryLevel.AUDIT, processEngineConfiguration)) {
                List<HistoricTaskInstance> historicTasks = historyService.createHistoricTaskInstanceQuery()
                    .processInstanceId(processInstance.getId())
                    .list();
                assertEquals(2, historicTasks.size());
                assertThat(historicTasks).extracting(HistoricTaskInstance::getTaskDefinitionKey).containsOnly("secondTask", "thirdTask");
                assertThat(historicTasks).extracting(HistoricTaskInstance::getProcessDefinitionId).containsOnly(procDefTwoTimers.getId());
            }
        }

        assertProcessEnded(processInstance.getId());
    }

    @Test
    public void testMigrateActivityInsideEmbeddedSubProcessWithTimerToActivityOutsideEmbeddedSubProcessWithoutTimerInNewDefinition() {
        ProcessDefinition procDefSubProcWithTimer = deployProcessDefinition("my deploy", "org/flowable/engine/test/api/oneTaskSubProcessWithTimer.bpmn20.xml");
        ProcessDefinition procDefOneTask = deployProcessDefinition("my deploy", "org/flowable/engine/test/api/runtime/migration/one-task-simple-process.bpmn20.xml");

        //Start the processInstance without timer
        ProcessInstance processInstance = runtimeService.startProcessInstanceById(procDefSubProcWithTimer.getId());

        Task task = taskService.createTaskQuery().processInstanceId(processInstance.getId()).singleResult();
        assertThat(task).extracting(Task::getTaskDefinitionKey).isEqualTo("taskBefore");
        taskService.complete(task.getId());

        //Confirm the state to migrate
        List<Execution> executions = runtimeService.createExecutionQuery().processInstanceId(processInstance.getId()).onlyChildExecutions().list();
        assertEquals(3, executions.size());
        assertThat(executions).extracting(Execution::getActivityId).containsExactlyInAnyOrder("subProcess", "subTask", "boundaryTimerEvent");
        assertThat(executions).extracting("processDefinitionId").containsOnly(procDefSubProcWithTimer.getId());
        task = taskService.createTaskQuery().processInstanceId(processInstance.getId()).singleResult();
        assertThat(task).extracting(Task::getTaskDefinitionKey).isEqualTo("subTask");
        Job timerJob1 = managementService.createTimerJobQuery().processInstanceId(processInstance.getId()).singleResult();
        assertNotNull(timerJob1);
        assertThat(timerJob1).extracting(Job::getProcessDefinitionId).isEqualTo(procDefSubProcWithTimer.getId());
        assertThat(timerJob1).extracting(Job::getJobHandlerConfiguration).toString().contains("boundaryTimerEvent");

        changeStateEventListener.clear();
        //Migrate to the other processDefinition
        ProcessInstanceMigrationBuilder processInstanceMigrationBuilder = runtimeService.createProcessInstanceMigrationBuilder()
            .migrateToProcessDefinition(procDefOneTask.getId())
            .addActivityMigrationMapping(ActivityMigrationMapping.createMappingFor("subTask", "userTask1Id"));

        ProcessInstanceMigrationValidationResult processInstanceMigrationValidationResult = processInstanceMigrationBuilder.validateMigration(processInstance.getId());
        assertThat(processInstanceMigrationValidationResult.getValidationMessages()).isEmpty();

        processInstanceMigrationBuilder.migrate(processInstance.getId());

        //Confirm
        List<Execution> executionsAfterMigration = runtimeService.createExecutionQuery().processInstanceId(processInstance.getId()).onlyChildExecutions().list();
        assertEquals(1, executionsAfterMigration.size());
        assertThat(executionsAfterMigration).extracting(Execution::getActivityId).containsExactly("userTask1Id");
        assertThat(executionsAfterMigration).extracting("processDefinitionId").containsOnly(procDefOneTask.getId());

        task = taskService.createTaskQuery().processInstanceId(processInstance.getId()).singleResult();
        assertThat(task).extracting(Task::getTaskDefinitionKey).isEqualTo("userTask1Id");

        Job timerJob2 = managementService.createTimerJobQuery().processInstanceId(processInstance.getId()).singleResult();
        assertNull(timerJob2);

        // Verify events
        assertTrue(changeStateEventListener.hasEvents());
        assertThat(changeStateEventListener.getEvents()).extracting(FlowableEvent::getType).containsExactly(FlowableEngineEventType.JOB_CANCELED, FlowableEngineEventType.ACTIVITY_CANCELLED);
        Iterator<FlowableEvent> iterator = changeStateEventListener.iterator();
        FlowableEngineEntityEvent entityEvent = (FlowableEngineEntityEvent) iterator.next();
        Job timer = (Job) entityEvent.getEntity();
        assertEquals("boundaryTimerEvent", getJobActivityId(timer));
        FlowableActivityEvent activityEvent = (FlowableActivityEvent) iterator.next();
        assertThat(activityEvent).extracting(FlowableActivityEvent::getActivityId).isEqualTo("subProcess");

        //Complete the process
        completeProcessInstanceTasks(processInstance.getId());

        if (HistoryTestHelper.isHistoryLevelAtLeast(HistoryLevel.ACTIVITY, processEngineConfiguration)) {
            //Check History
            List<HistoricActivityInstance> taskExecutions = historyService.createHistoricActivityInstanceQuery()
                .processInstanceId(processInstance.getId())
                .activityType("userTask")
                .list();
            assertThat(taskExecutions).extracting(HistoricActivityInstance::getActivityId).containsExactly("taskBefore", "userTask1Id");
            assertThat(taskExecutions).extracting(HistoricActivityInstance::getProcessDefinitionId).containsOnly(procDefOneTask.getId());

            if (HistoryTestHelper.isHistoryLevelAtLeast(HistoryLevel.AUDIT, processEngineConfiguration)) {
                List<HistoricTaskInstance> historicTasks = historyService.createHistoricTaskInstanceQuery()
                    .processInstanceId(processInstance.getId())
                    .list();
                assertThat(historicTasks).extracting(HistoricTaskInstance::getTaskDefinitionKey).containsExactly("taskBefore", "userTask1Id");
                assertThat(historicTasks).extracting(HistoricTaskInstance::getProcessDefinitionId).containsOnly(procDefOneTask.getId());
            }
        }

        assertProcessEnded(processInstance.getId());
    }

    @Test
    public void testMigrateActivityToActivityInsideEmbeddedSubProcessWithTimerInNewDefinition() {
        ProcessDefinition procDefOneTask = deployProcessDefinition("my deploy", "org/flowable/engine/test/api/runtime/migration/one-task-simple-process.bpmn20.xml");
        ProcessDefinition procDefSubProcWithTimer = deployProcessDefinition("my deploy", "org/flowable/engine/test/api/oneTaskSubProcessWithTimer.bpmn20.xml");

        //Start the processInstance without timer
        ProcessInstance processInstance = runtimeService.startProcessInstanceById(procDefOneTask.getId());

        //Confirm the state to migrate
        List<Execution> executions = runtimeService.createExecutionQuery().processInstanceId(processInstance.getId()).onlyChildExecutions().list();
        assertThat(executions).extracting(Execution::getActivityId).containsExactly("userTask1Id");
        assertThat(executions).extracting("processDefinitionId").containsOnly(procDefOneTask.getId());
        Task task = taskService.createTaskQuery().processInstanceId(processInstance.getId()).singleResult();
        assertThat(task).extracting(Task::getTaskDefinitionKey).isEqualTo("userTask1Id");
        assertThat(task).extracting(Task::getProcessDefinitionId).isEqualTo(procDefOneTask.getId());

        changeStateEventListener.clear();
        //Migrate to the other processDefinition
        ProcessInstanceMigrationBuilder processInstanceMigrationBuilder = runtimeService.createProcessInstanceMigrationBuilder()
            .migrateToProcessDefinition(procDefSubProcWithTimer.getId())
            .addActivityMigrationMapping(ActivityMigrationMapping.createMappingFor("userTask1Id", "subTask"));

        ProcessInstanceMigrationValidationResult processInstanceMigrationValidationResult = processInstanceMigrationBuilder.validateMigration(processInstance.getId());
        assertThat(processInstanceMigrationValidationResult.getValidationMessages()).isEmpty();

        processInstanceMigrationBuilder.migrate(processInstance.getId());

        //Confirm
        List<Execution> executionsAfterMigration = runtimeService.createExecutionQuery().processInstanceId(processInstance.getId()).onlyChildExecutions().list();
        assertEquals(3, executionsAfterMigration.size());
        assertThat(executionsAfterMigration).extracting(Execution::getActivityId).containsExactlyInAnyOrder("subProcess", "subTask", "boundaryTimerEvent");
        assertThat(executionsAfterMigration).extracting("processDefinitionId").containsOnly(procDefSubProcWithTimer.getId());

        task = taskService.createTaskQuery().processInstanceId(processInstance.getId()).singleResult();
        assertThat(task).extracting(Task::getTaskDefinitionKey).isEqualTo("subTask");
        assertThat(task).extracting(Task::getProcessDefinitionId).isEqualTo(procDefSubProcWithTimer.getId());

        Job timerJob = managementService.createTimerJobQuery().processInstanceId(processInstance.getId()).singleResult();
        assertNotNull(timerJob);
        assertThat(timerJob).extracting(Job::getProcessDefinitionId).isEqualTo(procDefSubProcWithTimer.getId());
        assertThat(timerJob).extracting(Job::getJobHandlerConfiguration).toString().contains("boundaryTimerEvent");

        // Verify events
        assertTrue(changeStateEventListener.hasEvents());
        assertThat(changeStateEventListener.getEvents()).extracting(FlowableEvent::getType).containsExactly(FlowableEngineEventType.ACTIVITY_STARTED, FlowableEngineEventType.TIMER_SCHEDULED);

        Iterator<FlowableEvent> iterator = changeStateEventListener.iterator();
        FlowableActivityEvent activityEvent = (FlowableActivityEvent) iterator.next();
        assertThat(activityEvent).extracting(FlowableActivityEvent::getActivityId).isEqualTo("subProcess");

        FlowableEngineEntityEvent entityEvent = (FlowableEngineEntityEvent) iterator.next();
        Job timer = (Job) entityEvent.getEntity();
        assertEquals("boundaryTimerEvent", getJobActivityId(timer));

        //Complete the process
        completeProcessInstanceTasks(processInstance.getId());

        if (HistoryTestHelper.isHistoryLevelAtLeast(HistoryLevel.ACTIVITY, processEngineConfiguration)) {
            //Check History
            List<HistoricActivityInstance> taskExecutions = historyService.createHistoricActivityInstanceQuery()
                .processInstanceId(processInstance.getId())
                .activityType("userTask")
                .list();
            assertThat(taskExecutions).extracting(HistoricActivityInstance::getActivityId).containsExactly("subTask", "taskAfter");
            assertThat(taskExecutions).extracting(HistoricActivityInstance::getProcessDefinitionId).containsOnly(procDefSubProcWithTimer.getId());

            if (HistoryTestHelper.isHistoryLevelAtLeast(HistoryLevel.AUDIT, processEngineConfiguration)) {
                List<HistoricTaskInstance> historicTasks = historyService.createHistoricTaskInstanceQuery()
                    .processInstanceId(processInstance.getId())
                    .list();
                assertThat(historicTasks).extracting(HistoricTaskInstance::getTaskDefinitionKey).containsExactly("subTask", "taskAfter");
                assertThat(historicTasks).extracting(HistoricTaskInstance::getProcessDefinitionId).containsOnly(procDefSubProcWithTimer.getId());
            }
        }

        assertProcessEnded(processInstance.getId());
    }

    @Test
    public void testMigrateActivityToActivityInsideEmbeddedSubProcessWithTimerInNewDefinitionAndExecuteTimer() {
        ProcessDefinition procDefOneTask = deployProcessDefinition("my deploy", "org/flowable/engine/test/api/runtime/migration/one-task-simple-process.bpmn20.xml");
        ProcessDefinition procDefSubProcWithTimer = deployProcessDefinition("my deploy", "org/flowable/engine/test/api/oneTaskSubProcessWithTimer.bpmn20.xml");

        //Start the processInstance without timer
        ProcessInstance processInstance = runtimeService.startProcessInstanceById(procDefOneTask.getId());

        //Confirm the state to migrate
        List<Execution> executions = runtimeService.createExecutionQuery().processInstanceId(processInstance.getId()).onlyChildExecutions().list();
        assertThat(executions).extracting(Execution::getActivityId).containsExactly("userTask1Id");
        assertThat(executions).extracting("processDefinitionId").containsOnly(procDefOneTask.getId());
        Task task = taskService.createTaskQuery().processInstanceId(processInstance.getId()).singleResult();
        assertThat(task).extracting(Task::getTaskDefinitionKey).isEqualTo("userTask1Id");
        assertThat(task).extracting(Task::getProcessDefinitionId).isEqualTo(procDefOneTask.getId());

        changeStateEventListener.clear();
        //Migrate to the other processDefinition
        ProcessInstanceMigrationBuilder processInstanceMigrationBuilder = runtimeService.createProcessInstanceMigrationBuilder()
            .migrateToProcessDefinition(procDefSubProcWithTimer.getId())
            .addActivityMigrationMapping(ActivityMigrationMapping.createMappingFor("userTask1Id", "subTask"));

        ProcessInstanceMigrationValidationResult processInstanceMigrationValidationResult = processInstanceMigrationBuilder.validateMigration(processInstance.getId());
        assertThat(processInstanceMigrationValidationResult.getValidationMessages()).isEmpty();

        processInstanceMigrationBuilder.migrate(processInstance.getId());

        //Confirm
        List<Execution> executionsAfterMigration = runtimeService.createExecutionQuery().processInstanceId(processInstance.getId()).onlyChildExecutions().list();
        assertEquals(3, executionsAfterMigration.size());
        assertThat(executionsAfterMigration).extracting(Execution::getActivityId).containsExactlyInAnyOrder("subProcess", "subTask", "boundaryTimerEvent");
        assertThat(executionsAfterMigration).extracting("processDefinitionId").containsOnly(procDefSubProcWithTimer.getId());

        task = taskService.createTaskQuery().processInstanceId(processInstance.getId()).singleResult();
        assertThat(task).extracting(Task::getTaskDefinitionKey).isEqualTo("subTask");
        assertThat(task).extracting(Task::getProcessDefinitionId).isEqualTo(procDefSubProcWithTimer.getId());

        Job timerJob = managementService.createTimerJobQuery().processInstanceId(processInstance.getId()).singleResult();
        assertNotNull(timerJob);
        assertThat(timerJob).extracting(Job::getProcessDefinitionId).isEqualTo(procDefSubProcWithTimer.getId());
        assertThat(timerJob).extracting(Job::getJobHandlerConfiguration).toString().contains("boundaryTimerEvent");

        // Verify events
        assertTrue(changeStateEventListener.hasEvents());
        assertThat(changeStateEventListener.getEvents()).extracting(FlowableEvent::getType).containsExactly(FlowableEngineEventType.ACTIVITY_STARTED, FlowableEngineEventType.TIMER_SCHEDULED);

        Iterator<FlowableEvent> iterator = changeStateEventListener.iterator();
        FlowableActivityEvent activityEvent = (FlowableActivityEvent) iterator.next();
        assertThat(activityEvent).extracting(FlowableActivityEvent::getActivityId).isEqualTo("subProcess");

        FlowableEngineEntityEvent entityEvent = (FlowableEngineEntityEvent) iterator.next();
        Job timer = (Job) entityEvent.getEntity();
        assertEquals("boundaryTimerEvent", getJobActivityId(timer));

        //We will trigger the timer instead of the completing the task, it goes straight to the end

        //Complete the process
        Job executableJob = managementService.moveTimerToExecutableJob(timerJob.getId());
        managementService.executeJob(executableJob.getId());

        if (HistoryTestHelper.isHistoryLevelAtLeast(HistoryLevel.ACTIVITY, processEngineConfiguration)) {
            //Check History
            List<HistoricActivityInstance> taskExecutions = historyService.createHistoricActivityInstanceQuery()
                .processInstanceId(processInstance.getId())
                .activityType("userTask")
                .list();
            assertThat(taskExecutions).extracting(HistoricActivityInstance::getActivityId).containsExactly("subTask");
            assertThat(taskExecutions).extracting(HistoricActivityInstance::getProcessDefinitionId).containsOnly(procDefSubProcWithTimer.getId());

            if (HistoryTestHelper.isHistoryLevelAtLeast(HistoryLevel.AUDIT, processEngineConfiguration)) {
                List<HistoricTaskInstance> historicTasks = historyService.createHistoricTaskInstanceQuery()
                    .processInstanceId(processInstance.getId())
                    .list();
                assertThat(historicTasks).extracting(HistoricTaskInstance::getTaskDefinitionKey).containsExactly("subTask");
                assertThat(historicTasks).extracting(HistoricTaskInstance::getProcessDefinitionId).containsOnly(procDefSubProcWithTimer.getId());
            }
        }

        assertProcessEnded(processInstance.getId());
    }

    @Test
    public void testMigrateActivityWithTimerInsideEmbeddedSubProcessToActivityWithoutTimerInsideEmbeddedSubProcessInNewDefinition() {
        ProcessDefinition procVersion1 = deployProcessDefinition("my deploy", "org/flowable/engine/test/api/runtime/migration/one-task-with-timer-inside-embedded-subprocess.bpmn20.xml");
        ProcessDefinition procVersion2 = deployProcessDefinition("my deploy", "org/flowable/engine/test/api/oneTaskWithTimerInSubProcess.bpmn20.xml");

        //Start the processInstance without timer
        ProcessInstance processInstance = runtimeService.startProcessInstanceById(procVersion1.getId());
        completeTask(taskService.createTaskQuery().processInstanceId(processInstance.getId()).singleResult());

        //Confirm the state to migrate
        List<Execution> executions = runtimeService.createExecutionQuery().processInstanceId(processInstance.getId()).onlyChildExecutions().list();
        assertThat(executions).extracting(Execution::getActivityId).containsExactlyInAnyOrder("subProcess", "subTask", "boundaryTimerEvent");
        assertThat(executions).extracting("processDefinitionId").containsOnly(procVersion1.getId());
        Task task = taskService.createTaskQuery().processInstanceId(processInstance.getId()).singleResult();
        assertThat(task).extracting(Task::getTaskDefinitionKey).isEqualTo("subTask");
        assertThat(task).extracting(Task::getProcessDefinitionId).isEqualTo(procVersion1.getId());
        Job timerJob = managementService.createTimerJobQuery().processInstanceId(processInstance.getId()).singleResult();
        assertNotNull(timerJob);
        assertThat(timerJob).extracting(Job::getProcessDefinitionId).isEqualTo(procVersion1.getId());
        assertThat(timerJob).extracting(Job::getJobHandlerConfiguration).toString().contains("boundaryTimerEvent");

        changeStateEventListener.clear();
        //Migrate to the other processDefinition
        ProcessInstanceMigrationBuilder processInstanceMigrationBuilder = runtimeService.createProcessInstanceMigrationBuilder()
            .migrateToProcessDefinition(procVersion2.getId())
            .addActivityMigrationMapping(ActivityMigrationMapping.createMappingFor("subTask", "subTask2"));

        ProcessInstanceMigrationValidationResult processInstanceMigrationValidationResult = processInstanceMigrationBuilder.validateMigration(processInstance.getId());
        assertThat(processInstanceMigrationValidationResult.getValidationMessages()).isEmpty();

        processInstanceMigrationBuilder.migrate(processInstance.getId());

        //Confirm
        List<Execution> executionsAfterMigration = runtimeService.createExecutionQuery().processInstanceId(processInstance.getId()).onlyChildExecutions().list();
        assertEquals(2, executionsAfterMigration.size());
        assertThat(executionsAfterMigration).extracting(Execution::getActivityId).containsExactlyInAnyOrder("subProcess", "subTask2");
        assertThat(executionsAfterMigration).extracting("processDefinitionId").containsOnly(procVersion2.getId());

        task = taskService.createTaskQuery().processInstanceId(processInstance.getId()).singleResult();
        assertThat(task).extracting(Task::getTaskDefinitionKey).isEqualTo("subTask2");
        assertThat(task).extracting(Task::getProcessDefinitionId).isEqualTo(procVersion2.getId());

        timerJob = managementService.createTimerJobQuery().processInstanceId(processInstance.getId()).singleResult();
        assertNull(timerJob);

        // Verify events
        assertTrue(changeStateEventListener.hasEvents());
        assertThat(changeStateEventListener.getEvents()).extracting(FlowableEvent::getType).containsExactly(FlowableEngineEventType.JOB_CANCELED, FlowableEngineEventType.ACTIVITY_CANCELLED, FlowableEngineEventType.ACTIVITY_STARTED);

        Iterator<FlowableEvent> iterator = changeStateEventListener.iterator();
        FlowableEngineEntityEvent entityEvent = (FlowableEngineEntityEvent) iterator.next();
        Job timer = (Job) entityEvent.getEntity();
        assertEquals("boundaryTimerEvent", getJobActivityId(timer));

        FlowableActivityEvent activityEvent = (FlowableActivityEvent) iterator.next();
        assertThat(activityEvent).extracting(FlowableActivityEvent::getActivityId).isEqualTo("subProcess");

        activityEvent = (FlowableActivityEvent) iterator.next();
        assertThat(activityEvent).extracting(FlowableActivityEvent::getActivityId).isEqualTo("subProcess");

        assertFalse(iterator.hasNext());

        //Complete the process
        completeProcessInstanceTasks(processInstance.getId());

        if (HistoryTestHelper.isHistoryLevelAtLeast(HistoryLevel.ACTIVITY, processEngineConfiguration)) {
            //Check History
            List<HistoricActivityInstance> taskExecutions = historyService.createHistoricActivityInstanceQuery()
                .processInstanceId(processInstance.getId())
                .activityType("userTask")
                .list();
            assertThat(taskExecutions).extracting(HistoricActivityInstance::getActivityId).containsExactlyInAnyOrder("taskBefore", "subTask2", "taskAfter");
            assertThat(taskExecutions).extracting(HistoricActivityInstance::getProcessDefinitionId).containsOnly(procVersion2.getId());

            if (HistoryTestHelper.isHistoryLevelAtLeast(HistoryLevel.AUDIT, processEngineConfiguration)) {
                List<HistoricTaskInstance> historicTasks = historyService.createHistoricTaskInstanceQuery()
                    .processInstanceId(processInstance.getId())
                    .list();
                assertThat(historicTasks).extracting(HistoricTaskInstance::getTaskDefinitionKey).containsExactly("taskBefore", "subTask2", "taskAfter");
                assertThat(historicTasks).extracting(HistoricTaskInstance::getProcessDefinitionId).containsOnly(procVersion2.getId());
            }
        }

        assertProcessEnded(processInstance.getId());
    }

    @Test
    public void testMigrateActivityToActivityWithTimerInsideEmbeddedSubProcessInNewDefinition() {
        ProcessDefinition procDefOneTask = deployProcessDefinition("my deploy", "org/flowable/engine/test/api/runtime/migration/one-task-simple-process.bpmn20.xml");
        ProcessDefinition procDefTimerTaskInSubProcess = deployProcessDefinition("my deploy", "org/flowable/engine/test/api/oneTaskWithTimerInSubProcess.bpmn20.xml");

        //Start the processInstance without timer
        ProcessInstance processInstance = runtimeService.startProcessInstanceById(procDefOneTask.getId());

        //Confirm the state to migrate
        List<Execution> executions = runtimeService.createExecutionQuery().processInstanceId(processInstance.getId()).onlyChildExecutions().list();
        assertThat(executions).extracting(Execution::getActivityId).containsExactly("userTask1Id");
        assertThat(executions).extracting("processDefinitionId").containsOnly(procDefOneTask.getId());
        Task task = taskService.createTaskQuery().processInstanceId(processInstance.getId()).singleResult();
        assertThat(task).extracting(Task::getTaskDefinitionKey).isEqualTo("userTask1Id");
        assertThat(task).extracting(Task::getProcessDefinitionId).isEqualTo(procDefOneTask.getId());

        changeStateEventListener.clear();
        //Migrate to the other processDefinition
        ProcessInstanceMigrationBuilder processInstanceMigrationBuilder = runtimeService.createProcessInstanceMigrationBuilder()
            .migrateToProcessDefinition(procDefTimerTaskInSubProcess.getId())
            .addActivityMigrationMapping(ActivityMigrationMapping.createMappingFor("userTask1Id", "subTask"));

        ProcessInstanceMigrationValidationResult processInstanceMigrationValidationResult = processInstanceMigrationBuilder.validateMigration(processInstance.getId());
        assertThat(processInstanceMigrationValidationResult.getValidationMessages()).isEmpty();

        processInstanceMigrationBuilder.migrate(processInstance.getId());

        //Confirm
        List<Execution> executionsAfterMigration = runtimeService.createExecutionQuery().processInstanceId(processInstance.getId()).onlyChildExecutions().list();
        assertEquals(3, executionsAfterMigration.size());
        assertThat(executionsAfterMigration).extracting(Execution::getActivityId).containsExactlyInAnyOrder("subProcess", "subTask", "boundaryTimerEvent");
        assertThat(executionsAfterMigration).extracting("processDefinitionId").containsOnly(procDefTimerTaskInSubProcess.getId());

        task = taskService.createTaskQuery().processInstanceId(processInstance.getId()).singleResult();
        assertThat(task).extracting(Task::getTaskDefinitionKey).isEqualTo("subTask");
        assertThat(task).extracting(Task::getProcessDefinitionId).isEqualTo(procDefTimerTaskInSubProcess.getId());

        Job timerJob = managementService.createTimerJobQuery().processInstanceId(processInstance.getId()).singleResult();
        assertNotNull(timerJob);
        assertThat(timerJob).extracting(Job::getProcessDefinitionId).isEqualTo(procDefTimerTaskInSubProcess.getId());
        assertThat(timerJob).extracting(Job::getJobHandlerConfiguration).toString().contains("boundaryTimerEvent");
        //Job is attached to the activity
        Execution timerExecution = runtimeService.createExecutionQuery().parentId(task.getExecutionId()).singleResult();
        Job timerFromTask = managementService.createTimerJobQuery().executionId(timerExecution.getId()).singleResult();
        assertThat(timerJob).isEqualToIgnoringGivenFields(timerFromTask, "originalPersistentState", "customValuesByteArrayRef", "exceptionByteArrayRef");

        // Verify events
        assertTrue(changeStateEventListener.hasEvents());
        assertThat(changeStateEventListener.getEvents()).extracting(FlowableEvent::getType).containsExactly(FlowableEngineEventType.ACTIVITY_STARTED, FlowableEngineEventType.TIMER_SCHEDULED);

        Iterator<FlowableEvent> iterator = changeStateEventListener.iterator();
        FlowableActivityEvent activityEvent = (FlowableActivityEvent) iterator.next();
        assertThat(activityEvent).extracting(FlowableActivityEvent::getActivityId).isEqualTo("subProcess");

        FlowableEngineEntityEvent entityEvent = (FlowableEngineEntityEvent) iterator.next();
        Job timer = (Job) entityEvent.getEntity();
        assertEquals("boundaryTimerEvent", getJobActivityId(timer));

        //Complete the process
        completeProcessInstanceTasks(processInstance.getId());

        if (HistoryTestHelper.isHistoryLevelAtLeast(HistoryLevel.ACTIVITY, processEngineConfiguration)) {
            //Check History
            List<HistoricActivityInstance> taskExecutions = historyService.createHistoricActivityInstanceQuery()
                .processInstanceId(processInstance.getId())
                .activityType("userTask")
                .list();
            assertThat(taskExecutions).extracting(HistoricActivityInstance::getActivityId).containsExactly("subTask", "subTask2", "taskAfter");
            assertThat(taskExecutions).extracting(HistoricActivityInstance::getProcessDefinitionId).containsOnly(procDefTimerTaskInSubProcess.getId());

            if (HistoryTestHelper.isHistoryLevelAtLeast(HistoryLevel.AUDIT, processEngineConfiguration)) {
                List<HistoricTaskInstance> historicTasks = historyService.createHistoricTaskInstanceQuery()
                    .processInstanceId(processInstance.getId())
                    .list();
                assertThat(historicTasks).extracting(HistoricTaskInstance::getTaskDefinitionKey).containsExactly("subTask", "subTask2", "taskAfter");
                assertThat(historicTasks).extracting(HistoricTaskInstance::getProcessDefinitionId).containsOnly(procDefTimerTaskInSubProcess.getId());
            }
        }

        assertProcessEnded(processInstance.getId());
    }

    @Test
    public void testMigrateActivityToActivityWithTimerInsideEmbeddedSubProcessInNewDefinitionAndExecuteTimer() {
        ProcessDefinition procDefOneTask = deployProcessDefinition("my deploy", "org/flowable/engine/test/api/runtime/migration/one-task-simple-process.bpmn20.xml");
        ProcessDefinition procDefTimerTaskInSubProcess = deployProcessDefinition("my deploy", "org/flowable/engine/test/api/oneTaskWithTimerInSubProcess.bpmn20.xml");

        //Start the processInstance without timer
        ProcessInstance processInstance = runtimeService.startProcessInstanceById(procDefOneTask.getId());

        //Confirm the state to migrate
        List<Execution> executions = runtimeService.createExecutionQuery().processInstanceId(processInstance.getId()).onlyChildExecutions().list();
        assertThat(executions).extracting(Execution::getActivityId).containsExactly("userTask1Id");
        assertThat(executions).extracting("processDefinitionId").containsOnly(procDefOneTask.getId());
        Task task = taskService.createTaskQuery().processInstanceId(processInstance.getId()).singleResult();
        assertThat(task).extracting(Task::getTaskDefinitionKey).isEqualTo("userTask1Id");
        assertThat(task).extracting(Task::getProcessDefinitionId).isEqualTo(procDefOneTask.getId());

        changeStateEventListener.clear();
        //Migrate to the other processDefinition
        ProcessInstanceMigrationBuilder processInstanceMigrationBuilder = runtimeService.createProcessInstanceMigrationBuilder()
            .migrateToProcessDefinition(procDefTimerTaskInSubProcess.getId())
            .addActivityMigrationMapping(ActivityMigrationMapping.createMappingFor("userTask1Id", "subTask"));

        ProcessInstanceMigrationValidationResult processInstanceMigrationValidationResult = processInstanceMigrationBuilder.validateMigration(processInstance.getId());
        assertThat(processInstanceMigrationValidationResult.getValidationMessages()).isEmpty();

        processInstanceMigrationBuilder.migrate(processInstance.getId());

        //Confirm
        List<Execution> executionsAfterMigration = runtimeService.createExecutionQuery().processInstanceId(processInstance.getId()).onlyChildExecutions().list();
        assertEquals(3, executionsAfterMigration.size());
        assertThat(executionsAfterMigration).extracting(Execution::getActivityId).containsExactlyInAnyOrder("subProcess", "subTask", "boundaryTimerEvent");
        assertThat(executionsAfterMigration).extracting("processDefinitionId").containsOnly(procDefTimerTaskInSubProcess.getId());

        task = taskService.createTaskQuery().processInstanceId(processInstance.getId()).singleResult();
        assertThat(task).extracting(Task::getTaskDefinitionKey).isEqualTo("subTask");
        assertThat(task).extracting(Task::getProcessDefinitionId).isEqualTo(procDefTimerTaskInSubProcess.getId());

        Job timerJob = managementService.createTimerJobQuery().processInstanceId(processInstance.getId()).singleResult();
        assertNotNull(timerJob);
        assertThat(timerJob).extracting(Job::getProcessDefinitionId).isEqualTo(procDefTimerTaskInSubProcess.getId());
        assertThat(timerJob).extracting(Job::getJobHandlerConfiguration).toString().contains("boundaryTimerEvent");
        //Job is attached to the activity
        Execution timerExecution = runtimeService.createExecutionQuery().parentId(task.getExecutionId()).singleResult();
        Job timerFromTask = managementService.createTimerJobQuery().executionId(timerExecution.getId()).singleResult();
        assertThat(timerJob).isEqualToIgnoringGivenFields(timerFromTask, "originalPersistentState", "customValuesByteArrayRef", "exceptionByteArrayRef");

        // Verify events
        assertTrue(changeStateEventListener.hasEvents());
        assertThat(changeStateEventListener.getEvents()).extracting(FlowableEvent::getType).containsExactly(FlowableEngineEventType.ACTIVITY_STARTED, FlowableEngineEventType.TIMER_SCHEDULED);

        Iterator<FlowableEvent> iterator = changeStateEventListener.iterator();
        FlowableActivityEvent activityEvent = (FlowableActivityEvent) iterator.next();
        assertThat(activityEvent).extracting(FlowableActivityEvent::getActivityId).isEqualTo("subProcess");

        FlowableEngineEntityEvent entityEvent = (FlowableEngineEntityEvent) iterator.next();
        Job timer = (Job) entityEvent.getEntity();
        assertEquals("boundaryTimerEvent", getJobActivityId(timer));

        //We will trigger the timer instead of the completing the task, it goes straight to the end of the subProcess, skipping one task
        Job executableJob = managementService.moveTimerToExecutableJob(timerJob.getId());
        managementService.executeJob(executableJob.getId());
        completeProcessInstanceTasks(processInstance.getId());

        if (HistoryTestHelper.isHistoryLevelAtLeast(HistoryLevel.ACTIVITY, processEngineConfiguration)) {
            //Check History
            List<HistoricActivityInstance> taskExecutions = historyService.createHistoricActivityInstanceQuery()
                .processInstanceId(processInstance.getId())
                .activityType("userTask")
                .list();
            assertThat(taskExecutions).extracting(HistoricActivityInstance::getActivityId).containsExactly("subTask", "taskAfter");
            assertThat(taskExecutions).extracting(HistoricActivityInstance::getProcessDefinitionId).containsOnly(procDefTimerTaskInSubProcess.getId());

            if (HistoryTestHelper.isHistoryLevelAtLeast(HistoryLevel.AUDIT, processEngineConfiguration)) {
                List<HistoricTaskInstance> historicTasks = historyService.createHistoricTaskInstanceQuery()
                    .processInstanceId(processInstance.getId())
                    .list();
                assertThat(historicTasks).extracting(HistoricTaskInstance::getTaskDefinitionKey).containsExactly("subTask", "taskAfter");
                assertThat(historicTasks).extracting(HistoricTaskInstance::getProcessDefinitionId).containsOnly(procDefTimerTaskInSubProcess.getId());
            }
        }

        assertProcessEnded(processInstance.getId());
    }

    //-- Intermediate Signal Catch Events
    @Test
    public void testMigrateSimpleActivityToIntermediateSignalCatchingEventInNewDefinition() {
        ProcessDefinition procDefOneTask = deployProcessDefinition("my deploy", "org/flowable/engine/test/api/runtime/migration/one-task-simple-process.bpmn20.xml");
        ProcessDefinition procWithSignal = deployProcessDefinition("my deploy", "org/flowable/engine/test/api/runtime/changestate/RuntimeServiceChangeStateTest.simpleIntermediateSignalCatchEvent.bpmn20.xml");

        //Start the processInstance without timer
        ProcessInstance processInstance = runtimeService.startProcessInstanceById(procDefOneTask.getId());

        //Confirm the state to migrate
        List<Execution> executions = runtimeService.createExecutionQuery().processInstanceId(processInstance.getId()).onlyChildExecutions().list();
        assertThat(executions).extracting(Execution::getActivityId).containsExactly("userTask1Id");
        assertThat(executions).extracting("processDefinitionId").containsOnly(procDefOneTask.getId());
        Task task = taskService.createTaskQuery().processInstanceId(processInstance.getId()).singleResult();
        assertThat(task).extracting(Task::getTaskDefinitionKey).isEqualTo("userTask1Id");
        assertThat(task).extracting(Task::getProcessDefinitionId).isEqualTo(procDefOneTask.getId());
        List<EventSubscription> eventSubscriptions = runtimeService.createEventSubscriptionQuery().processInstanceId(processInstance.getId()).list();
        assertTrue(eventSubscriptions.isEmpty());

        changeStateEventListener.clear();
        //Migrate to the other processDefinition
        ProcessInstanceMigrationBuilder processInstanceMigrationBuilder = runtimeService.createProcessInstanceMigrationBuilder()
            .migrateToProcessDefinition(procWithSignal.getId())
            .addActivityMigrationMapping(ActivityMigrationMapping.createMappingFor("userTask1Id", "intermediateCatchEvent"));

        ProcessInstanceMigrationValidationResult processInstanceMigrationValidationResult = processInstanceMigrationBuilder.validateMigration(processInstance.getId());
        assertThat(processInstanceMigrationValidationResult.getValidationMessages()).isEmpty();

        processInstanceMigrationBuilder.migrate(processInstance.getId());

        //Confirm
        List<Execution> executionsAfterMigration = runtimeService.createExecutionQuery().processInstanceId(processInstance.getId()).onlyChildExecutions().list();
        assertThat(executionsAfterMigration).extracting(Execution::getActivityId).containsExactly("intermediateCatchEvent");
        assertThat(executionsAfterMigration).extracting("processDefinitionId").containsOnly(procWithSignal.getId());

        List<Task> tasks = taskService.createTaskQuery().processInstanceId(processInstance.getId()).list();
        assertThat(tasks).isEmpty();

        eventSubscriptions = runtimeService.createEventSubscriptionQuery().processInstanceId(processInstance.getId()).list();
        assertThat(eventSubscriptions).extracting(EventSubscription::getActivityId).containsExactly("intermediateCatchEvent");
        assertThat(eventSubscriptions).extracting(EventSubscription::getEventType).containsExactly("signal");

        // Verify events
        assertTrue(changeStateEventListener.hasEvents());
        assertThat(changeStateEventListener.getEvents()).extracting(FlowableEvent::getType).containsExactly(FlowableEngineEventType.ACTIVITY_CANCELLED, FlowableEngineEventType.ACTIVITY_SIGNAL_WAITING);

        Iterator<FlowableEvent> iterator = changeStateEventListener.iterator();
        FlowableActivityEvent activityEvent = (FlowableActivityEvent) iterator.next();
        assertThat(activityEvent).extracting(FlowableActivityEvent::getType).isEqualTo(FlowableEngineEventType.ACTIVITY_CANCELLED);
        assertThat(activityEvent).extracting(FlowableActivityEvent::getActivityId).isEqualTo("userTask1Id");

        FlowableSignalEvent signalEvent = (FlowableSignalEvent) iterator.next();
        assertThat(signalEvent).extracting(FlowableSignalEvent::getType).isEqualTo(FlowableEngineEventType.ACTIVITY_SIGNAL_WAITING);
        assertThat(signalEvent).extracting(FlowableSignalEvent::getActivityId).isEqualTo("intermediateCatchEvent");
        assertThat(signalEvent).extracting(FlowableSignalEvent::getSignalName).isEqualTo("mySignal");

        //Trigger the event
        runtimeService.signalEventReceived("someSignal");

        executionsAfterMigration = runtimeService.createExecutionQuery().processInstanceId(processInstance.getId()).onlyChildExecutions().list();
        assertThat(executionsAfterMigration).extracting(Execution::getActivityId).containsExactly("afterCatchEvent");
        assertThat(executionsAfterMigration).extracting("processDefinitionId").containsOnly(procWithSignal.getId());

        task = taskService.createTaskQuery().processInstanceId(processInstance.getId()).singleResult();
        assertThat(task).extracting(Task::getTaskDefinitionKey).isEqualTo("afterCatchEvent");
        assertThat(task).extracting(Task::getProcessDefinitionId).isEqualTo(procWithSignal.getId());
        eventSubscriptions = runtimeService.createEventSubscriptionQuery().processInstanceId(processInstance.getId()).list();
        assertTrue(eventSubscriptions.isEmpty());

        //Complete the process
        completeProcessInstanceTasks(processInstance.getId());

        if (HistoryTestHelper.isHistoryLevelAtLeast(HistoryLevel.ACTIVITY, processEngineConfiguration)) {
            //Check History
            List<HistoricActivityInstance> taskExecutions = historyService.createHistoricActivityInstanceQuery()
                .processInstanceId(processInstance.getId())
                .activityType("userTask")
                .list();
            assertThat(taskExecutions).extracting(HistoricActivityInstance::getActivityId).containsExactlyInAnyOrder("userTask1Id", "afterCatchEvent");
            assertThat(taskExecutions).extracting(HistoricActivityInstance::getProcessDefinitionId).containsOnly(procWithSignal.getId());

            List<HistoricActivityInstance> eventExecutions = historyService.createHistoricActivityInstanceQuery()
                .processInstanceId(processInstance.getId())
                .activityType("intermediateCatchEvent")
                .list();
            assertThat(eventExecutions).extracting(HistoricActivityInstance::getActivityId).containsExactly("intermediateCatchEvent");
            assertThat(eventExecutions).extracting(HistoricActivityInstance::getProcessDefinitionId).containsOnly(procWithSignal.getId());

            if (HistoryTestHelper.isHistoryLevelAtLeast(HistoryLevel.AUDIT, processEngineConfiguration)) {
                List<HistoricTaskInstance> historicTasks = historyService.createHistoricTaskInstanceQuery()
                    .processInstanceId(processInstance.getId())
                    .list();
                assertThat(historicTasks).extracting(HistoricTaskInstance::getTaskDefinitionKey).containsExactly("userTask1Id", "afterCatchEvent");
                assertThat(historicTasks).extracting(HistoricTaskInstance::getProcessDefinitionId).containsOnly(procWithSignal.getId());
            }
        }

        assertProcessEnded(processInstance.getId());
    }

    @Test
    public void testMigrateIntermediateSignalCatchingEventToSimpleActivityInNewDefinition() {
        ProcessDefinition procWithSignal = deployProcessDefinition("my deploy", "org/flowable/engine/test/api/runtime/changestate/RuntimeServiceChangeStateTest.simpleIntermediateSignalCatchEvent.bpmn20.xml");
        ProcessDefinition procDefOneTask = deployProcessDefinition("my deploy", "org/flowable/engine/test/api/runtime/migration/one-task-simple-process.bpmn20.xml");

        //Start the processInstance without timer
        ProcessInstance processInstance = runtimeService.startProcessInstanceById(procWithSignal.getId());

        Task task = taskService.createTaskQuery().processInstanceId(processInstance.getId()).singleResult();
        assertThat(task).extracting(Task::getTaskDefinitionKey).isEqualTo("beforeCatchEvent");
        assertThat(task).extracting(Task::getProcessDefinitionId).isEqualTo(procWithSignal.getId());
        completeTask(task);

        //Confirm the state to migrate
        List<Execution> executions = runtimeService.createExecutionQuery().processInstanceId(processInstance.getId()).onlyChildExecutions().list();
        assertThat(executions).extracting(Execution::getActivityId).containsExactly("intermediateCatchEvent");
        assertThat(executions).extracting("processDefinitionId").containsOnly(procWithSignal.getId());
        List<Task> tasks = taskService.createTaskQuery().processInstanceId(processInstance.getId()).list();
        assertThat(tasks).isEmpty();
        List<EventSubscription> eventSubscriptions = runtimeService.createEventSubscriptionQuery().processInstanceId(processInstance.getId()).list();
        assertThat(eventSubscriptions).extracting(EventSubscription::getActivityId).containsExactly("intermediateCatchEvent");
        assertThat(eventSubscriptions).extracting(EventSubscription::getEventType).containsExactly("signal");

        changeStateEventListener.clear();
        //Migrate to the other processDefinition
        ProcessInstanceMigrationBuilder processInstanceMigrationBuilder = runtimeService.createProcessInstanceMigrationBuilder()
            .migrateToProcessDefinition(procDefOneTask.getId())
            .addActivityMigrationMapping(ActivityMigrationMapping.createMappingFor("intermediateCatchEvent", "userTask1Id"));

        ProcessInstanceMigrationValidationResult processInstanceMigrationValidationResult = processInstanceMigrationBuilder.validateMigration(processInstance.getId());
        assertThat(processInstanceMigrationValidationResult.getValidationMessages()).isEmpty();

        processInstanceMigrationBuilder.migrate(processInstance.getId());

        //Confirm
        List<Execution> executionsAfterMigration = runtimeService.createExecutionQuery().processInstanceId(processInstance.getId()).onlyChildExecutions().list();
        assertThat(executionsAfterMigration).extracting(Execution::getActivityId).containsExactly("userTask1Id");
        assertThat(executionsAfterMigration).extracting("processDefinitionId").containsOnly(procDefOneTask.getId());

        task = taskService.createTaskQuery().processInstanceId(processInstance.getId()).singleResult();
        assertThat(task).extracting(Task::getTaskDefinitionKey).isEqualTo("userTask1Id");
        assertThat(task).extracting(Task::getProcessDefinitionId).isEqualTo(procDefOneTask.getId());

        eventSubscriptions = runtimeService.createEventSubscriptionQuery().processInstanceId(processInstance.getId()).list();
        assertThat(eventSubscriptions).isEmpty();

        // Verify events
        assertTrue(changeStateEventListener.hasEvents());
        assertThat(changeStateEventListener.getEvents()).extracting(FlowableEvent::getType).containsExactly(FlowableEngineEventType.ACTIVITY_STARTED);

        Iterator<FlowableEvent> iterator = changeStateEventListener.iterator();
        FlowableActivityEvent activityEvent = (FlowableActivityEvent) iterator.next();
        assertThat(activityEvent).extracting(FlowableActivityEvent::getType).isEqualTo(FlowableEngineEventType.ACTIVITY_STARTED);
        assertThat(activityEvent).extracting(FlowableActivityEvent::getActivityId).isEqualTo("userTask1Id");

        //Complete the process
        completeProcessInstanceTasks(processInstance.getId());

        if (HistoryTestHelper.isHistoryLevelAtLeast(HistoryLevel.ACTIVITY, processEngineConfiguration)) {
            //Check History
            List<HistoricActivityInstance> taskExecutions = historyService.createHistoricActivityInstanceQuery()
                .processInstanceId(processInstance.getId())
                .activityType("userTask")
                .list();
            assertThat(taskExecutions).extracting(HistoricActivityInstance::getActivityId).containsExactlyInAnyOrder("beforeCatchEvent", "userTask1Id");
            assertThat(taskExecutions).extracting(HistoricActivityInstance::getProcessDefinitionId).containsOnly(procDefOneTask.getId());

            List<HistoricActivityInstance> eventExecutions = historyService.createHistoricActivityInstanceQuery()
                .processInstanceId(processInstance.getId())
                .activityType("intermediateCatchEvent")
                .list();
            assertThat(eventExecutions).extracting(HistoricActivityInstance::getActivityId).containsExactly("intermediateCatchEvent");
            assertThat(eventExecutions).extracting(HistoricActivityInstance::getProcessDefinitionId).containsOnly(procDefOneTask.getId());

            if (HistoryTestHelper.isHistoryLevelAtLeast(HistoryLevel.AUDIT, processEngineConfiguration)) {
                List<HistoricTaskInstance> historicTasks = historyService.createHistoricTaskInstanceQuery()
                    .processInstanceId(processInstance.getId())
                    .list();
                assertThat(historicTasks).extracting(HistoricTaskInstance::getTaskDefinitionKey).containsExactly("beforeCatchEvent", "userTask1Id");
                assertThat(historicTasks).extracting(HistoricTaskInstance::getProcessDefinitionId).containsOnly(procDefOneTask.getId());
            }
        }

        assertProcessEnded(processInstance.getId());
    }

    @Test
    public void testMigrateIntermediateSignalCatchingEventToIntermediateSignalCatchingEventInNewDefinition() {
        ProcessDefinition procWithSignalVer1 = deployProcessDefinition("my deploy", "org/flowable/engine/test/api/runtime/changestate/RuntimeServiceChangeStateTest.simpleIntermediateSignalCatchEvent.bpmn20.xml");
        ProcessDefinition procWithSignalVer2 = deployProcessDefinition("my deploy", "org/flowable/engine/test/api/runtime/migration/simple-intermediate-signal-catch-event.bpmn20.xml");

        //Start the processInstance without timer
        ProcessInstance processInstance = runtimeService.startProcessInstanceById(procWithSignalVer1.getId());

        Task task = taskService.createTaskQuery().processInstanceId(processInstance.getId()).singleResult();
        assertThat(task).extracting(Task::getTaskDefinitionKey).isEqualTo("beforeCatchEvent");
        assertThat(task).extracting(Task::getProcessDefinitionId).isEqualTo(procWithSignalVer1.getId());
        completeTask(task);

        //Confirm the state to migrate
        List<Execution> executions = runtimeService.createExecutionQuery().processInstanceId(processInstance.getId()).onlyChildExecutions().list();
        assertThat(executions).extracting(Execution::getActivityId).containsExactly("intermediateCatchEvent");
        assertThat(executions).extracting("processDefinitionId").containsOnly(procWithSignalVer1.getId());
        List<Task> tasks = taskService.createTaskQuery().processInstanceId(processInstance.getId()).list();
        assertThat(tasks).isEmpty();
        List<EventSubscription> eventSubscriptions = runtimeService.createEventSubscriptionQuery().processInstanceId(processInstance.getId()).list();
        assertThat(eventSubscriptions).extracting(EventSubscription::getActivityId).containsExactly("intermediateCatchEvent");
        assertThat(eventSubscriptions).extracting(EventSubscription::getEventType).containsExactly("signal");

        changeStateEventListener.clear();
        //Migrate to the other processDefinition
        ProcessInstanceMigrationBuilder processInstanceMigrationBuilder = runtimeService.createProcessInstanceMigrationBuilder()
            .migrateToProcessDefinition(procWithSignalVer2.getId())
            .addActivityMigrationMapping(ActivityMigrationMapping.createMappingFor("intermediateCatchEvent", "newIntermediateCatchEvent"));

        ProcessInstanceMigrationValidationResult processInstanceMigrationValidationResult = processInstanceMigrationBuilder.validateMigration(processInstance.getId());
        assertThat(processInstanceMigrationValidationResult.getValidationMessages()).isEmpty();

        processInstanceMigrationBuilder.migrate(processInstance.getId());

        //Confirm
        List<Execution> executionsAfterMigration = runtimeService.createExecutionQuery().processInstanceId(processInstance.getId()).onlyChildExecutions().list();
        assertThat(executionsAfterMigration).extracting(Execution::getActivityId).containsExactly("newIntermediateCatchEvent");
        assertThat(executionsAfterMigration).extracting("processDefinitionId").containsOnly(procWithSignalVer2.getId());

        tasks = taskService.createTaskQuery().processInstanceId(processInstance.getId()).list();
        assertThat(tasks).isEmpty();

        eventSubscriptions = runtimeService.createEventSubscriptionQuery().processInstanceId(processInstance.getId()).list();
        assertThat(eventSubscriptions).extracting(EventSubscription::getActivityId).containsExactly("newIntermediateCatchEvent");
        assertThat(eventSubscriptions).extracting(EventSubscription::getEventType).containsExactly("signal");

        // Verify events
        assertTrue(changeStateEventListener.hasEvents());
        assertThat(changeStateEventListener.getEvents()).extracting(FlowableEvent::getType).containsExactly(FlowableEngineEventType.ACTIVITY_SIGNAL_WAITING);

        Iterator<FlowableEvent> iterator = changeStateEventListener.iterator();
        FlowableSignalEvent signalEvent = (FlowableSignalEvent) iterator.next();
        assertThat(signalEvent).extracting(FlowableSignalEvent::getType).isEqualTo(FlowableEngineEventType.ACTIVITY_SIGNAL_WAITING);
        assertThat(signalEvent).extracting(FlowableSignalEvent::getActivityId).isEqualTo("newIntermediateCatchEvent");
        assertThat(signalEvent).extracting(FlowableSignalEvent::getSignalName).isEqualTo("myNewSignal");

        //Trigger the event
        runtimeService.signalEventReceived("someNewSignal");

        executionsAfterMigration = runtimeService.createExecutionQuery().processInstanceId(processInstance.getId()).onlyChildExecutions().list();
        assertThat(executionsAfterMigration).extracting(Execution::getActivityId).containsExactly("afterNewCatchEvent");
        assertThat(executionsAfterMigration).extracting("processDefinitionId").containsOnly(procWithSignalVer2.getId());

        task = taskService.createTaskQuery().processInstanceId(processInstance.getId()).singleResult();
        assertThat(task).extracting(Task::getTaskDefinitionKey).isEqualTo("afterNewCatchEvent");
        assertThat(task).extracting(Task::getProcessDefinitionId).isEqualTo(procWithSignalVer2.getId());
        eventSubscriptions = runtimeService.createEventSubscriptionQuery().processInstanceId(processInstance.getId()).list();
        assertTrue(eventSubscriptions.isEmpty());

        //Complete the process
        completeProcessInstanceTasks(processInstance.getId());

        if (HistoryTestHelper.isHistoryLevelAtLeast(HistoryLevel.ACTIVITY, processEngineConfiguration)) {
            //Check History
            List<HistoricActivityInstance> taskExecutions = historyService.createHistoricActivityInstanceQuery()
                .processInstanceId(processInstance.getId())
                .activityType("userTask")
                .list();
            assertThat(taskExecutions).extracting(HistoricActivityInstance::getActivityId).containsExactlyInAnyOrder("beforeCatchEvent", "afterNewCatchEvent");
            assertThat(taskExecutions).extracting(HistoricActivityInstance::getProcessDefinitionId).containsOnly(procWithSignalVer2.getId());

            List<HistoricActivityInstance> eventExecutions = historyService.createHistoricActivityInstanceQuery()
                .processInstanceId(processInstance.getId())
                .activityType("intermediateCatchEvent")
                .list();
            assertThat(eventExecutions).extracting(HistoricActivityInstance::getActivityId).containsExactly("intermediateCatchEvent", "newIntermediateCatchEvent");
            assertThat(eventExecutions).extracting(HistoricActivityInstance::getProcessDefinitionId).containsOnly(procWithSignalVer2.getId());

            if (HistoryTestHelper.isHistoryLevelAtLeast(HistoryLevel.AUDIT, processEngineConfiguration)) {
                List<HistoricTaskInstance> historicTasks = historyService.createHistoricTaskInstanceQuery()
                    .processInstanceId(processInstance.getId())
                    .list();
                assertThat(historicTasks).extracting(HistoricTaskInstance::getTaskDefinitionKey).containsExactly("beforeCatchEvent", "afterNewCatchEvent");
                assertThat(historicTasks).extracting(HistoricTaskInstance::getProcessDefinitionId).containsOnly(procWithSignalVer2.getId());
            }
        }

        assertProcessEnded(processInstance.getId());
    }

    //-- Intermediate Message Catch Events
    @Test
    public void testMigrateSimpleActivityToIntermediateMessageCatchingEventInNewDefinition() {
        ProcessDefinition procDefOneTask = deployProcessDefinition("my deploy", "org/flowable/engine/test/api/runtime/migration/one-task-simple-process.bpmn20.xml");
        ProcessDefinition procWithSignal = deployProcessDefinition("my deploy", "org/flowable/engine/test/api/runtime/changestate/RuntimeServiceChangeStateTest.simpleIntermediateMessageCatchEvent.bpmn20.xml");

        //Start the processInstance without timer
        ProcessInstance processInstance = runtimeService.startProcessInstanceById(procDefOneTask.getId());

        //Confirm the state to migrate
        List<Execution> executions = runtimeService.createExecutionQuery().processInstanceId(processInstance.getId()).onlyChildExecutions().list();
        assertThat(executions).extracting(Execution::getActivityId).containsExactly("userTask1Id");
        assertThat(executions).extracting("processDefinitionId").containsOnly(procDefOneTask.getId());
        Task task = taskService.createTaskQuery().processInstanceId(processInstance.getId()).singleResult();
        assertThat(task).extracting(Task::getTaskDefinitionKey).isEqualTo("userTask1Id");
        assertThat(task).extracting(Task::getProcessDefinitionId).isEqualTo(procDefOneTask.getId());
        List<EventSubscription> eventSubscriptions = runtimeService.createEventSubscriptionQuery().processInstanceId(processInstance.getId()).list();
        assertTrue(eventSubscriptions.isEmpty());

        changeStateEventListener.clear();
        //Migrate to the other processDefinition
        ProcessInstanceMigrationBuilder processInstanceMigrationBuilder = runtimeService.createProcessInstanceMigrationBuilder()
            .migrateToProcessDefinition(procWithSignal.getId())
            .addActivityMigrationMapping(ActivityMigrationMapping.createMappingFor("userTask1Id", "intermediateCatchEvent"));

        ProcessInstanceMigrationValidationResult processInstanceMigrationValidationResult = processInstanceMigrationBuilder.validateMigration(processInstance.getId());
        assertThat(processInstanceMigrationValidationResult.getValidationMessages()).isEmpty();

        processInstanceMigrationBuilder.migrate(processInstance.getId());

        //Confirm
        List<Execution> executionsAfterMigration = runtimeService.createExecutionQuery().processInstanceId(processInstance.getId()).onlyChildExecutions().list();
        assertThat(executionsAfterMigration).extracting(Execution::getActivityId).containsExactly("intermediateCatchEvent");
        assertThat(executionsAfterMigration).extracting("processDefinitionId").containsOnly(procWithSignal.getId());

        List<Task> tasks = taskService.createTaskQuery().processInstanceId(processInstance.getId()).list();
        assertThat(tasks).isEmpty();

        eventSubscriptions = runtimeService.createEventSubscriptionQuery().processInstanceId(processInstance.getId()).list();
        assertThat(eventSubscriptions).extracting(EventSubscription::getActivityId).containsExactly("intermediateCatchEvent");
        assertThat(eventSubscriptions).extracting(EventSubscription::getEventType).containsExactly("message");

        // Verify events
        assertTrue(changeStateEventListener.hasEvents());
        assertThat(changeStateEventListener.getEvents()).extracting(FlowableEvent::getType).containsExactly(FlowableEngineEventType.ACTIVITY_CANCELLED, FlowableEngineEventType.ACTIVITY_MESSAGE_WAITING);

        Iterator<FlowableEvent> iterator = changeStateEventListener.iterator();
        FlowableActivityEvent activityEvent = (FlowableActivityEvent) iterator.next();
        assertThat(activityEvent).extracting(FlowableActivityEvent::getType).isEqualTo(FlowableEngineEventType.ACTIVITY_CANCELLED);
        assertThat(activityEvent).extracting(FlowableActivityEvent::getActivityId).isEqualTo("userTask1Id");

        FlowableMessageEvent signalEvent = (FlowableMessageEvent) iterator.next();
        assertThat(signalEvent).extracting(FlowableMessageEvent::getType).isEqualTo(FlowableEngineEventType.ACTIVITY_MESSAGE_WAITING);
        assertThat(signalEvent).extracting(FlowableMessageEvent::getActivityId).isEqualTo("intermediateCatchEvent");
        assertThat(signalEvent).extracting(FlowableMessageEvent::getMessageName).isEqualTo("someMessage");

        //Trigger the event
        Execution messageCatchExecution = runtimeService.createExecutionQuery().processInstanceId(processInstance.getId()).activityId("intermediateCatchEvent").singleResult();
        runtimeService.messageEventReceived("someMessage", messageCatchExecution.getId());

        executionsAfterMigration = runtimeService.createExecutionQuery().processInstanceId(processInstance.getId()).onlyChildExecutions().list();
        assertThat(executionsAfterMigration).extracting(Execution::getActivityId).containsExactly("afterCatchEvent");
        assertThat(executionsAfterMigration).extracting("processDefinitionId").containsOnly(procWithSignal.getId());

        task = taskService.createTaskQuery().processInstanceId(processInstance.getId()).singleResult();
        assertThat(task).extracting(Task::getTaskDefinitionKey).isEqualTo("afterCatchEvent");
        assertThat(task).extracting(Task::getProcessDefinitionId).isEqualTo(procWithSignal.getId());
        eventSubscriptions = runtimeService.createEventSubscriptionQuery().processInstanceId(processInstance.getId()).list();
        assertTrue(eventSubscriptions.isEmpty());

        //Complete the process
        completeProcessInstanceTasks(processInstance.getId());

        if (HistoryTestHelper.isHistoryLevelAtLeast(HistoryLevel.ACTIVITY, processEngineConfiguration)) {
            //Check History
            List<HistoricActivityInstance> taskExecutions = historyService.createHistoricActivityInstanceQuery()
                .processInstanceId(processInstance.getId())
                .activityType("userTask")
                .list();
            assertThat(taskExecutions).extracting(HistoricActivityInstance::getActivityId).containsExactlyInAnyOrder("userTask1Id", "afterCatchEvent");
            assertThat(taskExecutions).extracting(HistoricActivityInstance::getProcessDefinitionId).containsOnly(procWithSignal.getId());

            List<HistoricActivityInstance> eventExecutions = historyService.createHistoricActivityInstanceQuery()
                .processInstanceId(processInstance.getId())
                .activityType("intermediateCatchEvent")
                .list();
            assertThat(eventExecutions).extracting(HistoricActivityInstance::getActivityId).containsExactly("intermediateCatchEvent");
            assertThat(eventExecutions).extracting(HistoricActivityInstance::getProcessDefinitionId).containsOnly(procWithSignal.getId());

            if (HistoryTestHelper.isHistoryLevelAtLeast(HistoryLevel.AUDIT, processEngineConfiguration)) {
                List<HistoricTaskInstance> historicTasks = historyService.createHistoricTaskInstanceQuery()
                    .processInstanceId(processInstance.getId())
                    .list();
                assertThat(historicTasks).extracting(HistoricTaskInstance::getTaskDefinitionKey).containsExactly("userTask1Id", "afterCatchEvent");
                assertThat(historicTasks).extracting(HistoricTaskInstance::getProcessDefinitionId).containsOnly(procWithSignal.getId());
            }
        }

        assertProcessEnded(processInstance.getId());
    }

    @Test
    public void testMigrateIntermediateMessageCatchingEventToSimpleActivityInNewDefinition() {
        ProcessDefinition procWithSignal = deployProcessDefinition("my deploy", "org/flowable/engine/test/api/runtime/changestate/RuntimeServiceChangeStateTest.simpleIntermediateMessageCatchEvent.bpmn20.xml");
        ProcessDefinition procDefOneTask = deployProcessDefinition("my deploy", "org/flowable/engine/test/api/runtime/migration/one-task-simple-process.bpmn20.xml");

        //Start the processInstance without timer
        ProcessInstance processInstance = runtimeService.startProcessInstanceById(procWithSignal.getId());

        Task task = taskService.createTaskQuery().processInstanceId(processInstance.getId()).singleResult();
        assertThat(task).extracting(Task::getTaskDefinitionKey).isEqualTo("beforeCatchEvent");
        assertThat(task).extracting(Task::getProcessDefinitionId).isEqualTo(procWithSignal.getId());
        completeTask(task);

        //Confirm the state to migrate
        List<Execution> executions = runtimeService.createExecutionQuery().processInstanceId(processInstance.getId()).onlyChildExecutions().list();
        assertThat(executions).extracting(Execution::getActivityId).containsExactly("intermediateCatchEvent");
        assertThat(executions).extracting("processDefinitionId").containsOnly(procWithSignal.getId());
        List<Task> tasks = taskService.createTaskQuery().processInstanceId(processInstance.getId()).list();
        assertThat(tasks).isEmpty();
        List<EventSubscription> eventSubscriptions = runtimeService.createEventSubscriptionQuery().processInstanceId(processInstance.getId()).list();
        assertThat(eventSubscriptions).extracting(EventSubscription::getActivityId).containsExactly("intermediateCatchEvent");
        assertThat(eventSubscriptions).extracting(EventSubscription::getEventType).containsExactly("message");

        changeStateEventListener.clear();
        //Migrate to the other processDefinition
        ProcessInstanceMigrationBuilder processInstanceMigrationBuilder = runtimeService.createProcessInstanceMigrationBuilder()
            .migrateToProcessDefinition(procDefOneTask.getId())
            .addActivityMigrationMapping(ActivityMigrationMapping.createMappingFor("intermediateCatchEvent", "userTask1Id"));

        ProcessInstanceMigrationValidationResult processInstanceMigrationValidationResult = processInstanceMigrationBuilder.validateMigration(processInstance.getId());
        assertThat(processInstanceMigrationValidationResult.getValidationMessages()).isEmpty();

        processInstanceMigrationBuilder.migrate(processInstance.getId());

        //Confirm
        List<Execution> executionsAfterMigration = runtimeService.createExecutionQuery().processInstanceId(processInstance.getId()).onlyChildExecutions().list();
        assertThat(executionsAfterMigration).extracting(Execution::getActivityId).containsExactly("userTask1Id");
        assertThat(executionsAfterMigration).extracting("processDefinitionId").containsOnly(procDefOneTask.getId());

        task = taskService.createTaskQuery().processInstanceId(processInstance.getId()).singleResult();
        assertThat(task).extracting(Task::getTaskDefinitionKey).isEqualTo("userTask1Id");
        assertThat(task).extracting(Task::getProcessDefinitionId).isEqualTo(procDefOneTask.getId());

        eventSubscriptions = runtimeService.createEventSubscriptionQuery().processInstanceId(processInstance.getId()).list();
        assertThat(eventSubscriptions).isEmpty();

        // Verify events
        assertTrue(changeStateEventListener.hasEvents());
        assertThat(changeStateEventListener.getEvents()).extracting(FlowableEvent::getType).containsExactly(FlowableEngineEventType.ACTIVITY_MESSAGE_CANCELLED, FlowableEngineEventType.ACTIVITY_STARTED);

        Iterator<FlowableEvent> iterator = changeStateEventListener.iterator();
        FlowableActivityEvent signalEvent = (FlowableMessageEvent) iterator.next();
        assertThat(signalEvent).extracting(FlowableActivityEvent::getType).isEqualTo(FlowableEngineEventType.ACTIVITY_MESSAGE_CANCELLED);
        assertThat(signalEvent).extracting(FlowableActivityEvent::getActivityId).isEqualTo("intermediateCatchEvent");
        assertThat((FlowableMessageEvent) signalEvent).extracting(FlowableMessageEvent::getMessageName).isEqualTo("someMessage");

        FlowableActivityEvent activityEvent = (FlowableActivityEvent) iterator.next();
        assertThat(activityEvent).extracting(FlowableActivityEvent::getType).isEqualTo(FlowableEngineEventType.ACTIVITY_STARTED);
        assertThat(activityEvent).extracting(FlowableActivityEvent::getActivityId).isEqualTo("userTask1Id");

        //Complete the process
        completeProcessInstanceTasks(processInstance.getId());

        if (HistoryTestHelper.isHistoryLevelAtLeast(HistoryLevel.ACTIVITY, processEngineConfiguration)) {
            //Check History
            List<HistoricActivityInstance> taskExecutions = historyService.createHistoricActivityInstanceQuery()
                .processInstanceId(processInstance.getId())
                .activityType("userTask")
                .list();
            assertThat(taskExecutions).extracting(HistoricActivityInstance::getActivityId).containsExactlyInAnyOrder("beforeCatchEvent", "userTask1Id");
            assertThat(taskExecutions).extracting(HistoricActivityInstance::getProcessDefinitionId).containsOnly(procDefOneTask.getId());

            List<HistoricActivityInstance> eventExecutions = historyService.createHistoricActivityInstanceQuery()
                .processInstanceId(processInstance.getId())
                .activityType("intermediateCatchEvent")
                .list();
            assertThat(eventExecutions).extracting(HistoricActivityInstance::getActivityId).containsExactly("intermediateCatchEvent");
            assertThat(eventExecutions).extracting(HistoricActivityInstance::getProcessDefinitionId).containsOnly(procDefOneTask.getId());

            if (HistoryTestHelper.isHistoryLevelAtLeast(HistoryLevel.AUDIT, processEngineConfiguration)) {
                List<HistoricTaskInstance> historicTasks = historyService.createHistoricTaskInstanceQuery()
                    .processInstanceId(processInstance.getId())
                    .list();
                assertThat(historicTasks).extracting(HistoricTaskInstance::getTaskDefinitionKey).containsExactly("beforeCatchEvent", "userTask1Id");
                assertThat(historicTasks).extracting(HistoricTaskInstance::getProcessDefinitionId).containsOnly(procDefOneTask.getId());
            }
        }

        assertProcessEnded(processInstance.getId());
    }

    @Test
    public void testMigrateIntermediateMessageCatchingEventToIntermediateMessageCatchingEventInNewDefinition() {
        ProcessDefinition procWithSignalVer1 = deployProcessDefinition("my deploy", "org/flowable/engine/test/api/runtime/changestate/RuntimeServiceChangeStateTest.simpleIntermediateMessageCatchEvent.bpmn20.xml");
        ProcessDefinition procWithSignalVer2 = deployProcessDefinition("my deploy", "org/flowable/engine/test/api/runtime/migration/simple-intermediate-message-catch-event.bpmn20.xml");

        //Start the processInstance without timer
        ProcessInstance processInstance = runtimeService.startProcessInstanceById(procWithSignalVer1.getId());

        Task task = taskService.createTaskQuery().processInstanceId(processInstance.getId()).singleResult();
        assertThat(task).extracting(Task::getTaskDefinitionKey).isEqualTo("beforeCatchEvent");
        assertThat(task).extracting(Task::getProcessDefinitionId).isEqualTo(procWithSignalVer1.getId());
        completeTask(task);

        //Confirm the state to migrate
        List<Execution> executions = runtimeService.createExecutionQuery().processInstanceId(processInstance.getId()).onlyChildExecutions().list();
        assertThat(executions).extracting(Execution::getActivityId).containsExactly("intermediateCatchEvent");
        assertThat(executions).extracting("processDefinitionId").containsOnly(procWithSignalVer1.getId());
        List<Task> tasks = taskService.createTaskQuery().processInstanceId(processInstance.getId()).list();
        assertThat(tasks).isEmpty();
        List<EventSubscription> eventSubscriptions = runtimeService.createEventSubscriptionQuery().processInstanceId(processInstance.getId()).list();
        assertThat(eventSubscriptions).extracting(EventSubscription::getActivityId).containsExactly("intermediateCatchEvent");
        assertThat(eventSubscriptions).extracting(EventSubscription::getEventType).containsExactly("message");

        changeStateEventListener.clear();
        //Migrate to the other processDefinition
        ProcessInstanceMigrationBuilder processInstanceMigrationBuilder = runtimeService.createProcessInstanceMigrationBuilder()
            .migrateToProcessDefinition(procWithSignalVer2.getId())
            .addActivityMigrationMapping(ActivityMigrationMapping.createMappingFor("intermediateCatchEvent", "intermediateNewCatchEvent"));

        ProcessInstanceMigrationValidationResult processInstanceMigrationValidationResult = processInstanceMigrationBuilder.validateMigration(processInstance.getId());
        assertThat(processInstanceMigrationValidationResult.getValidationMessages()).isEmpty();

        processInstanceMigrationBuilder.migrate(processInstance.getId());

        //Confirm
        List<Execution> executionsAfterMigration = runtimeService.createExecutionQuery().processInstanceId(processInstance.getId()).onlyChildExecutions().list();
        assertThat(executionsAfterMigration).extracting(Execution::getActivityId).containsExactly("intermediateNewCatchEvent");
        assertThat(executionsAfterMigration).extracting("processDefinitionId").containsOnly(procWithSignalVer2.getId());

        tasks = taskService.createTaskQuery().processInstanceId(processInstance.getId()).list();
        assertThat(tasks).isEmpty();

        eventSubscriptions = runtimeService.createEventSubscriptionQuery().processInstanceId(processInstance.getId()).list();
        assertThat(eventSubscriptions).extracting(EventSubscription::getActivityId).containsExactly("intermediateNewCatchEvent");
        assertThat(eventSubscriptions).extracting(EventSubscription::getEventType).containsExactly("message");

        // Verify events
        assertTrue(changeStateEventListener.hasEvents());
        assertThat(changeStateEventListener.getEvents()).extracting(FlowableEvent::getType).containsExactly(FlowableEngineEventType.ACTIVITY_MESSAGE_CANCELLED, FlowableEngineEventType.ACTIVITY_MESSAGE_WAITING);

        Iterator<FlowableEvent> iterator = changeStateEventListener.iterator();
        FlowableMessageEvent signalEvent = (FlowableMessageEvent) iterator.next();
        assertThat(signalEvent).extracting(FlowableMessageEvent::getType).isEqualTo(FlowableEngineEventType.ACTIVITY_MESSAGE_CANCELLED);
        assertThat(signalEvent).extracting(FlowableMessageEvent::getActivityId).isEqualTo("intermediateCatchEvent");
        assertThat(signalEvent).extracting(FlowableMessageEvent::getMessageName).isEqualTo("someMessage");

        signalEvent = (FlowableMessageEvent) iterator.next();
        assertThat(signalEvent).extracting(FlowableMessageEvent::getType).isEqualTo(FlowableEngineEventType.ACTIVITY_MESSAGE_WAITING);
        assertThat(signalEvent).extracting(FlowableMessageEvent::getActivityId).isEqualTo("intermediateNewCatchEvent");
        assertThat(signalEvent).extracting(FlowableMessageEvent::getMessageName).isEqualTo("someNewMessage");

        //Trigger the event
        Execution messageCatchExecution = runtimeService.createExecutionQuery().processInstanceId(processInstance.getId()).activityId("intermediateNewCatchEvent").singleResult();
        runtimeService.messageEventReceived("someNewMessage", messageCatchExecution.getId());

        executionsAfterMigration = runtimeService.createExecutionQuery().processInstanceId(processInstance.getId()).onlyChildExecutions().list();
        assertThat(executionsAfterMigration).extracting(Execution::getActivityId).containsExactly("afterNewCatchEvent");
        assertThat(executionsAfterMigration).extracting("processDefinitionId").containsOnly(procWithSignalVer2.getId());

        task = taskService.createTaskQuery().processInstanceId(processInstance.getId()).singleResult();
        assertThat(task).extracting(Task::getTaskDefinitionKey).isEqualTo("afterNewCatchEvent");
        assertThat(task).extracting(Task::getProcessDefinitionId).isEqualTo(procWithSignalVer2.getId());
        eventSubscriptions = runtimeService.createEventSubscriptionQuery().processInstanceId(processInstance.getId()).list();
        assertTrue(eventSubscriptions.isEmpty());

        //Complete the process
        completeProcessInstanceTasks(processInstance.getId());

        if (HistoryTestHelper.isHistoryLevelAtLeast(HistoryLevel.ACTIVITY, processEngineConfiguration)) {
            //Check History
            List<HistoricActivityInstance> taskExecutions = historyService.createHistoricActivityInstanceQuery()
                .processInstanceId(processInstance.getId())
                .activityType("userTask")
                .list();
            assertThat(taskExecutions).extracting(HistoricActivityInstance::getActivityId).containsExactlyInAnyOrder("beforeCatchEvent", "afterNewCatchEvent");
            assertThat(taskExecutions).extracting(HistoricActivityInstance::getProcessDefinitionId).containsOnly(procWithSignalVer2.getId());

            List<HistoricActivityInstance> eventExecutions = historyService.createHistoricActivityInstanceQuery()
                .processInstanceId(processInstance.getId())
                .activityType("intermediateCatchEvent")
                .list();
            assertThat(eventExecutions).extracting(HistoricActivityInstance::getActivityId).containsExactly("intermediateCatchEvent", "intermediateNewCatchEvent");
            assertThat(eventExecutions).extracting(HistoricActivityInstance::getProcessDefinitionId).containsOnly(procWithSignalVer2.getId());

            if (HistoryTestHelper.isHistoryLevelAtLeast(HistoryLevel.AUDIT, processEngineConfiguration)) {
                List<HistoricTaskInstance> historicTasks = historyService.createHistoricTaskInstanceQuery()
                    .processInstanceId(processInstance.getId())
                    .list();
                assertThat(historicTasks).extracting(HistoricTaskInstance::getTaskDefinitionKey).containsExactly("beforeCatchEvent", "afterNewCatchEvent");
                assertThat(historicTasks).extracting(HistoricTaskInstance::getProcessDefinitionId).containsOnly(procWithSignalVer2.getId());
            }
        }

        assertProcessEnded(processInstance.getId());
    }
}<|MERGE_RESOLUTION|>--- conflicted
+++ resolved
@@ -36,12 +36,9 @@
 import org.flowable.engine.impl.test.HistoryTestHelper;
 import org.flowable.engine.impl.test.PluggableFlowableTestCase;
 import org.flowable.engine.migration.ActivityMigrationMapping;
-<<<<<<< HEAD
 import org.flowable.engine.migration.ProcessInstanceMigrationBuilder;
-=======
 import org.flowable.engine.migration.ProcessInstanceMigrationDocument;
 import org.flowable.engine.migration.ProcessInstanceMigrationDocumentConverter;
->>>>>>> 6b28d104
 import org.flowable.engine.repository.Deployment;
 import org.flowable.engine.repository.ProcessDefinition;
 import org.flowable.engine.runtime.DataObject;
@@ -144,7 +141,7 @@
         taskService.complete(tasks.get(0).getId());
         assertProcessEnded(processInstance.getId());
     }
-    
+
     @Test
     public void testSimpleMigrationWithTaskMapping() {
         //Deploy first version of the process
@@ -153,7 +150,7 @@
         //Start and instance of the recent first version of the process for migration and one for reference
         ProcessInstance processInstanceToMigrate = runtimeService.startProcessInstanceByKey("MP");
         taskService.complete(taskService.createTaskQuery().processInstanceId(processInstanceToMigrate.getId()).singleResult().getId());
-        
+
         Task beforeMigrationTask = taskService.createTaskQuery().processInstanceId(processInstanceToMigrate.getId()).singleResult();
 
         //Deploy second version of the process
@@ -175,17 +172,17 @@
         assertEquals(version2ProcessDef.getId(), task.getProcessDefinitionId());
         assertEquals("intermediateTask", task.getTaskDefinitionKey());
         assertEquals(beforeMigrationTask.getId(), task.getId());
-        
+
         if (HistoryTestHelper.isHistoryLevelAtLeast(HistoryLevel.AUDIT, processEngineConfiguration)) {
             HistoricProcessInstance historicProcessInstance = historyService.createHistoricProcessInstanceQuery().processInstanceId(processInstanceToMigrate.getId()).singleResult();
             assertEquals(version2ProcessDef.getId(), historicProcessInstance.getProcessDefinitionId());
-            
+
             List<HistoricTaskInstance> historicTaskInstances = historyService.createHistoricTaskInstanceQuery().processInstanceId(processInstanceToMigrate.getId()).list();
             assertEquals(2, historicTaskInstances.size());
             for (HistoricTaskInstance historicTaskInstance : historicTaskInstances) {
                 assertEquals(version2ProcessDef.getId(), historicTaskInstance.getProcessDefinitionId());
             }
-            
+
             List<HistoricActivityInstance> historicActivityInstances = historyService.createHistoricActivityInstanceQuery().processInstanceId(processInstanceToMigrate.getId()).list();
             assertEquals(3, historicActivityInstances.size());
             for (HistoricActivityInstance historicActivityInstance : historicActivityInstances) {
@@ -195,14 +192,14 @@
 
         // complete intermediate task
         taskService.complete(task.getId());
-        
+
         // complete final task
         task = taskService.createTaskQuery().processInstanceId(processInstanceToMigrate.getId()).singleResult();
         taskService.complete(task.getId());
-        
+
         assertProcessEnded(processInstanceToMigrate.getId());
     }
-    
+
     @Test
     public void testSimpleMigrationWithTaskJsonMapping() {
         //Deploy first version of the process
@@ -211,7 +208,7 @@
         //Start and instance of the recent first version of the process for migration and one for reference
         ProcessInstance processInstanceToMigrate = runtimeService.startProcessInstanceByKey("MP");
         taskService.complete(taskService.createTaskQuery().processInstanceId(processInstanceToMigrate.getId()).singleResult().getId());
-        
+
         Task beforeMigrationTask = taskService.createTaskQuery().processInstanceId(processInstanceToMigrate.getId()).singleResult();
 
         //Deploy second version of the process
@@ -224,7 +221,7 @@
         ObjectNode activityNode = activitiesNode.addObject();
         activityNode.put("fromActivityId", "userTask2Id");
         activityNode.put("toActivityId", "intermediateTask");
-        
+
         //Migrate process
         ProcessInstanceMigrationDocument migrationDocument = ProcessInstanceMigrationDocumentConverter.convertFromJson(migrationNode.toString());
         runtimeService.migrateProcessInstance(processInstanceToMigrate.getId(), migrationDocument);
@@ -233,17 +230,17 @@
         assertEquals(version2ProcessDef.getId(), task.getProcessDefinitionId());
         assertEquals("intermediateTask", task.getTaskDefinitionKey());
         assertEquals(beforeMigrationTask.getId(), task.getId());
-        
+
         if (HistoryTestHelper.isHistoryLevelAtLeast(HistoryLevel.AUDIT, processEngineConfiguration)) {
             HistoricProcessInstance historicProcessInstance = historyService.createHistoricProcessInstanceQuery().processInstanceId(processInstanceToMigrate.getId()).singleResult();
             assertEquals(version2ProcessDef.getId(), historicProcessInstance.getProcessDefinitionId());
-            
+
             List<HistoricTaskInstance> historicTaskInstances = historyService.createHistoricTaskInstanceQuery().processInstanceId(processInstanceToMigrate.getId()).list();
             assertEquals(2, historicTaskInstances.size());
             for (HistoricTaskInstance historicTaskInstance : historicTaskInstances) {
                 assertEquals(version2ProcessDef.getId(), historicTaskInstance.getProcessDefinitionId());
             }
-            
+
             List<HistoricActivityInstance> historicActivityInstances = historyService.createHistoricActivityInstanceQuery().processInstanceId(processInstanceToMigrate.getId()).list();
             assertEquals(3, historicActivityInstances.size());
             for (HistoricActivityInstance historicActivityInstance : historicActivityInstances) {
@@ -253,14 +250,14 @@
 
         // complete intermediate task
         taskService.complete(task.getId());
-        
+
         // complete final task
         task = taskService.createTaskQuery().processInstanceId(processInstanceToMigrate.getId()).singleResult();
         taskService.complete(task.getId());
-        
+
         assertProcessEnded(processInstanceToMigrate.getId());
     }
-    
+
     @Test
     public void testMigrationWithParallelTaskMapping() {
         //Deploy first version of the process
@@ -269,7 +266,7 @@
         //Start and instance of the recent first version of the process for migration and one for reference
         ProcessInstance processInstanceToMigrate = runtimeService.startProcessInstanceByKey("startParallelProcess");
         taskService.complete(taskService.createTaskQuery().processInstanceId(processInstanceToMigrate.getId()).singleResult().getId());
-        
+
         List<Task> parallelTasks = taskService.createTaskQuery().processInstanceId(processInstanceToMigrate.getId()).list();
         assertEquals(2, parallelTasks.size());
 
@@ -296,17 +293,17 @@
         assertEquals("beforeTask", task.getTaskDefinitionKey());
         assertNotEquals(parallelTasks.get(0).getId(), task.getId());
         assertNotEquals(parallelTasks.get(1).getId(), task.getId());
-        
+
         if (HistoryTestHelper.isHistoryLevelAtLeast(HistoryLevel.AUDIT, processEngineConfiguration)) {
             HistoricProcessInstance historicProcessInstance = historyService.createHistoricProcessInstanceQuery().processInstanceId(processInstanceToMigrate.getId()).singleResult();
             assertEquals(version2ProcessDef.getId(), historicProcessInstance.getProcessDefinitionId());
-            
+
             List<HistoricTaskInstance> historicTaskInstances = historyService.createHistoricTaskInstanceQuery().processInstanceId(processInstanceToMigrate.getId()).list();
             assertEquals(4, historicTaskInstances.size());
             for (HistoricTaskInstance historicTaskInstance : historicTaskInstances) {
                 assertEquals(version2ProcessDef.getId(), historicTaskInstance.getProcessDefinitionId());
             }
-            
+
             List<HistoricActivityInstance> historicActivityInstances = historyService.createHistoricActivityInstanceQuery().processInstanceId(processInstanceToMigrate.getId()).list();
             assertEquals(6, historicActivityInstances.size());
             for (HistoricActivityInstance historicActivityInstance : historicActivityInstances) {
@@ -316,22 +313,22 @@
 
         // complete before task
         taskService.complete(task.getId());
-        
+
         // complete parallel task 1
         task = taskService.createTaskQuery().processInstanceId(processInstanceToMigrate.getId()).list().get(0);
         taskService.complete(task.getId());
-        
+
         // complete parallel task 2
         task = taskService.createTaskQuery().processInstanceId(processInstanceToMigrate.getId()).singleResult();
         taskService.complete(task.getId());
-        
+
         // complete final task
         task = taskService.createTaskQuery().processInstanceId(processInstanceToMigrate.getId()).singleResult();
         taskService.complete(task.getId());
-        
+
         assertProcessEnded(processInstanceToMigrate.getId());
     }
-    
+
     @Test
     public void testMigrationWithNewSubProcessScope() {
         //Deploy first version of the process
@@ -340,7 +337,7 @@
         //Start and instance of the recent first version of the process for migration and one for reference
         ProcessInstance processInstanceToMigrate = runtimeService.startProcessInstanceByKey("MP");
         taskService.complete(taskService.createTaskQuery().processInstanceId(processInstanceToMigrate.getId()).singleResult().getId());
-        
+
         Task lastTask = taskService.createTaskQuery().processInstanceId(processInstanceToMigrate.getId()).singleResult();
 
         //Deploy second version of the process
@@ -350,8 +347,8 @@
         runtimeService.createProcessInstanceMigrationBuilder()
             .migrateToProcessDefinition(version2ProcessDef.getId())
             .addActivityMigrationMapping(
-                    ActivityMigrationMapping.createMappingFor("userTask2Id", "subScriptTask")
-                        .withLocalVariable("subprocessVariable", "passedValue"))
+                ActivityMigrationMapping.createMappingFor("userTask2Id", "subScriptTask")
+                    .withLocalVariable("subprocessVariable", "passedValue"))
             .migrate(processInstanceToMigrate.getId());
 
         List<Execution> executions = runtimeService.createExecutionQuery().processInstanceId(processInstanceToMigrate.getId()).list();
@@ -359,7 +356,7 @@
         for (Execution execution : executions) {
             assertEquals(version2ProcessDef.getId(), ((ExecutionEntity) execution).getProcessDefinitionId());
         }
-        
+
         Execution execution = runtimeService.createExecutionQuery().activityId("subProcess").singleResult();
         assertEquals("passedValue", runtimeService.getVariable(execution.getId(), "subprocessVariable"));
         assertFalse(runtimeService.hasVariable(execution.getProcessInstanceId(), "subprocessVariable"));
@@ -370,17 +367,17 @@
         assertEquals(version2ProcessDef.getId(), task.getProcessDefinitionId());
         assertEquals("subTask", task.getTaskDefinitionKey());
         assertNotEquals(lastTask.getId(), task.getId());
-        
+
         if (HistoryTestHelper.isHistoryLevelAtLeast(HistoryLevel.AUDIT, processEngineConfiguration)) {
             HistoricProcessInstance historicProcessInstance = historyService.createHistoricProcessInstanceQuery().processInstanceId(processInstanceToMigrate.getId()).singleResult();
             assertEquals(version2ProcessDef.getId(), historicProcessInstance.getProcessDefinitionId());
-            
+
             List<HistoricTaskInstance> historicTaskInstances = historyService.createHistoricTaskInstanceQuery().processInstanceId(processInstanceToMigrate.getId()).list();
             assertEquals(3, historicTaskInstances.size());
             for (HistoricTaskInstance historicTaskInstance : historicTaskInstances) {
                 assertEquals(version2ProcessDef.getId(), historicTaskInstance.getProcessDefinitionId());
             }
-            
+
             List<HistoricActivityInstance> historicActivityInstances = historyService.createHistoricActivityInstanceQuery().processInstanceId(processInstanceToMigrate.getId()).list();
             assertEquals(6, historicActivityInstances.size());
             for (HistoricActivityInstance historicActivityInstance : historicActivityInstances) {
@@ -390,11 +387,11 @@
 
         // complete sub task
         taskService.complete(task.getId());
-        
+
         // complete final task
         task = taskService.createTaskQuery().processInstanceId(processInstanceToMigrate.getId()).singleResult();
         taskService.complete(task.getId());
-        
+
         assertProcessEnded(processInstanceToMigrate.getId());
     }
 
