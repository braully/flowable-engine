--- conflicted
+++ resolved
@@ -341,7 +341,7 @@
         List<FlowableEvent> events = listener.filterEvents(FlowableEngineEventType.PROCESS_COMPLETED);
         assertEquals("ActivitiEventType.PROCESS_COMPLETED was expected 1 time.", 1, events.size());
     }
-    
+
     @Deployment(resources = {
             "org/flowable/engine/test/bpmn/event/end/TerminateEndEventTest.testTerminateInCallActivityMulitInstance.bpmn",
             "org/flowable/engine/test/bpmn/event/end/TerminateEndEventTest.subProcessTerminateTerminateAll.bpmn20.xml"})
@@ -492,7 +492,6 @@
 
     }
 
-<<<<<<< HEAD
     @Deployment(resources = { "org/flowable/engine/test/bpmn/event/end/TerminateEndEventTest.testTerminateInSubProcessWithBoundaryTerminateAll.bpmn20.xml"})
     public void testTerminateAllInSubProcess() throws Exception {
         ProcessInstance pi = runtimeService.startProcessInstanceByKey("terminateEndEventWithBoundary");
@@ -509,11 +508,8 @@
 
     }
 
-    @Deployment(resources = { "org/flowable/engine/test/bpmn/event/end/TerminateEndEventTest.testTerminateInParentProcess.bpmn", "org/flowable/engine/test/api/runtime/oneTaskProcess.bpmn20.xml" })
-=======
-    @Deployment(resources = { "org/flowable/engine/test/bpmn/event/end/TerminateEndEventTest.testTerminateInParentProcess.bpmn", 
+    @Deployment(resources = { "org/flowable/engine/test/bpmn/event/end/TerminateEndEventTest.testTerminateInParentProcess.bpmn",
                     "org/flowable/engine/test/api/runtime/oneTaskProcess.bpmn20.xml" })
->>>>>>> de73c3a4
     public void testProcessInstanceTerminatedEvents_terminateInParentProcess() throws Exception {
         ProcessInstance pi = runtimeService.startProcessInstanceByKey("terminateParentProcess");
 
@@ -523,11 +519,7 @@
 
         assertProcessEnded(pi.getId());
         List<FlowableEvent> processTerminatedEvents = listener.filterEvents(FlowableEngineEventType.PROCESS_COMPLETED_WITH_TERMINATE_END_EVENT);
-<<<<<<< HEAD
-        assertEquals("There should be exactly two FlowableEventType.PROCESS_COMPLETED_WITH_TERMINATE_END_EVENT event after the task complete.", 2,
-=======
         assertEquals("There should be exactly two FlowableEventType.PROCESS_COMPLETED_WITH_TERMINATE_END_EVENT events after the task complete.", 2,
->>>>>>> de73c3a4
                 processTerminatedEvents.size());
         FlowableEngineEntityEvent processCompletedEvent = (FlowableEngineEntityEvent) processTerminatedEvents.get(1);
         assertThat(processCompletedEvent.getProcessInstanceId(), is(pi.getProcessInstanceId()));
