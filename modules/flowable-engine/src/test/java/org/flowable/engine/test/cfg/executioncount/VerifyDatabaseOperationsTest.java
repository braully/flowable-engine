--- conflicted
+++ resolved
@@ -356,14 +356,10 @@
                     "selectDeadLetterJobsByExecutionId", 1L,
                     "selectJobsByExecutionId", 1L);
 
-<<<<<<< HEAD
-            assertDatabaseInserts("CompleteTaskCmd", "HistoricActivityInstanceEntityImpl-bulk-with-2", 1L);
-=======
             assertDatabaseInserts("CompleteTaskCmd",
-                "HistoricActivityInstanceEntityImpl", 1L,
-                "HistoricTaskLogEntryEntityImpl", 1L
-                );
->>>>>>> f15c09cb
+                    "HistoricActivityInstanceEntityImpl-bulk-with-2", 1L,
+                    "HistoricTaskLogEntryEntityImpl", 1L
+            );
 
             assertDatabaseUpdates("CompleteTaskCmd", "org.flowable.task.service.impl.persistence.entity.HistoricTaskInstanceEntityImpl", 1L,
                     "org.flowable.engine.impl.persistence.entity.ExecutionEntityImpl", 2L,
