/* Licensed under the Apache License, Version 2.0 (the "License");
 * you may not use this file except in compliance with the License.
 * You may obtain a copy of the License at
 * 
 *      http://www.apache.org/licenses/LICENSE-2.0
 * 
 * Unless required by applicable law or agreed to in writing, software
 * distributed under the License is distributed on an "AS IS" BASIS,
 * WITHOUT WARRANTIES OR CONDITIONS OF ANY KIND, either express or implied.
 * See the License for the specific language governing permissions and
 * limitations under the License.
 */

package org.activiti.image.impl;

import java.awt.BasicStroke;
import java.awt.Color;
import java.awt.Font;
import java.awt.FontMetrics;
import java.awt.Graphics2D;
import java.awt.Paint;
import java.awt.Point;
import java.awt.Polygon;
import java.awt.Rectangle;
import java.awt.RenderingHints;
import java.awt.Shape;
import java.awt.Stroke;
import java.awt.font.FontRenderContext;
import java.awt.font.LineBreakMeasurer;
import java.awt.font.TextAttribute;
import java.awt.font.TextLayout;
import java.awt.geom.AffineTransform;
import java.awt.geom.Ellipse2D;
import java.awt.geom.Line2D;
import java.awt.geom.Path2D;
import java.awt.geom.PathIterator;
import java.awt.geom.Rectangle2D;
import java.awt.geom.RoundRectangle2D;
import java.awt.image.BufferedImage;
import java.io.ByteArrayInputStream;
import java.io.ByteArrayOutputStream;
import java.io.IOException;
import java.io.InputStream;
import java.text.AttributedCharacterIterator;
import java.text.AttributedString;
import java.util.ArrayList;
import java.util.List;

import javax.imageio.ImageIO;

import org.activiti.bpmn.model.AssociationDirection;
import org.activiti.bpmn.model.GraphicInfo;
import org.activiti.image.exception.ActivitiImageException;
import org.activiti.image.util.ReflectUtil;
import org.slf4j.Logger;
import org.slf4j.LoggerFactory;

/**
 * Represents a canvas on which BPMN 2.0 constructs can be drawn.
 * 
 * Some of the icons used are licensed under a Creative Commons Attribution 2.5
 * License, see http://www.famfamfam.com/lab/icons/silk/
 * 
 * @see org.activiti.engine.impl.bpmn.diagram.DefaultProcessDiagramGenerator
 * @author Joram Barrez
 */
public class DefaultProcessDiagramCanvas {

  protected static final Logger LOGGER = LoggerFactory.getLogger(DefaultProcessDiagramCanvas.class);
  public enum SHAPE_TYPE {Rectangle, Rhombus, Ellipse}

  // Predefined sized
  protected static final int ARROW_WIDTH = 5;
  protected static final int CONDITIONAL_INDICATOR_WIDTH = 16;
  protected static final int DEFAULT_INDICATOR_WIDTH = 10;
  protected static final int MARKER_WIDTH = 12;
  protected static final int FONT_SIZE = 11;
  protected static final int FONT_SPACING = 2;
  protected static final int TEXT_PADDING = 3;
  protected static final int ANNOTATION_TEXT_PADDING = 7;
  protected static final int LINE_HEIGHT = FONT_SIZE + FONT_SPACING;
  

  // Colors
  protected static Color TASK_BOX_COLOR = new Color(249, 249, 249);
  protected static Color SUBPROCESS_BOX_COLOR = new Color(255, 255, 255);
  protected static Color EVENT_COLOR = new Color(255, 255, 255);
  protected static Color CONNECTION_COLOR = new Color(88, 88, 88);
  protected static Color CONDITIONAL_INDICATOR_COLOR = new Color(255, 255, 255);
  protected static Color HIGHLIGHT_COLOR = Color.RED;
  protected static Color LABEL_COLOR = new Color(112, 146, 190);
  protected static Color TASK_BORDER_COLOR = new Color(187, 187, 187);
  protected static Color EVENT_BORDER_COLOR = new Color(88, 88, 88);
  protected static Color SUBPROCESS_BORDER_COLOR = new Color(0, 0, 0);
  
  // Fonts
  protected static Font LABEL_FONT = null;
  protected static Font ANNOTATION_FONT = new Font("Arial", Font.PLAIN, FONT_SIZE);
  protected static Font TASK_FONT = new Font("Arial", Font.PLAIN, FONT_SIZE);

  // Strokes
  protected static Stroke THICK_TASK_BORDER_STROKE = new BasicStroke(3.0f);
  protected static Stroke GATEWAY_TYPE_STROKE = new BasicStroke(3.0f);
  protected static Stroke END_EVENT_STROKE = new BasicStroke(3.0f);
  protected static Stroke MULTI_INSTANCE_STROKE = new BasicStroke(1.3f);
  protected static Stroke EVENT_SUBPROCESS_STROKE = new BasicStroke(1.0f, BasicStroke.CAP_BUTT, BasicStroke.JOIN_MITER, 1.0f,  new float[] { 1.0f }, 0.0f);
  protected static Stroke NON_INTERRUPTING_EVENT_STROKE = new BasicStroke(1.0f, BasicStroke.CAP_BUTT, BasicStroke.JOIN_MITER, 1.0f,  new float[] { 4.0f, 3.0f }, 0.0f);
  protected static Stroke HIGHLIGHT_FLOW_STROKE = new BasicStroke(1.3f);
  protected static Stroke ANNOTATION_STROKE = new BasicStroke(2.0f);
  protected static Stroke ASSOCIATION_STROKE = new BasicStroke(2.0f, BasicStroke.CAP_BUTT, BasicStroke.JOIN_MITER, 1.0f,  new float[] { 2.0f, 2.0f }, 0.0f);

  // icons
  protected static int ICON_PADDING = 5;
  protected static BufferedImage USERTASK_IMAGE;
  protected static BufferedImage SCRIPTTASK_IMAGE;
  protected static BufferedImage SERVICETASK_IMAGE;
  protected static BufferedImage RECEIVETASK_IMAGE;
  protected static BufferedImage SENDTASK_IMAGE;
  protected static BufferedImage MANUALTASK_IMAGE;
  protected static BufferedImage BUSINESS_RULE_TASK_IMAGE;
  protected static BufferedImage SHELL_TASK_IMAGE;
  protected static BufferedImage MULE_TASK_IMAGE;
  protected static BufferedImage CAMEL_TASK_IMAGE;
  
  protected static BufferedImage TIMER_IMAGE;
  protected static BufferedImage COMPENSATE_THROW_IMAGE;
  protected static BufferedImage COMPENSATE_CATCH_IMAGE;
  protected static BufferedImage ERROR_THROW_IMAGE;
  protected static BufferedImage ERROR_CATCH_IMAGE;
  protected static BufferedImage MESSAGE_THROW_IMAGE;
  protected static BufferedImage MESSAGE_CATCH_IMAGE;
  protected static BufferedImage SIGNAL_CATCH_IMAGE;
  protected static BufferedImage SIGNAL_THROW_IMAGE;

  protected int canvasWidth = -1;
  protected int canvasHeight = -1;
  protected int minX = -1;
  protected int minY = -1;
  protected BufferedImage processDiagram;
  protected Graphics2D g;
  protected FontMetrics fontMetrics;
  protected boolean closed;
  protected ClassLoader customClassLoader;
  protected String activityFontName = "Arial";
  protected String labelFontName = "Arial";
  
  /**
   * Creates an empty canvas with given width and height.
   * 
   * Allows to specify minimal boundaries on the left and upper side of the
   * canvas. This is useful for diagrams that have white space there.
   * Everything beneath these minimum values will be cropped. 
   * It's also possible to pass a specific font name and a class loader for the icon images.
   * 
   */
  public DefaultProcessDiagramCanvas(int width, int height, int minX, int minY, String imageType, 
      String activityFontName, String labelFontName, ClassLoader customClassLoader) {
    
    this.canvasWidth = width;
    this.canvasHeight = height;
    this.minX = minX;
    this.minY = minY;
    if (activityFontName != null) {
      this.activityFontName = activityFontName;
    }
    if (labelFontName != null) {
      this.labelFontName = labelFontName;
    }
    this.customClassLoader = customClassLoader;
    
    initialize(imageType);
  }

  /**
   * Creates an empty canvas with given width and height.
   * 
   * Allows to specify minimal boundaries on the left and upper side of the
   * canvas. This is useful for diagrams that have white space there (eg
   * Signavio). Everything beneath these minimum values will be cropped.
   * 
   * @param minX
   *          Hint that will be used when generating the image. Parts that fall
   *          below minX on the horizontal scale will be cropped.
   * @param minY
   *          Hint that will be used when generating the image. Parts that fall
   *          below minX on the horizontal scale will be cropped.
   */
  public DefaultProcessDiagramCanvas(int width, int height, int minX, int minY, String imageType) {
    this.canvasWidth = width;
    this.canvasHeight = height;
    this.minX = minX;
    this.minY = minY;
    
    initialize(imageType);
  }
  
  public void initialize(String imageType) {
    if ("png".equalsIgnoreCase(imageType)) {
      this.processDiagram = new BufferedImage(canvasWidth, canvasHeight, BufferedImage.TYPE_INT_ARGB);
    } else {
      this.processDiagram = new BufferedImage(canvasWidth, canvasHeight, BufferedImage.TYPE_INT_RGB);
    }
    
    this.g = processDiagram.createGraphics();
    if ("png".equalsIgnoreCase(imageType) == false) {
      this.g.setBackground(new Color(255, 255, 255, 0));
      this.g.clearRect(0, 0, canvasWidth, canvasHeight);
    }

    g.setRenderingHint(RenderingHints.KEY_ANTIALIASING, RenderingHints.VALUE_ANTIALIAS_ON);
    g.setPaint(Color.black);
    
    Font font = new Font(activityFontName, Font.BOLD, FONT_SIZE);
    g.setFont(font);
    this.fontMetrics = g.getFontMetrics();

    LABEL_FONT = new Font(labelFontName, Font.ITALIC, 10);
    
    try {
      USERTASK_IMAGE = ImageIO.read(ReflectUtil.getResource("org/activiti/icons/userTask.png", customClassLoader));
      SCRIPTTASK_IMAGE = ImageIO.read(ReflectUtil.getResource("org/activiti/icons/scriptTask.png", customClassLoader));
      SERVICETASK_IMAGE = ImageIO.read(ReflectUtil.getResource("org/activiti/icons/serviceTask.png", customClassLoader));
      RECEIVETASK_IMAGE = ImageIO.read(ReflectUtil.getResource("org/activiti/icons/receiveTask.png", customClassLoader));
      SENDTASK_IMAGE = ImageIO.read(ReflectUtil.getResource("org/activiti/icons/sendTask.png", customClassLoader));
      MANUALTASK_IMAGE = ImageIO.read(ReflectUtil.getResource("org/activiti/icons/manualTask.png", customClassLoader));
      BUSINESS_RULE_TASK_IMAGE = ImageIO.read(ReflectUtil.getResource("org/activiti/icons/businessRuleTask.png", customClassLoader));
      SHELL_TASK_IMAGE = ImageIO.read(ReflectUtil.getResource("org/activiti/icons/shellTask.png", customClassLoader));
      CAMEL_TASK_IMAGE = ImageIO.read(ReflectUtil.getResource("org/activiti/icons/camelTask.png", customClassLoader));
      MULE_TASK_IMAGE = ImageIO.read(ReflectUtil.getResource("org/activiti/icons/muleTask.png", customClassLoader));
      
      TIMER_IMAGE = ImageIO.read(ReflectUtil.getResource("org/activiti/icons/timer.png", customClassLoader));
      COMPENSATE_THROW_IMAGE = ImageIO.read(ReflectUtil.getResource("org/activiti/icons/compensate-throw.png", customClassLoader));
      COMPENSATE_CATCH_IMAGE = ImageIO.read(ReflectUtil.getResource("org/activiti/icons/compensate.png", customClassLoader));
      ERROR_THROW_IMAGE = ImageIO.read(ReflectUtil.getResource("org/activiti/icons/error-throw.png", customClassLoader));
      ERROR_CATCH_IMAGE = ImageIO.read(ReflectUtil.getResource("org/activiti/icons/error.png", customClassLoader));
      MESSAGE_THROW_IMAGE = ImageIO.read(ReflectUtil.getResource("org/activiti/icons/message-throw.png", customClassLoader));
      MESSAGE_CATCH_IMAGE = ImageIO.read(ReflectUtil.getResource("org/activiti/icons/message.png", customClassLoader));
      SIGNAL_THROW_IMAGE = ImageIO.read(ReflectUtil.getResource("org/activiti/icons/signal-throw.png", customClassLoader));
      SIGNAL_CATCH_IMAGE = ImageIO.read(ReflectUtil.getResource("org/activiti/icons/signal.png", customClassLoader));
    } catch (IOException e) {
      LOGGER.warn("Could not load image for process diagram creation: {}", e.getMessage());
    }
  }

  /**
   * Generates an image of what currently is drawn on the canvas.
   * 
   * Throws an {@link ActivitiException} when {@link #close()} is already
   * called.
   */
  public InputStream generateImage(String imageType) {
    if (closed) {
      throw new ActivitiImageException("ProcessDiagramGenerator already closed");
    }

    ByteArrayOutputStream out = new ByteArrayOutputStream();
    try {
      ImageIO.write(processDiagram, imageType, out);
<<<<<<< HEAD
=======
      
>>>>>>> 93beea0b
    } catch (IOException e) {
      throw new ActivitiImageException("Error while generating process image", e);
    } finally {
      try {
        if (out != null) {
          out.close();
        }
      } catch(IOException ignore) {
        // Exception is silently ignored
      }
    }
    return new ByteArrayInputStream(out.toByteArray());
  }
  
  /**
   * Generates an image of what currently is drawn on the canvas.
   * 
   * Throws an {@link ActivitiException} when {@link #close()} is already
   * called.
   */
  public BufferedImage generateBufferedImage(String imageType) {
    if (closed) {
      throw new ActivitiImageException("ProcessDiagramGenerator already closed");
    }

    // Try to remove white space
    minX = (minX <= 5) ? 5 : minX;
    minY = (minY <= 5) ? 5 : minY;
    BufferedImage imageToSerialize = processDiagram;
    if (minX >= 0 && minY >= 0) {
      imageToSerialize = processDiagram.getSubimage(minX - 5, minY - 5, canvasWidth - minX + 5, canvasHeight - minY + 5);
    }
    return imageToSerialize;
  }

  /**
   * Closes the canvas which dissallows further drawing and releases graphical
   * resources.
   */
  public void close() {
    g.dispose();
    closed = true;
  }

  public void drawNoneStartEvent(GraphicInfo graphicInfo) {
    drawStartEvent(graphicInfo, null, 1.0);
  }

  public void drawTimerStartEvent(GraphicInfo graphicInfo, double scaleFactor) {
    drawStartEvent(graphicInfo, TIMER_IMAGE, scaleFactor);
  }
  
  public void drawSignalStartEvent(GraphicInfo graphicInfo, double scaleFactor) {
    drawStartEvent(graphicInfo, SIGNAL_CATCH_IMAGE, scaleFactor);
  }
  
  public void drawMessageStartEvent(GraphicInfo graphicInfo, double scaleFactor) {
    drawStartEvent(graphicInfo, MESSAGE_CATCH_IMAGE, scaleFactor);
  }

  public void drawStartEvent(GraphicInfo graphicInfo, BufferedImage image, double scaleFactor) {
    Paint originalPaint = g.getPaint();
    g.setPaint(EVENT_COLOR);
    Ellipse2D circle = new Ellipse2D.Double(graphicInfo.getX(), graphicInfo.getY(), 
        graphicInfo.getWidth(), graphicInfo.getHeight());
    g.fill(circle);
    g.setPaint(EVENT_BORDER_COLOR);
    g.draw(circle);
    g.setPaint(originalPaint);
    if (image != null) {
      // calculate coordinates to center image
      int imageX = (int) Math.round(graphicInfo.getX() + (graphicInfo.getWidth() / 2) - (image.getWidth() / 2 * scaleFactor));
      int imageY = (int) Math.round(graphicInfo.getY() + (graphicInfo.getHeight() / 2) - (image.getHeight() / 2 * scaleFactor));  
      g.drawImage(image, imageX, imageY,
          (int) (image.getWidth() / scaleFactor), (int) (image.getHeight() / scaleFactor), null);
    }

  }

  public void drawNoneEndEvent(GraphicInfo graphicInfo, double scaleFactor) {
    Paint originalPaint = g.getPaint();
    Stroke originalStroke = g.getStroke();
    g.setPaint(EVENT_COLOR);
    Ellipse2D circle = new Ellipse2D.Double(graphicInfo.getX(), graphicInfo.getY(), 
        graphicInfo.getWidth(), graphicInfo.getHeight());
    g.fill(circle);
    g.setPaint(EVENT_BORDER_COLOR);
    if (scaleFactor == 1.0) {
      g.setStroke(END_EVENT_STROKE);
    } else {
      g.setStroke(new BasicStroke(2.0f));
    }
    g.draw(circle);
    g.setStroke(originalStroke);
    g.setPaint(originalPaint);
  }

  public void drawErrorEndEvent(String name, GraphicInfo graphicInfo, double scaleFactor) {
    drawErrorEndEvent(graphicInfo, scaleFactor);
    if (scaleFactor == 1.0) {
      drawLabel(name, graphicInfo);
    }
  }
  
  public void drawErrorEndEvent(GraphicInfo graphicInfo, double scaleFactor) {
    drawNoneEndEvent(graphicInfo, scaleFactor);
    g.drawImage(ERROR_THROW_IMAGE, (int) (graphicInfo.getX() + (graphicInfo.getWidth() / 4)), 
        (int) (graphicInfo.getY() + (graphicInfo.getHeight() / 4)), 
        (int) (ERROR_THROW_IMAGE.getWidth() / scaleFactor), 
        (int) (ERROR_THROW_IMAGE.getHeight() / scaleFactor), null);
  }
  
  public void drawErrorStartEvent(GraphicInfo graphicInfo, double scaleFactor) {
    drawNoneStartEvent(graphicInfo);
    g.drawImage(ERROR_CATCH_IMAGE, (int) (graphicInfo.getX() + (graphicInfo.getWidth() / 4)), 
        (int) (graphicInfo.getY() + (graphicInfo.getHeight() / 4)), 
        (int) (ERROR_CATCH_IMAGE.getWidth() / scaleFactor), 
        (int) (ERROR_CATCH_IMAGE.getHeight() / scaleFactor), null);
  }

  public void drawCatchingEvent(GraphicInfo graphicInfo, boolean isInterrupting, 
      BufferedImage image, String eventType, double scaleFactor) {
    
    // event circles
    Ellipse2D outerCircle = new Ellipse2D.Double(graphicInfo.getX(), graphicInfo.getY(), 
        graphicInfo.getWidth(), graphicInfo.getHeight());
    int innerCircleSize = (int) (4 / scaleFactor);
    if (innerCircleSize == 0) {
      innerCircleSize = 1;
    }
    int innerCircleX = (int) graphicInfo.getX() + innerCircleSize;
    int innerCircleY = (int) graphicInfo.getY() + innerCircleSize;
    int innerCircleWidth = (int) graphicInfo.getWidth() - (2 * innerCircleSize);
    int innerCircleHeight = (int) graphicInfo.getHeight() - (2 * innerCircleSize);
    Ellipse2D innerCircle = new Ellipse2D.Double(innerCircleX, innerCircleY, innerCircleWidth, innerCircleHeight);

    Paint originalPaint = g.getPaint();
    Stroke originalStroke = g.getStroke();
    g.setPaint(EVENT_COLOR);
    g.fill(outerCircle);

    g.setPaint(EVENT_BORDER_COLOR);
    if (isInterrupting == false) 
      g.setStroke(NON_INTERRUPTING_EVENT_STROKE);
    g.draw(outerCircle);
    g.setStroke(originalStroke);
    g.setPaint(originalPaint);
    g.draw(innerCircle);

    if (image != null) {
      // calculate coordinates to center image
      int imageX = (int) (graphicInfo.getX() + (graphicInfo.getWidth() / 2) - (image.getWidth() / 2 * scaleFactor));
      int imageY = (int) (graphicInfo.getY() + (graphicInfo.getHeight() / 2) - (image.getHeight() / 2 * scaleFactor));  
      if (scaleFactor == 1.0 && "timer".equals(eventType)) {
        // move image one pixel to center timer image
        imageX++;
        imageY++;
      }
      g.drawImage(image, imageX, imageY, (int) (image.getWidth() / scaleFactor), 
          (int) (image.getHeight() / scaleFactor), null);
    }
  }

  public void drawCatchingCompensateEvent(String name, GraphicInfo graphicInfo, boolean isInterrupting, double scaleFactor) {
    drawCatchingCompensateEvent(graphicInfo, isInterrupting, scaleFactor);
    drawLabel(name, graphicInfo);
  }

  public void drawCatchingCompensateEvent(GraphicInfo graphicInfo, boolean isInterrupting, double scaleFactor) {
    drawCatchingEvent(graphicInfo, isInterrupting, COMPENSATE_CATCH_IMAGE, "compensate", scaleFactor);
  }

  public void drawCatchingTimerEvent(String name, GraphicInfo graphicInfo, boolean isInterrupting, double scaleFactor) {
    drawCatchingTimerEvent(graphicInfo, isInterrupting, scaleFactor);
    drawLabel(name, graphicInfo);
  }

  public void drawCatchingTimerEvent(GraphicInfo graphicInfo, boolean isInterrupting, double scaleFactor) {
    drawCatchingEvent(graphicInfo, isInterrupting, TIMER_IMAGE, "timer", scaleFactor);
  }

  public void drawCatchingErrorEvent(String name, GraphicInfo graphicInfo, boolean isInterrupting, double scaleFactor) {
    drawCatchingErrorEvent(graphicInfo, isInterrupting, scaleFactor);
    drawLabel(name, graphicInfo);
  }

  public void drawCatchingErrorEvent(GraphicInfo graphicInfo, boolean isInterrupting, double scaleFactor) {
    drawCatchingEvent(graphicInfo, isInterrupting, ERROR_CATCH_IMAGE, "error", scaleFactor);
  }

  public void drawCatchingSignalEvent(String name, GraphicInfo graphicInfo, boolean isInterrupting, double scaleFactor) {
    drawCatchingSignalEvent(graphicInfo, isInterrupting, scaleFactor);
    drawLabel(name, graphicInfo);
  }

  public void drawCatchingSignalEvent(GraphicInfo graphicInfo, boolean isInterrupting, double scaleFactor) {
    drawCatchingEvent(graphicInfo, isInterrupting, SIGNAL_CATCH_IMAGE, "signal", scaleFactor);
  }
  
  public void drawCatchingMessageEvent(GraphicInfo graphicInfo, boolean isInterrupting, double scaleFactor) {
    drawCatchingEvent(graphicInfo, isInterrupting, MESSAGE_CATCH_IMAGE, "message", scaleFactor);
  }

  public void drawCatchingMessageEvent(String name, GraphicInfo graphicInfo, boolean isInterrupting, double scaleFactor) {
    drawCatchingEvent(graphicInfo, isInterrupting, MESSAGE_CATCH_IMAGE, "message", scaleFactor);
    drawLabel(name, graphicInfo);
  }
  
  public void drawThrowingCompensateEvent(GraphicInfo graphicInfo, double scaleFactor) {
    drawCatchingEvent(graphicInfo, true, COMPENSATE_THROW_IMAGE, "compensate", scaleFactor);
  }

  public void drawThrowingSignalEvent(GraphicInfo graphicInfo, double scaleFactor) {
    drawCatchingEvent(graphicInfo, true, SIGNAL_THROW_IMAGE, "signal", scaleFactor);
  }
  
  public void drawThrowingNoneEvent(GraphicInfo graphicInfo, double scaleFactor) {
    drawCatchingEvent(graphicInfo, true, null, "none", scaleFactor);
  }

  public void drawSequenceflow(int srcX, int srcY, int targetX, int targetY, boolean conditional, double scaleFactor) {
    drawSequenceflow(srcX, srcY, targetX, targetY, conditional, false, scaleFactor);
  }
  
  public void drawSequenceflow(int srcX, int srcY, int targetX, int targetY, boolean conditional, boolean highLighted, double scaleFactor) {
    Paint originalPaint = g.getPaint();
    if (highLighted)
      g.setPaint(HIGHLIGHT_COLOR);

    Line2D.Double line = new Line2D.Double(srcX, srcY, targetX, targetY);
    g.draw(line);
    drawArrowHead(line, scaleFactor);

    if (conditional) {
      drawConditionalSequenceFlowIndicator(line, scaleFactor);
    }

    if (highLighted)
      g.setPaint(originalPaint);
  }

  public void drawAssociation(int[] xPoints, int[] yPoints, AssociationDirection associationDirection, boolean highLighted, double scaleFactor) {
    boolean conditional = false, isDefault = false;
    drawConnection(xPoints, yPoints, conditional, isDefault, "association", associationDirection, highLighted, scaleFactor);
  }

  public void drawSequenceflow(int[] xPoints, int[] yPoints, boolean conditional, boolean isDefault, boolean highLighted, double scaleFactor) {
	  drawConnection(xPoints, yPoints, conditional, isDefault, "sequenceFlow", AssociationDirection.ONE, highLighted, scaleFactor);
  }
  
  public void drawConnection(int[] xPoints, int[] yPoints, boolean conditional, boolean isDefault, String connectionType, 
      AssociationDirection associationDirection, boolean highLighted, double scaleFactor) {
    
    Paint originalPaint = g.getPaint();
    Stroke originalStroke = g.getStroke();

    g.setPaint(CONNECTION_COLOR);
    if (connectionType.equals("association")) {
      g.setStroke(ASSOCIATION_STROKE);
    } else if (highLighted) {
      g.setPaint(HIGHLIGHT_COLOR);
      g.setStroke(HIGHLIGHT_FLOW_STROKE);
    }

    for (int i=1; i<xPoints.length; i++) {
      Integer sourceX = xPoints[i - 1];
      Integer sourceY = yPoints[i - 1];
      Integer targetX = xPoints[i];
      Integer targetY = yPoints[i];
      Line2D.Double line = new Line2D.Double(sourceX, sourceY, targetX, targetY);
      g.draw(line);
    }
  
    if (isDefault){
      Line2D.Double line = new Line2D.Double(xPoints[0], yPoints[0], xPoints[1], yPoints[1]);
      drawDefaultSequenceFlowIndicator(line, scaleFactor);
    }

    if (conditional) {
      Line2D.Double line = new Line2D.Double(xPoints[0], yPoints[0], xPoints[1], yPoints[1]);
      drawConditionalSequenceFlowIndicator(line, scaleFactor);
    }
  
    if (associationDirection.equals(AssociationDirection.ONE) || associationDirection.equals(AssociationDirection.BOTH)) {
      Line2D.Double line = new Line2D.Double(xPoints[xPoints.length-2], yPoints[xPoints.length-2], xPoints[xPoints.length-1], yPoints[xPoints.length-1]);
      drawArrowHead(line, scaleFactor);
    }
    if (associationDirection.equals(AssociationDirection.BOTH)) {
      Line2D.Double line = new Line2D.Double(xPoints[1], yPoints[1], xPoints[0], yPoints[0]);
      drawArrowHead(line, scaleFactor);
    }
    g.setPaint(originalPaint);
    g.setStroke(originalStroke);
  }

  public void drawSequenceflowWithoutArrow(int srcX, int srcY, int targetX, int targetY, boolean conditional, double scaleFactor) {
    drawSequenceflowWithoutArrow(srcX, srcY, targetX, targetY, conditional, false, scaleFactor);
  }

  public void drawSequenceflowWithoutArrow(int srcX, int srcY, int targetX, int targetY, boolean conditional, boolean highLighted, double scaleFactor) {
    Paint originalPaint = g.getPaint();
    if (highLighted)
      g.setPaint(HIGHLIGHT_COLOR);

    Line2D.Double line = new Line2D.Double(srcX, srcY, targetX, targetY);
    g.draw(line);

    if (conditional) {
      drawConditionalSequenceFlowIndicator(line, scaleFactor);
    }

    if (highLighted)
      g.setPaint(originalPaint);
  }

  public void drawArrowHead(Line2D.Double line, double scaleFactor) {
    int doubleArrowWidth = (int) (2 * ARROW_WIDTH / scaleFactor);
    if (doubleArrowWidth == 0) {
      doubleArrowWidth = 2;
    }
    Polygon arrowHead = new Polygon();
    arrowHead.addPoint(0, 0);
    int arrowHeadPoint = (int) (-ARROW_WIDTH / scaleFactor);
    if (arrowHeadPoint == 0) {
      arrowHeadPoint = -1;
    }
    arrowHead.addPoint(arrowHeadPoint, -doubleArrowWidth);
    arrowHeadPoint = (int) (ARROW_WIDTH / scaleFactor);
    if (arrowHeadPoint == 0) {
      arrowHeadPoint = 1;
    }
    arrowHead.addPoint(arrowHeadPoint, -doubleArrowWidth);

    AffineTransform transformation = new AffineTransform();
    transformation.setToIdentity();
    double angle = Math.atan2(line.y2 - line.y1, line.x2 - line.x1);
    transformation.translate(line.x2, line.y2);
    transformation.rotate((angle - Math.PI / 2d));

    AffineTransform originalTransformation = g.getTransform();
    g.setTransform(transformation);
    g.fill(arrowHead);
    g.setTransform(originalTransformation);
  }

  public void drawDefaultSequenceFlowIndicator(Line2D.Double line, double scaleFactor) {
    double length = DEFAULT_INDICATOR_WIDTH / scaleFactor, halfOfLength = length/2, f = 8;
    Line2D.Double defaultIndicator = new Line2D.Double(-halfOfLength, 0, halfOfLength, 0);

    double angle = Math.atan2(line.y2 - line.y1, line.x2 - line.x1);
    double dx = f * Math.cos(angle), dy = f * Math.sin(angle),
	       x1 = line.x1 + dx, y1 = line.y1 + dy;

    AffineTransform transformation = new AffineTransform();
    transformation.setToIdentity();
    transformation.translate(x1, y1);
    transformation.rotate((angle - 3 * Math.PI / 4));

    AffineTransform originalTransformation = g.getTransform();
    g.setTransform(transformation);
    g.draw(defaultIndicator);

    g.setTransform(originalTransformation);
  }

  public void drawConditionalSequenceFlowIndicator(Line2D.Double line, double scaleFactor) {
    if (scaleFactor > 1.0) return;
    int horizontal = (int) (CONDITIONAL_INDICATOR_WIDTH * 0.7);
    int halfOfHorizontal = horizontal / 2;
    int halfOfVertical = CONDITIONAL_INDICATOR_WIDTH / 2;

    Polygon conditionalIndicator = new Polygon();
    conditionalIndicator.addPoint(0, 0);
    conditionalIndicator.addPoint(-halfOfHorizontal, halfOfVertical);
    conditionalIndicator.addPoint(0, CONDITIONAL_INDICATOR_WIDTH);
    conditionalIndicator.addPoint(halfOfHorizontal, halfOfVertical);

    AffineTransform transformation = new AffineTransform();
    transformation.setToIdentity();
    double angle = Math.atan2(line.y2 - line.y1, line.x2 - line.x1);
    transformation.translate(line.x1, line.y1);
    transformation.rotate((angle - Math.PI / 2d));

    AffineTransform originalTransformation = g.getTransform();
    g.setTransform(transformation);
    g.draw(conditionalIndicator);

    Paint originalPaint = g.getPaint();
    g.setPaint(CONDITIONAL_INDICATOR_COLOR);
    g.fill(conditionalIndicator);

    g.setPaint(originalPaint);
    g.setTransform(originalTransformation);
  }

  public void drawTask(BufferedImage icon, String name, GraphicInfo graphicInfo, double scaleFactor) {
    drawTask(name, graphicInfo);
    g.drawImage(icon, (int) (graphicInfo.getX() + ICON_PADDING / scaleFactor), 
        (int) (graphicInfo.getY() + ICON_PADDING / scaleFactor), 
        (int) (icon.getWidth() / scaleFactor), (int) (icon.getHeight() / scaleFactor), null);
  }

  public void drawTask(String name, GraphicInfo graphicInfo) {
    drawTask(name, graphicInfo, false);
  }
  
  public void drawPoolOrLane(String name, GraphicInfo graphicInfo) {
    int x = (int) graphicInfo.getX();
    int y = (int) graphicInfo.getY();
    int width = (int) graphicInfo.getWidth();
    int height = (int) graphicInfo.getHeight();
    g.drawRect(x, y, width, height);
    
    // Add the name as text, vertical
    if(name != null && name.length() > 0) {
      // Include some padding
      int availableTextSpace = height - 6;

      // Create rotation for derived font
      AffineTransform transformation = new AffineTransform();
      transformation.setToIdentity();
      transformation.rotate(270 * Math.PI/180);

      Font currentFont = g.getFont();
      Font theDerivedFont = currentFont.deriveFont(transformation);
      g.setFont(theDerivedFont);
      
      String truncated = fitTextToWidth(name, availableTextSpace);
      int realWidth = fontMetrics.stringWidth(truncated);
      
      g.drawString(truncated, x + 2 + fontMetrics.getHeight(), 3 + y + availableTextSpace - (availableTextSpace - realWidth) / 2);
      g.setFont(currentFont);
    }
  }

  protected void drawTask(String name, GraphicInfo graphicInfo, boolean thickBorder) {
    Paint originalPaint = g.getPaint();
    int x = (int) graphicInfo.getX();
    int y = (int) graphicInfo.getY();
    int width = (int) graphicInfo.getWidth();
    int height = (int) graphicInfo.getHeight();
    
    // Create a new gradient paint for every task box, gradient depends on x and y and is not relative
    g.setPaint(TASK_BOX_COLOR);

    int arcR = 6;
    if (thickBorder)
    	arcR = 3;
    
    // shape
    RoundRectangle2D rect = new RoundRectangle2D.Double(x, y, width, height, arcR, arcR);
    g.fill(rect);
    g.setPaint(TASK_BORDER_COLOR);

    if (thickBorder) {
      Stroke originalStroke = g.getStroke();
      g.setStroke(THICK_TASK_BORDER_STROKE);
      g.draw(rect);
      g.setStroke(originalStroke);
    } else {
      g.draw(rect);
    }

    g.setPaint(originalPaint);
    // text
    if (name != null && name.length() > 0) {
      int boxWidth = width - (2 * TEXT_PADDING);
      int boxHeight = height - 16 - ICON_PADDING - ICON_PADDING - MARKER_WIDTH - 2 - 2;
      int boxX = x + width/2 - boxWidth/2;
      int boxY = y + height/2 - boxHeight/2 + ICON_PADDING + ICON_PADDING - 2 - 2;
      
      drawMultilineCentredText(name, boxX, boxY, boxWidth, boxHeight);
    }
  }
  
  protected void drawMultilineCentredText(String text, int x, int y, int boxWidth, int boxHeight) {
    drawMultilineText(text, x, y, boxWidth, boxHeight, true);
  }

  protected void drawMultilineAnnotationText(String text, int x, int y, int boxWidth, int boxHeight) {
	  drawMultilineText(text, x, y, boxWidth, boxHeight, false);
  }
  
  protected void drawMultilineText(String text, int x, int y, int boxWidth, int boxHeight, boolean centered) {
    // Create an attributed string based in input text
    AttributedString attributedString = new AttributedString(text);
    attributedString.addAttribute(TextAttribute.FONT, g.getFont());
    attributedString.addAttribute(TextAttribute.FOREGROUND, Color.black);
    
    AttributedCharacterIterator characterIterator = attributedString.getIterator();
    
    int currentHeight = 0;
    // Prepare a list of lines of text we'll be drawing
    List<TextLayout> layouts = new ArrayList<TextLayout>();
    String lastLine = null;
    
    LineBreakMeasurer measurer = new LineBreakMeasurer(characterIterator, g.getFontRenderContext());
    
    TextLayout layout = null;
    while (measurer.getPosition() < characterIterator.getEndIndex() && currentHeight <= boxHeight) {
       
      int previousPosition = measurer.getPosition();
      
      // Request next layout
      layout = measurer.nextLayout(boxWidth);
      
      int height = ((Float)(layout.getDescent() + layout.getAscent() + layout.getLeading())).intValue();
      
      if(currentHeight + height > boxHeight) {
        // The line we're about to add should NOT be added anymore, append three dots to previous one instead
        // to indicate more text is truncated
        if (!layouts.isEmpty()) {
          layouts.remove(layouts.size() - 1);
          
          if(lastLine.length() >= 4) {
            lastLine = lastLine.substring(0, lastLine.length() - 4) + "...";
          }
          layouts.add(new TextLayout(lastLine, g.getFont(), g.getFontRenderContext()));
        }
      } else {
        layouts.add(layout);
        lastLine = text.substring(previousPosition, measurer.getPosition());
        currentHeight += height;
      }
    }
    
    
    int currentY = y + (centered ? ((boxHeight - currentHeight) /2) : 0);
    int currentX = 0;
    
    // Actually draw the lines
    for(TextLayout textLayout : layouts) {
      
      currentY += textLayout.getAscent();
      currentX = x + (centered ? ((boxWidth - ((Double)textLayout.getBounds().getWidth()).intValue()) /2) : 0);
      
      textLayout.draw(g, currentX, currentY);
      currentY += textLayout.getDescent() + textLayout.getLeading();
    }
    
  }
  

  protected String fitTextToWidth(String original, int width) {
    String text = original;

    // remove length for "..."
    int maxWidth = width - 10;

    while (fontMetrics.stringWidth(text + "...") > maxWidth && text.length() > 0) {
      text = text.substring(0, text.length() - 1);
    }

    if (!text.equals(original)) {
      text = text + "...";
    }

    return text;
  }

  public void drawUserTask(String name, GraphicInfo graphicInfo, double scaleFactor) {
    drawTask(USERTASK_IMAGE, name, graphicInfo, scaleFactor);
  }

  public void drawScriptTask(String name, GraphicInfo graphicInfo, double scaleFactor) {
    drawTask(SCRIPTTASK_IMAGE, name, graphicInfo, scaleFactor);
  }

  public void drawServiceTask(String name, GraphicInfo graphicInfo, double scaleFactor) {
    drawTask(SERVICETASK_IMAGE, name, graphicInfo, scaleFactor);
  }

  public void drawReceiveTask(String name, GraphicInfo graphicInfo, double scaleFactor) {
    drawTask(RECEIVETASK_IMAGE, name, graphicInfo, scaleFactor);
  }

  public void drawSendTask(String name, GraphicInfo graphicInfo, double scaleFactor) {
    drawTask(SENDTASK_IMAGE, name, graphicInfo, scaleFactor);
  }

  public void drawManualTask(String name, GraphicInfo graphicInfo, double scaleFactor) {
    drawTask(MANUALTASK_IMAGE, name, graphicInfo, scaleFactor);
  }
  
  public void drawBusinessRuleTask(String name, GraphicInfo graphicInfo, double scaleFactor) {
    drawTask(BUSINESS_RULE_TASK_IMAGE, name, graphicInfo, scaleFactor);
  }
  
  public void drawCamelTask(String name, GraphicInfo graphicInfo, double scaleFactor) {
    drawTask(CAMEL_TASK_IMAGE, name, graphicInfo, scaleFactor);
  }
  
  public void drawMuleTask(String name, GraphicInfo graphicInfo, double scaleFactor) {
    drawTask(MULE_TASK_IMAGE, name, graphicInfo, scaleFactor);
  }

  public void drawExpandedSubProcess(String name, GraphicInfo graphicInfo, Boolean isTriggeredByEvent, double scaleFactor) {
    RoundRectangle2D rect = new RoundRectangle2D.Double(graphicInfo.getX(), graphicInfo.getY(), 
        graphicInfo.getWidth(), graphicInfo.getHeight(), 8, 8);
    
    // Use different stroke (dashed)
    if (isTriggeredByEvent) {
      Stroke originalStroke = g.getStroke();
      g.setStroke(EVENT_SUBPROCESS_STROKE);
      g.draw(rect);
      g.setStroke(originalStroke);
    } else {
      Paint originalPaint = g.getPaint();
      g.setPaint(SUBPROCESS_BOX_COLOR);
      g.fill(rect);
      g.setPaint(SUBPROCESS_BORDER_COLOR);
      g.draw(rect);
      g.setPaint(originalPaint);
    }

    if (scaleFactor == 1.0 && name != null && !name.isEmpty()) {
      String text = fitTextToWidth(name, (int) graphicInfo.getWidth());
      g.drawString(text, (int) graphicInfo.getX() + 10, (int) graphicInfo.getY() + 15);
    }
  }

  public void drawCollapsedSubProcess(String name, GraphicInfo graphicInfo, Boolean isTriggeredByEvent) {
    drawCollapsedTask(name, graphicInfo, false);
  }

  public void drawCollapsedCallActivity(String name, GraphicInfo graphicInfo) {
    drawCollapsedTask(name, graphicInfo, true);
  }

  protected void drawCollapsedTask(String name, GraphicInfo graphicInfo, boolean thickBorder) {
    // The collapsed marker is now visualized separately
    drawTask(name, graphicInfo, thickBorder);
  }

  public void drawCollapsedMarker(int x, int y, int width, int height) {
    // rectangle
    int rectangleWidth = MARKER_WIDTH;
    int rectangleHeight = MARKER_WIDTH;
    Rectangle rect = new Rectangle(x + (width - rectangleWidth) / 2, y + height - rectangleHeight - 3, rectangleWidth, rectangleHeight);
    g.draw(rect);

    // plus inside rectangle
    Line2D.Double line = new Line2D.Double(rect.getCenterX(), rect.getY() + 2, rect.getCenterX(), rect.getMaxY() - 2);
    g.draw(line);
    line = new Line2D.Double(rect.getMinX() + 2, rect.getCenterY(), rect.getMaxX() - 2, rect.getCenterY());
    g.draw(line);
  }

  public void drawActivityMarkers(int x, int y, int width, int height, boolean multiInstanceSequential, boolean multiInstanceParallel, boolean collapsed) {
    if (collapsed) {
      if (!multiInstanceSequential && !multiInstanceParallel) {
        drawCollapsedMarker(x, y, width, height);
      } else {
        drawCollapsedMarker(x - MARKER_WIDTH / 2 - 2, y, width, height);
        if (multiInstanceSequential) {
          drawMultiInstanceMarker(true, x + MARKER_WIDTH / 2 + 2, y, width, height);
        } else {
          drawMultiInstanceMarker(false, x + MARKER_WIDTH / 2 + 2, y, width, height);
        }
      }
    } else {
      if (multiInstanceSequential) {
        drawMultiInstanceMarker(true, x, y, width, height);
      } else if (multiInstanceParallel) {
        drawMultiInstanceMarker(false, x, y, width, height);
      }
    }
  }

  public void drawGateway(GraphicInfo graphicInfo) {
    Polygon rhombus = new Polygon();
    int x = (int) graphicInfo.getX();
    int y = (int) graphicInfo.getY();
    int width = (int) graphicInfo.getWidth();
    int height = (int) graphicInfo.getHeight();
    
    rhombus.addPoint(x, y + (height / 2));
    rhombus.addPoint(x + (width / 2), y + height);
    rhombus.addPoint(x + width, y + (height / 2));
    rhombus.addPoint(x + (width / 2), y);
    g.draw(rhombus);
  }

  public void drawParallelGateway(GraphicInfo graphicInfo, double scaleFactor) {
    // rhombus
    drawGateway(graphicInfo);
    int x = (int) graphicInfo.getX();
    int y = (int) graphicInfo.getY();
    int width = (int) graphicInfo.getWidth();
    int height = (int) graphicInfo.getHeight();

    if (scaleFactor == 1.0) {
      // plus inside rhombus
      Stroke orginalStroke = g.getStroke();
      g.setStroke(GATEWAY_TYPE_STROKE);
      Line2D.Double line = new Line2D.Double(x + 10, y + height / 2, x + width - 10, y + height / 2); // horizontal
      g.draw(line);
      line = new Line2D.Double(x + width / 2, y + height - 10, x + width / 2, y + 10); // vertical
      g.draw(line);
      g.setStroke(orginalStroke);
    }
  }

  public void drawExclusiveGateway(GraphicInfo graphicInfo, double scaleFactor) {
    // rhombus
    drawGateway(graphicInfo);
    int x = (int) graphicInfo.getX();
    int y = (int) graphicInfo.getY();
    int width = (int) graphicInfo.getWidth();
    int height = (int) graphicInfo.getHeight();

    int quarterWidth = width / 4;
    int quarterHeight = height / 4;

    if (scaleFactor == 1.0) {
      // X inside rhombus
      Stroke orginalStroke = g.getStroke();
      g.setStroke(GATEWAY_TYPE_STROKE);
      Line2D.Double line = new Line2D.Double(x + quarterWidth + 3, y + quarterHeight + 3, x + 3 * quarterWidth - 3, y + 3 * quarterHeight - 3);
      g.draw(line);
      line = new Line2D.Double(x + quarterWidth + 3, y + 3 * quarterHeight - 3, x + 3 * quarterWidth - 3, y + quarterHeight + 3);
      g.draw(line);
      g.setStroke(orginalStroke);
    }
  }

  public void drawInclusiveGateway(GraphicInfo graphicInfo, double scaleFactor) {
    // rhombus
    drawGateway(graphicInfo);
    int x = (int) graphicInfo.getX();
    int y = (int) graphicInfo.getY();
    int width = (int) graphicInfo.getWidth();
    int height = (int) graphicInfo.getHeight();

    int diameter = width / 2;

    if (scaleFactor == 1.0) {
      // circle inside rhombus
      Stroke orginalStroke = g.getStroke();
      g.setStroke(GATEWAY_TYPE_STROKE);
      Ellipse2D.Double circle = new Ellipse2D.Double(((width - diameter) / 2) + x, ((height - diameter) / 2) + y, diameter, diameter);
      g.draw(circle);
      g.setStroke(orginalStroke);
    }
  }
  
  public void drawEventBasedGateway(GraphicInfo graphicInfo, double scaleFactor) {
    // rhombus
    drawGateway(graphicInfo);
    
    if (scaleFactor == 1.0) {
      int x = (int) graphicInfo.getX();
      int y = (int) graphicInfo.getY();
      int width = (int) graphicInfo.getWidth();
      int height = (int) graphicInfo.getHeight();
      
      double scale = .6;
      
      GraphicInfo eventInfo = new GraphicInfo();
      eventInfo.setX(x + width*(1-scale)/2);
      eventInfo.setY(y + height*(1-scale)/2);
      eventInfo.setWidth(width*scale);
      eventInfo.setHeight(height*scale);
      drawCatchingEvent(eventInfo, true, null, "eventGateway", scaleFactor);
      
      double r = width / 6.;
      
      // create pentagon (coords with respect to center)
      int topX = (int)(.95 * r); // top right corner
      int topY = (int)(-.31 * r);
      int bottomX = (int)(.59 * r); // bottom right corner
      int bottomY = (int)(.81 * r);
      
      int[] xPoints = new int[]{ 0, topX, bottomX, -bottomX, -topX };
      int[] yPoints = new int[]{ -(int)r, topY, bottomY, bottomY, topY };
      Polygon pentagon = new Polygon(xPoints, yPoints, 5);
      pentagon.translate(x+width/2, y+width/2);
  
      // draw
      g.drawPolygon(pentagon);
    }
  }

  public void drawMultiInstanceMarker(boolean sequential, int x, int y, int width, int height) {
    int rectangleWidth = MARKER_WIDTH;
    int rectangleHeight = MARKER_WIDTH;
    int lineX = x + (width - rectangleWidth) / 2;
    int lineY = y + height - rectangleHeight - 3;

    Stroke orginalStroke = g.getStroke();
    g.setStroke(MULTI_INSTANCE_STROKE);

    if (sequential) {
      g.draw(new Line2D.Double(lineX, lineY, lineX + rectangleWidth, lineY));
      g.draw(new Line2D.Double(lineX, lineY + rectangleHeight / 2, lineX + rectangleWidth, lineY + rectangleHeight / 2));
      g.draw(new Line2D.Double(lineX, lineY + rectangleHeight, lineX + rectangleWidth, lineY + rectangleHeight));
    } else {
      g.draw(new Line2D.Double(lineX, lineY, lineX, lineY + rectangleHeight));
      g.draw(new Line2D.Double(lineX + rectangleWidth / 2, lineY, lineX + rectangleWidth / 2, lineY + rectangleHeight));
      g.draw(new Line2D.Double(lineX + rectangleWidth, lineY, lineX + rectangleWidth, lineY + rectangleHeight));
    }

    g.setStroke(orginalStroke);
  }

  public void drawHighLight(int x, int y, int width, int height) {
    Paint originalPaint = g.getPaint();
    Stroke originalStroke = g.getStroke();

    g.setPaint(HIGHLIGHT_COLOR);
    g.setStroke(THICK_TASK_BORDER_STROKE);

    RoundRectangle2D rect = new RoundRectangle2D.Double(x, y, width, height, 20, 20);
    g.draw(rect);

    g.setPaint(originalPaint);
    g.setStroke(originalStroke);
  }

  public void drawTextAnnotation(String text, GraphicInfo graphicInfo) {
    int x = (int) graphicInfo.getX();
    int y = (int) graphicInfo.getY();
    int width = (int) graphicInfo.getWidth();
    int height = (int) graphicInfo.getHeight();
    
	  Font originalFont = g.getFont();
	  Stroke originalStroke = g.getStroke();
	  
	  g.setFont(ANNOTATION_FONT);
	  
	  Path2D path = new Path2D.Double();
	  x += .5;
	  int lineLength = 18;
	  path.moveTo(x + lineLength, y);
	  path.lineTo(x, y);
	  path.lineTo(x, y + height);
	  path.lineTo(x + lineLength, y + height);
	  
	  path.lineTo(x + lineLength, y + height -1);
	  path.lineTo(x + 1, y + height -1);
	  path.lineTo(x + 1, y + 1);
	  path.lineTo(x + lineLength, y + 1);
	  path.closePath();
	  
	  g.draw(path);
	  
	  int boxWidth = width - (2 * ANNOTATION_TEXT_PADDING);
    int boxHeight = height - (2 * ANNOTATION_TEXT_PADDING);
    int boxX = x + width/2 - boxWidth/2;
    int boxY = y + height/2 - boxHeight/2;
    
    if (text != null && text.isEmpty() == false) {
      drawMultilineAnnotationText(text, boxX, boxY, boxWidth, boxHeight);
    }
	  
	  // restore originals
    g.setFont(originalFont);
    g.setStroke(originalStroke);
  }
  
  public void drawLabel(String text, GraphicInfo graphicInfo){
	  drawLabel(text, graphicInfo, true);
  }
  public void drawLabel(String text, GraphicInfo graphicInfo, boolean centered){
	float interline = 1.0f;
	
    // text
    if (text != null && text.length()>0) {
      Paint originalPaint = g.getPaint();
      Font originalFont = g.getFont();

      g.setPaint(LABEL_COLOR);
      g.setFont(LABEL_FONT);

      int wrapWidth = 100;
      int textY = (int) graphicInfo.getY();
      
      // TODO: use drawMultilineText()
      AttributedString as = new AttributedString(text);
      as.addAttribute(TextAttribute.FOREGROUND, g.getPaint());
      as.addAttribute(TextAttribute.FONT, g.getFont());
      AttributedCharacterIterator aci = as.getIterator();
      FontRenderContext frc = new FontRenderContext(null, true, false);
      LineBreakMeasurer lbm = new LineBreakMeasurer(aci, frc);
      
      while (lbm.getPosition() < text.length()) {
    	  TextLayout tl = lbm.nextLayout(wrapWidth);
    	  textY += tl.getAscent();
    	  Rectangle2D bb = tl.getBounds();
    	  double tX = graphicInfo.getX();
    	  if (centered) {
<<<<<<< HEAD
    	    tX += (int) (graphicInfo.getWidth() / 2 - bb.getWidth() / 2);
=======
    	  	tX += (int) (graphicInfo.getWidth() / 2 - bb.getWidth() / 2);
>>>>>>> 93beea0b
    	  }
    	  tl.draw(g, (float) tX, textY);
    	  textY += tl.getDescent() + tl.getLeading() + (interline - 1.0f) * tl.getAscent();
      }
  
      // restore originals
      g.setFont(originalFont);
      g.setPaint(originalPaint);
    }
  }

  /**
   * This method makes coordinates of connection flow better.
   * @param sourceShapeType
   * @param targetShapeType
   * @param sourceGraphicInfo
   * @param targetGraphicInfo
   * @param graphicInfoList
   * 
   */
  public List<GraphicInfo> connectionPerfectionizer(SHAPE_TYPE sourceShapeType, SHAPE_TYPE targetShapeType, GraphicInfo sourceGraphicInfo, GraphicInfo targetGraphicInfo, List<GraphicInfo> graphicInfoList) {
    Shape shapeFirst = createShape(sourceShapeType, sourceGraphicInfo);
    Shape shapeLast = createShape(targetShapeType, targetGraphicInfo);

    if (graphicInfoList != null && graphicInfoList.size() > 0) {
      GraphicInfo graphicInfoFirst = graphicInfoList.get(0);
      GraphicInfo graphicInfoLast = graphicInfoList.get(graphicInfoList.size()-1);
      if (shapeFirst != null) {
        graphicInfoFirst.setX(shapeFirst.getBounds2D().getCenterX());
        graphicInfoFirst.setY(shapeFirst.getBounds2D().getCenterY());
      }
      if (shapeLast != null) {
        graphicInfoLast.setX(shapeLast.getBounds2D().getCenterX());
        graphicInfoLast.setY(shapeLast.getBounds2D().getCenterY());
      }
  
      Point p = null;
      
      if (shapeFirst != null) {
        Line2D.Double lineFirst = new Line2D.Double(graphicInfoFirst.getX(), graphicInfoFirst.getY(), graphicInfoList.get(1).getX(), graphicInfoList.get(1).getY());
        p = getIntersection(shapeFirst, lineFirst);
        if (p != null) {
          graphicInfoFirst.setX(p.getX());
          graphicInfoFirst.setY(p.getY());
        }
      }
  
      if (shapeLast != null) {
        Line2D.Double lineLast = new Line2D.Double(graphicInfoLast.getX(), graphicInfoLast.getY(), graphicInfoList.get(graphicInfoList.size()-2).getX(), graphicInfoList.get(graphicInfoList.size()-2).getY());
        p = getIntersection(shapeLast, lineLast);
        if (p != null) {
          graphicInfoLast.setX(p.getX());
          graphicInfoLast.setY(p.getY());
        }
      }
    }

    return graphicInfoList;
  }

  /**
   * This method creates shape by type and coordinates.
   * @param shapeType
   * @param graphicInfo
   * @return Shape
   */
  private static Shape createShape(SHAPE_TYPE shapeType, GraphicInfo graphicInfo) {
    if (SHAPE_TYPE.Rectangle.equals(shapeType)) {
      // source is rectangle
      return new Rectangle2D.Double(graphicInfo.getX(), graphicInfo.getY(), graphicInfo.getWidth(), graphicInfo.getHeight());       
    } else if (SHAPE_TYPE.Rhombus.equals(shapeType)) {
      // source is rhombus
      Path2D.Double rhombus = new Path2D.Double();
      rhombus.moveTo(graphicInfo.getX(), graphicInfo.getY() + graphicInfo.getHeight() / 2);
      rhombus.lineTo(graphicInfo.getX() + graphicInfo.getWidth() / 2, graphicInfo.getY() + graphicInfo.getHeight());
      rhombus.lineTo(graphicInfo.getX() + graphicInfo.getWidth(), graphicInfo.getY() + graphicInfo.getHeight() / 2);
      rhombus.lineTo(graphicInfo.getX() + graphicInfo.getWidth() / 2, graphicInfo.getY());
      rhombus.lineTo(graphicInfo.getX(), graphicInfo.getY() + graphicInfo.getHeight() / 2);
      rhombus.closePath();
      return rhombus;
    } else if (SHAPE_TYPE.Ellipse.equals(shapeType)) {
      // source is ellipse
      return new Ellipse2D.Double(graphicInfo.getX(), graphicInfo.getY(), graphicInfo.getWidth(), graphicInfo.getHeight());
    } else {
      // unknown source element, just do not correct coordinates
    }
    return null;
  }

  /**
   * This method returns intersection point of shape border and line.
   * 
   * @param shape
   * @param line
   * @return Point
   */
  private static Point getIntersection(Shape shape, Line2D.Double line) {
    if (shape instanceof Ellipse2D) {
      return getEllipseIntersection(shape, line);
    } else if (shape instanceof Rectangle2D || shape instanceof Path2D) {
      return getShapeIntersection(shape, line);
    } else {
      // something strange
      return null;
    }
  }

    /**
     * This method calculates ellipse intersection with line
     * @param shape
     *                  Bounds of this shape used to calculate parameters of inscribed into this bounds ellipse.
     * @param line
     * @return Intersection point
     */
  private static Point getEllipseIntersection(Shape shape, Line2D.Double line) {
    double angle = Math.atan2(line.y2 - line.y1, line.x2 - line.x1);
    double x = shape.getBounds2D().getWidth()/2 * Math.cos(angle) + shape.getBounds2D().getCenterX();
    double y = shape.getBounds2D().getHeight()/2 * Math.sin(angle) + shape.getBounds2D().getCenterY();
    Point p = new Point();
    p.setLocation(x, y);
    return p;
  }

  /**
   * This method calculates shape intersection with line.
   * 
   * @param shape
   * @param line
   * @return Intersection point
   */
  private static Point getShapeIntersection(Shape shape, Line2D.Double line) {
    PathIterator it = shape.getPathIterator(null);
    double[] coords = new double[6];
    double[] pos = new double[2];
    Line2D.Double l = new Line2D.Double();
    while (!it.isDone()) {
      int type = it.currentSegment(coords);
      switch (type) {
      case PathIterator.SEG_MOVETO:
        pos[0] = coords[0];
        pos[1] = coords[1];
        break;
      case PathIterator.SEG_LINETO:
        l = new Line2D.Double(pos[0], pos[1], coords[0], coords[1]);
        if (line.intersectsLine(l)) {
          return getLinesIntersection(line, l);
        }
        pos[0] = coords[0];
        pos[1] = coords[1];
        break;
      case PathIterator.SEG_CLOSE:
        break;
      default:
        // whatever
      }
      it.next();
    }
    return null;
  }

  /**
   * This method calculates intersections of two lines.
   * @param a Line 1
   * @param b Line 2
   * @return Intersection point
   */
  private static Point getLinesIntersection(Line2D a, Line2D b) {
    double d  = (a.getX1()-a.getX2())*(b.getY2()-b.getY1()) - (a.getY1()-a.getY2())*(b.getX2()-b.getX1());
    double da = (a.getX1()-b.getX1())*(b.getY2()-b.getY1()) - (a.getY1()-b.getY1())*(b.getX2()-b.getX1());
    // double db = (a.getX1()-a.getX2())*(a.getY1()-b.getY1()) - (a.getY1()-a.getY2())*(a.getX1()-b.getX1());
    double ta = da/d;
    // double tb = db/d;
    Point p = new Point();
    p.setLocation(a.getX1()+ta*(a.getX2()-a.getX1()), a.getY1()+ta*(a.getY2()-a.getY1()));
    return p;
  }
}<|MERGE_RESOLUTION|>--- conflicted
+++ resolved
@@ -256,10 +256,7 @@
     ByteArrayOutputStream out = new ByteArrayOutputStream();
     try {
       ImageIO.write(processDiagram, imageType, out);
-<<<<<<< HEAD
-=======
-      
->>>>>>> 93beea0b
+      
     } catch (IOException e) {
       throw new ActivitiImageException("Error while generating process image", e);
     } finally {
@@ -1151,11 +1148,7 @@
     	  Rectangle2D bb = tl.getBounds();
     	  double tX = graphicInfo.getX();
     	  if (centered) {
-<<<<<<< HEAD
-    	    tX += (int) (graphicInfo.getWidth() / 2 - bb.getWidth() / 2);
-=======
     	  	tX += (int) (graphicInfo.getWidth() / 2 - bb.getWidth() / 2);
->>>>>>> 93beea0b
     	  }
     	  tl.draw(g, (float) tX, textY);
     	  textY += tl.getDescent() + tl.getLeading() + (interline - 1.0f) * tl.getAscent();
