--- conflicted
+++ resolved
@@ -142,13 +142,8 @@
 				try {
 					xtr.next();
 				} catch(Exception e) {
-<<<<<<< HEAD
-					LOGGER.log(Level.SEVERE, "Error reading XML document", e);
+					LOGGER.error("Error reading XML document", e);
 					throw new XMLException("Error reading XML", e);
-=======
-					LOGGER.error("Error reading XML document", e);
-					return model;
->>>>>>> b015b62e
 				}
 
 				if (xtr.isEndElement()  && ELEMENT_SUBPROCESS.equals(xtr.getLocalName())) {
@@ -285,12 +280,8 @@
 			}
 
 		} catch (Exception e) {
-<<<<<<< HEAD
-			LOGGER.log(Level.SEVERE, "Error processing BPMN document", e);
+			LOGGER.error("Error processing BPMN document", e);
 			throw new XMLException("Error processing BPMN document", e);
-=======
-			LOGGER.error("Error processing BPMN document", e);
->>>>>>> b015b62e
 		}
 		return model;
 	}
