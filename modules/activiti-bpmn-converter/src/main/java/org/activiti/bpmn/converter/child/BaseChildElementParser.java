/* Licensed under the Apache License, Version 2.0 (the "License");
 * you may not use this file except in compliance with the License.
 * You may obtain a copy of the License at
 * 
 *      http://www.apache.org/licenses/LICENSE-2.0
 * 
 * Unless required by applicable law or agreed to in writing, software
 * distributed under the License is distributed on an "AS IS" BASIS,
 * WITHOUT WARRANTIES OR CONDITIONS OF ANY KIND, either express or implied.
 * See the License for the specific language governing permissions and
 * limitations under the License.
 */
package org.activiti.bpmn.converter.child;

<<<<<<< HEAD
import java.util.logging.Logger;
=======
>>>>>>> b015b62e

import javax.xml.stream.XMLStreamReader;

import org.activiti.bpmn.constants.BpmnXMLConstants;
import org.activiti.bpmn.model.BaseElement;
<<<<<<< HEAD
import org.activiti.bpmn.model.BpmnModel;
=======
import org.slf4j.Logger;
import org.slf4j.LoggerFactory;
>>>>>>> b015b62e

/**
 * @author Tijs Rademakers
 */
public abstract class BaseChildElementParser implements BpmnXMLConstants {
  
  protected static final Logger LOGGER = LoggerFactory.getLogger(BaseChildElementParser.class);

  protected BaseElement parentElement;
  
  public abstract String getElementName();
  
  public abstract void parseChildElement(XMLStreamReader xtr, BaseElement parentElement, BpmnModel model) throws Exception;
  
  protected void parseChildElements(XMLStreamReader xtr, BaseElement parentElement, BpmnModel model, BaseChildElementParser parser) throws Exception {
  	this.parentElement = parentElement;
    boolean readyWithChildElements = false;
    while (readyWithChildElements == false && xtr.hasNext()) {
      xtr.next();
      if (xtr.isStartElement()) {
        if (parser.getElementName().equals(xtr.getLocalName())) {
          parser.parseChildElement(xtr, parentElement, model);
        }

      } else if (xtr.isEndElement() && getElementName().equalsIgnoreCase(xtr.getLocalName())) {
        readyWithChildElements = true;
      }
<<<<<<< HEAD
=======
    } catch (Exception e) {
      LOGGER.warn("Error parsing child elements for {}", getElementName(), e);
>>>>>>> b015b62e
    }
  }
}<|MERGE_RESOLUTION|>--- conflicted
+++ resolved
@@ -12,21 +12,14 @@
  */
 package org.activiti.bpmn.converter.child;
 
-<<<<<<< HEAD
-import java.util.logging.Logger;
-=======
->>>>>>> b015b62e
 
 import javax.xml.stream.XMLStreamReader;
 
 import org.activiti.bpmn.constants.BpmnXMLConstants;
 import org.activiti.bpmn.model.BaseElement;
-<<<<<<< HEAD
 import org.activiti.bpmn.model.BpmnModel;
-=======
 import org.slf4j.Logger;
 import org.slf4j.LoggerFactory;
->>>>>>> b015b62e
 
 /**
  * @author Tijs Rademakers
@@ -54,11 +47,6 @@
       } else if (xtr.isEndElement() && getElementName().equalsIgnoreCase(xtr.getLocalName())) {
         readyWithChildElements = true;
       }
-<<<<<<< HEAD
-=======
-    } catch (Exception e) {
-      LOGGER.warn("Error parsing child elements for {}", getElementName(), e);
->>>>>>> b015b62e
     }
   }
 }