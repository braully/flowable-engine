/* Licensed under the Apache License, Version 2.0 (the "License");
 * you may not use this file except in compliance with the License.
 * You may obtain a copy of the License at
 * 
 *      http://www.apache.org/licenses/LICENSE-2.0
 * 
 * Unless required by applicable law or agreed to in writing, software
 * distributed under the License is distributed on an "AS IS" BASIS,
 * WITHOUT WARRANTIES OR CONDITIONS OF ANY KIND, either express or implied.
 * See the License for the specific language governing permissions and
 * limitations under the License.
 */
package org.activiti.editor.language.json.converter;

import java.util.List;
import java.util.Map;

import org.activiti.bpmn.model.BaseElement;
import org.activiti.bpmn.model.EndEvent;
import org.activiti.bpmn.model.ErrorEventDefinition;
import org.activiti.bpmn.model.EventDefinition;
import org.activiti.bpmn.model.FlowElement;
import org.activiti.bpmn.model.TerminateEventDefinition;

import com.fasterxml.jackson.databind.JsonNode;
import com.fasterxml.jackson.databind.node.ObjectNode;

/**
 * @author Tijs Rademakers
 */
public class EndEventJsonConverter extends BaseBpmnJsonConverter {

<<<<<<< HEAD
  public static void fillTypes(Map<String, Class<? extends BaseBpmnJsonConverter>> convertersToBpmnMap, Map<Class<? extends BaseElement>, Class<? extends BaseBpmnJsonConverter>> convertersToJsonMap) {
=======
  public static void fillTypes(Map<String, Class<? extends BaseBpmnJsonConverter>> convertersToBpmnMap,
      Map<Class<? extends BaseElement>, Class<? extends BaseBpmnJsonConverter>> convertersToJsonMap) {
>>>>>>> 19d2642d

    fillJsonTypes(convertersToBpmnMap);
    fillBpmnTypes(convertersToJsonMap);
  }

  public static void fillJsonTypes(Map<String, Class<? extends BaseBpmnJsonConverter>> convertersToBpmnMap) {
    convertersToBpmnMap.put(STENCIL_EVENT_END_NONE, EndEventJsonConverter.class);
    convertersToBpmnMap.put(STENCIL_EVENT_END_ERROR, EndEventJsonConverter.class);
    convertersToBpmnMap.put(STENCIL_EVENT_END_CANCEL, EndEventJsonConverter.class);
  }

  public static void fillBpmnTypes(Map<Class<? extends BaseElement>, Class<? extends BaseBpmnJsonConverter>> convertersToJsonMap) {
    convertersToJsonMap.put(EndEvent.class, EndEventJsonConverter.class);
  }

  protected String getStencilId(BaseElement baseElement) {
    EndEvent endEvent = (EndEvent) baseElement;
    List<EventDefinition> eventDefinitions = endEvent.getEventDefinitions();
    if (eventDefinitions.size() != 1) {
      return STENCIL_EVENT_END_NONE;
    }

    EventDefinition eventDefinition = eventDefinitions.get(0);
    if (eventDefinition instanceof ErrorEventDefinition) {
      return STENCIL_EVENT_END_ERROR;
    } else if (eventDefinition instanceof TerminateEventDefinition) {
      return STENCIL_EVENT_END_CANCEL;
    } else {
      return STENCIL_EVENT_END_NONE;
    }
  }

  protected void convertElementToJson(ObjectNode propertiesNode, BaseElement baseElement) {
    EndEvent endEvent = (EndEvent) baseElement;
    addEventProperties(endEvent, propertiesNode);
  }

  protected FlowElement convertJsonToElement(JsonNode elementNode, JsonNode modelNode, Map<String, JsonNode> shapeMap) {
    EndEvent endEvent = new EndEvent();
    String stencilId = BpmnJsonConverterUtil.getStencilId(elementNode);
    if (STENCIL_EVENT_END_ERROR.equals(stencilId)) {
      convertJsonToErrorDefinition(elementNode, endEvent);
    } else if (STENCIL_EVENT_END_CANCEL.equals(stencilId)) {
        TerminateEventDefinition eventDefinition = new TerminateEventDefinition();
        endEvent.getEventDefinitions().add(eventDefinition);
    }
    return endEvent;
  }
}<|MERGE_RESOLUTION|>--- conflicted
+++ resolved
@@ -30,12 +30,8 @@
  */
 public class EndEventJsonConverter extends BaseBpmnJsonConverter {
 
-<<<<<<< HEAD
-  public static void fillTypes(Map<String, Class<? extends BaseBpmnJsonConverter>> convertersToBpmnMap, Map<Class<? extends BaseElement>, Class<? extends BaseBpmnJsonConverter>> convertersToJsonMap) {
-=======
   public static void fillTypes(Map<String, Class<? extends BaseBpmnJsonConverter>> convertersToBpmnMap,
       Map<Class<? extends BaseElement>, Class<? extends BaseBpmnJsonConverter>> convertersToJsonMap) {
->>>>>>> 19d2642d
 
     fillJsonTypes(convertersToBpmnMap);
     fillBpmnTypes(convertersToJsonMap);
