--- conflicted
+++ resolved
@@ -104,7 +104,17 @@
     }
 
     @Test
-<<<<<<< HEAD
+    @Deployment(resources = { "org/flowable/dmn/engine/test/deployment/oneDecisionTaskNoHitsErrorProcess.bpmn20.xml"})
+    public void testDecisionNotFound() {
+        try {
+            runtimeService.startProcessInstanceByKey("oneDecisionTaskProcess", Collections.singletonMap("inputVariable1", (Object) 2));
+            fail("Expected Exception");
+        } catch (Exception e) {
+            assertTrue(e.getMessage().contains("Decision table for key [decision1] was not found"));
+        }
+    }
+
+    @Test
     @Deployment(resources = { "org/flowable/dmn/engine/test/deployment/oneDecisionTaskProcessFallBackToDefaultTenant.bpmn20.xml" },
         tenantId = "flowable"
     )
@@ -199,15 +209,4 @@
     }
 
 
-=======
-    @Deployment(resources = { "org/flowable/dmn/engine/test/deployment/oneDecisionTaskNoHitsErrorProcess.bpmn20.xml"})
-    public void testDecisionNotFound() {
-        try {
-            runtimeService.startProcessInstanceByKey("oneDecisionTaskProcess", Collections.singletonMap("inputVariable1", (Object) 2));
-            fail("Expected Exception");
-        } catch (Exception e) {
-            assertTrue(e.getMessage().contains("Decision table for key [decision1] was not found"));
-        }
-    }
->>>>>>> 031e3bcb
 }