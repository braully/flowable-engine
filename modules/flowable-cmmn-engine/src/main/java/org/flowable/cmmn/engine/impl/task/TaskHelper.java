--- conflicted
+++ resolved
@@ -27,14 +27,12 @@
 import org.flowable.task.api.history.HistoricTaskInstance;
 import org.flowable.task.service.HistoricTaskService;
 import org.flowable.task.service.TaskService;
+import org.flowable.task.service.impl.persistence.CountingTaskEntity;
 import org.flowable.task.service.impl.persistence.entity.HistoricTaskInstanceEntity;
 import org.flowable.task.service.impl.persistence.entity.TaskEntity;
-<<<<<<< HEAD
+import org.flowable.variable.api.type.VariableScopeType;
 import org.flowable.variable.service.impl.persistence.entity.VariableByteArrayRef;
 import org.flowable.variable.service.impl.persistence.entity.VariableInstanceEntity;
-=======
-import org.flowable.variable.api.type.VariableScopeType;
->>>>>>> 59415796
 
 /**
  * @author Joram Barrez
@@ -64,11 +62,12 @@
                 deleteTask((TaskEntity) subTask, deleteReason, cascade, fireEvents);
             }
 
-<<<<<<< HEAD
             CountingTaskEntity countingTaskEntity = (CountingTaskEntity) task;
+            
             if (countingTaskEntity.isCountEnabled() && countingTaskEntity.getIdentityLinkCount() > 0) {    
                 CommandContextUtil.getIdentityLinkService(commandContext).deleteIdentityLinksByTaskId(task.getId());
             }
+            
             if (countingTaskEntity.isCountEnabled() && countingTaskEntity.getVariableCount() > 0) {
                 
                 Map<String, VariableInstanceEntity> taskVariables = task.getVariableInstanceEntities();
@@ -88,21 +87,18 @@
                 }
                 
                 CommandContextUtil.getVariableService(commandContext).deleteVariablesByTaskId(task.getId());
-=======
-            CommandContextUtil.getIdentityLinkService(commandContext).deleteIdentityLinksByTaskId(task.getId());
-            CommandContextUtil.getVariableService(commandContext).deleteVariableInstanceMap(task.getVariableInstanceEntities());
+            }
             
             if (cascade) {
                 deleteHistoricTask(task.getId());
             } else {
                 CommandContextUtil.getCmmnHistoryManager(commandContext).recordTaskEnd(task, deleteReason);
->>>>>>> 59415796
             }
             
             CommandContextUtil.getTaskService().deleteTask(task, fireEvents);
         }
     }
-    
+
     public static void deleteTask(String taskId, String deleteReason, boolean cascade) {
 
         TaskEntity task = CommandContextUtil.getTaskService().getTask(taskId);
