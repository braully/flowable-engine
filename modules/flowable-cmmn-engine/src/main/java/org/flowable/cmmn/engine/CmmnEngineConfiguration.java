--- conflicted
+++ resolved
@@ -20,13 +20,10 @@
 import java.util.List;
 import java.util.Map;
 
-<<<<<<< HEAD
 import javax.sql.DataSource;
 
-=======
 import org.apache.ibatis.session.Configuration;
 import org.apache.ibatis.type.JdbcType;
->>>>>>> 3b1cd5f0
 import org.flowable.cmmn.engine.impl.CmmnEngineImpl;
 import org.flowable.cmmn.engine.impl.CmmnHistoryServiceImpl;
 import org.flowable.cmmn.engine.impl.CmmnManagementServiceImpl;
@@ -966,14 +963,13 @@
         this.caseInstanceStateChangeCallbacks = caseInstanceStateChangeCallbacks;
         return this;
     }
-<<<<<<< HEAD
     
     @Override
     public CmmnEngineConfiguration setDataSource(DataSource dataSource) {
         this.dataSource = dataSource;
         return this;
     }
-=======
+
     public HistoryLevel getHistoryLevel() {
         return historyLevel;
     }
@@ -1081,7 +1077,5 @@
         this.objectMapper = objectMapper;
         return this;
     }
-    
->>>>>>> 3b1cd5f0
 
 }