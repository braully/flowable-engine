/* Licensed under the Apache License, Version 2.0 (the "License");
 * you may not use this file except in compliance with the License.
 * You may obtain a copy of the License at
 *
 *      http://www.apache.org/licenses/LICENSE-2.0
 *
 * Unless required by applicable law or agreed to in writing, software
 * distributed under the License is distributed on an "AS IS" BASIS,
 * WITHOUT WARRANTIES OR CONDITIONS OF ANY KIND, either express or implied.
 * See the License for the specific language governing permissions and
 * limitations under the License.
 */
package org.flowable.cmmn.engine;

import java.io.InputStream;
import java.util.ArrayList;
import java.util.Collection;
import java.util.Collections;
import java.util.Comparator;
import java.util.HashMap;
import java.util.List;
import java.util.Map;
import java.util.ServiceLoader;
import java.util.concurrent.ArrayBlockingQueue;
import java.util.concurrent.BlockingQueue;

import javax.sql.DataSource;

import org.apache.ibatis.session.Configuration;
import org.apache.ibatis.type.JdbcType;
import org.flowable.cmmn.api.CmmnEngineConfigurationApi;
import org.flowable.cmmn.api.CmmnHistoryService;
import org.flowable.cmmn.api.CmmnManagementService;
import org.flowable.cmmn.api.CmmnRepositoryService;
import org.flowable.cmmn.api.CmmnRuntimeService;
import org.flowable.cmmn.api.CmmnTaskService;
import org.flowable.cmmn.api.PlanItemInstanceCallbackType;
import org.flowable.cmmn.engine.impl.CmmnEngineImpl;
import org.flowable.cmmn.engine.impl.CmmnHistoryServiceImpl;
import org.flowable.cmmn.engine.impl.CmmnManagementServiceImpl;
import org.flowable.cmmn.engine.impl.CmmnRepositoryServiceImpl;
import org.flowable.cmmn.engine.impl.CmmnTaskServiceImpl;
import org.flowable.cmmn.engine.impl.ServiceImpl;
import org.flowable.cmmn.engine.impl.agenda.CmmnEngineAgendaFactory;
import org.flowable.cmmn.engine.impl.agenda.CmmnEngineAgendaSessionFactory;
import org.flowable.cmmn.engine.impl.agenda.DefaultCmmnEngineAgendaFactory;
import org.flowable.cmmn.engine.impl.callback.ChildCaseInstanceStateChangeCallback;
import org.flowable.cmmn.engine.impl.callback.DefaultInternalCmmnJobManager;
import org.flowable.cmmn.engine.impl.cfg.DelegateExpressionFieldInjectionMode;
import org.flowable.cmmn.engine.impl.cfg.IdmEngineConfigurator;
import org.flowable.cmmn.engine.impl.cfg.StandaloneInMemCmmnEngineConfiguration;
import org.flowable.cmmn.engine.impl.cmd.JobRetryCmd;
import org.flowable.cmmn.engine.impl.db.CmmnDbSchemaManager;
import org.flowable.cmmn.engine.impl.db.EntityDependencyOrder;
import org.flowable.cmmn.engine.impl.delegate.CmmnClassDelegateFactory;
import org.flowable.cmmn.engine.impl.delegate.DefaultCmmnClassDelegateFactory;
import org.flowable.cmmn.engine.impl.deployer.CaseDefinitionDiagramHelper;
import org.flowable.cmmn.engine.impl.deployer.CmmnDeployer;
import org.flowable.cmmn.engine.impl.deployer.CmmnDeploymentManager;
import org.flowable.cmmn.engine.impl.el.CmmnExpressionManager;
import org.flowable.cmmn.engine.impl.form.DefaultFormFieldHandler;
import org.flowable.cmmn.engine.impl.history.CmmnHistoryManager;
import org.flowable.cmmn.engine.impl.history.CmmnHistoryTaskManager;
import org.flowable.cmmn.engine.impl.history.CmmnHistoryVariableManager;
import org.flowable.cmmn.engine.impl.history.DefaultCmmnHistoryManager;
import org.flowable.cmmn.engine.impl.interceptor.CmmnCommandInvoker;
import org.flowable.cmmn.engine.impl.job.AsyncActivatePlanItemInstanceJobHandler;
import org.flowable.cmmn.engine.impl.job.TriggerTimerEventJobHandler;
import org.flowable.cmmn.engine.impl.parser.CmmnActivityBehaviorFactory;
import org.flowable.cmmn.engine.impl.parser.CmmnParser;
import org.flowable.cmmn.engine.impl.parser.CmmnParserImpl;
import org.flowable.cmmn.engine.impl.parser.DefaultCmmnActivityBehaviorFactory;
import org.flowable.cmmn.engine.impl.persistence.entity.CaseDefinitionEntityManager;
import org.flowable.cmmn.engine.impl.persistence.entity.CaseDefinitionEntityManagerImpl;
import org.flowable.cmmn.engine.impl.persistence.entity.CaseInstanceEntityManager;
import org.flowable.cmmn.engine.impl.persistence.entity.CaseInstanceEntityManagerImpl;
import org.flowable.cmmn.engine.impl.persistence.entity.CmmnDeploymentEntityManager;
import org.flowable.cmmn.engine.impl.persistence.entity.CmmnDeploymentEntityManagerImpl;
import org.flowable.cmmn.engine.impl.persistence.entity.CmmnResourceEntityManager;
import org.flowable.cmmn.engine.impl.persistence.entity.CmmnResourceEntityManagerImpl;
import org.flowable.cmmn.engine.impl.persistence.entity.HistoricCaseInstanceEntityManager;
import org.flowable.cmmn.engine.impl.persistence.entity.HistoricCaseInstanceEntityManagerImpl;
import org.flowable.cmmn.engine.impl.persistence.entity.HistoricMilestoneInstanceEntityManager;
import org.flowable.cmmn.engine.impl.persistence.entity.HistoricMilestoneInstanceEntityManagerImpl;
import org.flowable.cmmn.engine.impl.persistence.entity.MilestoneInstanceEntityManager;
import org.flowable.cmmn.engine.impl.persistence.entity.MilestoneInstanceEntityManagerImpl;
import org.flowable.cmmn.engine.impl.persistence.entity.PlanItemInstanceEntityManager;
import org.flowable.cmmn.engine.impl.persistence.entity.PlanItemInstanceEntityManagerImpl;
import org.flowable.cmmn.engine.impl.persistence.entity.SentryPartInstanceEntityManager;
import org.flowable.cmmn.engine.impl.persistence.entity.SentryPartInstanceEntityManagerImpl;
import org.flowable.cmmn.engine.impl.persistence.entity.data.CaseDefinitionDataManager;
import org.flowable.cmmn.engine.impl.persistence.entity.data.CaseInstanceDataManager;
import org.flowable.cmmn.engine.impl.persistence.entity.data.CmmnDeploymentDataManager;
import org.flowable.cmmn.engine.impl.persistence.entity.data.CmmnResourceDataManager;
import org.flowable.cmmn.engine.impl.persistence.entity.data.HistoricCaseInstanceDataManager;
import org.flowable.cmmn.engine.impl.persistence.entity.data.HistoricMilestoneInstanceDataManager;
import org.flowable.cmmn.engine.impl.persistence.entity.data.MilestoneInstanceDataManager;
import org.flowable.cmmn.engine.impl.persistence.entity.data.PlanItemInstanceDataManager;
import org.flowable.cmmn.engine.impl.persistence.entity.data.SentryPartInstanceDataManager;
import org.flowable.cmmn.engine.impl.persistence.entity.data.TableDataManager;
import org.flowable.cmmn.engine.impl.persistence.entity.data.impl.MybatisCaseDefinitionDataManager;
import org.flowable.cmmn.engine.impl.persistence.entity.data.impl.MybatisCaseInstanceDataManagerImpl;
import org.flowable.cmmn.engine.impl.persistence.entity.data.impl.MybatisCmmnDeploymentDataManager;
import org.flowable.cmmn.engine.impl.persistence.entity.data.impl.MybatisHistoricCaseInstanceDataManagerImpl;
import org.flowable.cmmn.engine.impl.persistence.entity.data.impl.MybatisHistoricMilestoneInstanceDataManager;
import org.flowable.cmmn.engine.impl.persistence.entity.data.impl.MybatisMilestoneInstanceDataManager;
import org.flowable.cmmn.engine.impl.persistence.entity.data.impl.MybatisPlanItemInstanceDataManagerImpl;
import org.flowable.cmmn.engine.impl.persistence.entity.data.impl.MybatisResourceDataManager;
import org.flowable.cmmn.engine.impl.persistence.entity.data.impl.MybatisSentryPartInstanceDataManagerImpl;
import org.flowable.cmmn.engine.impl.persistence.entity.data.impl.TableDataManagerImpl;
import org.flowable.cmmn.engine.impl.persistence.entity.deploy.CaseDefinitionCacheEntry;
import org.flowable.cmmn.engine.impl.process.ProcessInstanceService;
import org.flowable.cmmn.engine.impl.runtime.CaseInstanceHelper;
import org.flowable.cmmn.engine.impl.runtime.CaseInstanceHelperImpl;
import org.flowable.cmmn.engine.impl.runtime.CmmnRuntimeServiceImpl;
import org.flowable.cmmn.engine.impl.task.DefaultCmmnTaskVariableScopeResolver;
import org.flowable.cmmn.image.CaseDiagramGenerator;
import org.flowable.cmmn.image.impl.DefaultCaseDiagramGenerator;
import org.flowable.engine.common.api.delegate.FlowableFunctionDelegate;
import org.flowable.engine.common.impl.AbstractEngineConfiguration;
import org.flowable.engine.common.impl.EngineConfigurator;
import org.flowable.engine.common.impl.EngineDeployer;
import org.flowable.engine.common.impl.calendar.BusinessCalendarManager;
import org.flowable.engine.common.impl.calendar.CycleBusinessCalendar;
import org.flowable.engine.common.impl.calendar.DueDateBusinessCalendar;
import org.flowable.engine.common.impl.calendar.DurationBusinessCalendar;
import org.flowable.engine.common.impl.calendar.MapBusinessCalendarManager;
import org.flowable.engine.common.impl.callback.RuntimeInstanceStateChangeCallback;
import org.flowable.engine.common.impl.cfg.BeansConfigurationHelper;
import org.flowable.engine.common.impl.db.AbstractDataManager;
import org.flowable.engine.common.impl.db.DbSchemaManager;
import org.flowable.engine.common.impl.el.ExpressionManager;
import org.flowable.engine.common.impl.history.HistoryLevel;
import org.flowable.engine.common.impl.interceptor.Command;
import org.flowable.engine.common.impl.interceptor.CommandInterceptor;
import org.flowable.engine.common.impl.interceptor.EngineConfigurationConstants;
import org.flowable.engine.common.impl.interceptor.SessionFactory;
import org.flowable.engine.common.impl.persistence.GenericManagerFactory;
import org.flowable.engine.common.impl.persistence.cache.EntityCache;
import org.flowable.engine.common.impl.persistence.cache.EntityCacheImpl;
import org.flowable.engine.common.impl.persistence.deploy.DefaultDeploymentCache;
import org.flowable.engine.common.impl.persistence.deploy.DeploymentCache;
import org.flowable.engine.common.impl.util.ReflectUtil;
import org.flowable.form.api.FormFieldHandler;
import org.flowable.identitylink.service.IdentityLinkServiceConfiguration;
import org.flowable.identitylink.service.impl.db.IdentityLinkDbSchemaManager;
import org.flowable.idm.api.IdmIdentityService;
import org.flowable.idm.engine.IdmEngineConfiguration;
import org.flowable.job.service.InternalJobManager;
import org.flowable.job.service.JobHandler;
import org.flowable.job.service.JobServiceConfiguration;
import org.flowable.job.service.impl.asyncexecutor.AsyncExecutor;
import org.flowable.job.service.impl.asyncexecutor.AsyncRunnableExecutionExceptionHandler;
import org.flowable.job.service.impl.asyncexecutor.DefaultAsyncJobExecutor;
import org.flowable.job.service.impl.asyncexecutor.DefaultAsyncRunnableExecutionExceptionHandler;
import org.flowable.job.service.impl.asyncexecutor.ExecuteAsyncRunnableFactory;
import org.flowable.job.service.impl.asyncexecutor.FailedJobCommandFactory;
import org.flowable.job.service.impl.asyncexecutor.JobManager;
import org.flowable.job.service.impl.db.JobDbSchemaManager;
import org.flowable.task.service.InternalTaskVariableScopeResolver;
import org.flowable.task.service.TaskServiceConfiguration;
import org.flowable.task.service.history.InternalHistoryTaskManager;
import org.flowable.task.service.impl.db.TaskDbSchemaManager;
import org.flowable.variable.api.types.VariableType;
import org.flowable.variable.api.types.VariableTypes;
import org.flowable.variable.service.VariableServiceConfiguration;
import org.flowable.variable.service.history.InternalHistoryVariableManager;
import org.flowable.variable.service.impl.db.IbatisVariableTypeHandler;
import org.flowable.variable.service.impl.db.VariableDbSchemaManager;
import org.flowable.variable.service.impl.types.BooleanType;
import org.flowable.variable.service.impl.types.ByteArrayType;
import org.flowable.variable.service.impl.types.DateType;
import org.flowable.variable.service.impl.types.DefaultVariableTypes;
import org.flowable.variable.service.impl.types.DoubleType;
import org.flowable.variable.service.impl.types.IntegerType;
import org.flowable.variable.service.impl.types.JodaDateTimeType;
import org.flowable.variable.service.impl.types.JodaDateType;
import org.flowable.variable.service.impl.types.JsonType;
import org.flowable.variable.service.impl.types.LongJsonType;
import org.flowable.variable.service.impl.types.LongStringType;
import org.flowable.variable.service.impl.types.LongType;
import org.flowable.variable.service.impl.types.NullType;
import org.flowable.variable.service.impl.types.SerializableType;
import org.flowable.variable.service.impl.types.ShortType;
import org.flowable.variable.service.impl.types.StringType;
import org.flowable.variable.service.impl.types.UUIDType;
import org.slf4j.Logger;
import org.slf4j.LoggerFactory;

import com.fasterxml.jackson.databind.ObjectMapper;
import org.flowable.cmmn.engine.impl.scripting.CmmnVariableScopeResolverFactory;
import org.flowable.engine.common.ScriptingEngineAwareEngineConfiguration;
import org.flowable.engine.common.impl.scripting.BeansResolverFactory;
import org.flowable.engine.common.impl.scripting.ResolverFactory;
import org.flowable.engine.common.impl.scripting.ScriptBindingsFactory;
import org.flowable.engine.common.impl.scripting.ScriptingEngines;

public class CmmnEngineConfiguration extends AbstractEngineConfiguration
        implements CmmnEngineConfigurationApi, ScriptingEngineAwareEngineConfiguration<CmmnEngineConfiguration> {

    protected static final Logger LOGGER = LoggerFactory.getLogger(CmmnEngineConfiguration.class);
    public static final String DEFAULT_MYBATIS_MAPPING_FILE = "org/flowable/cmmn/db/mapping/mappings.xml";
    public static final String LIQUIBASE_CHANGELOG_PREFIX = "ACT_CMMN_";

    protected String cmmnEngineName = "default";

    protected CmmnEngineAgendaFactory cmmnEngineAgendaFactory;

    protected CmmnRuntimeService cmmnRuntimeService = new CmmnRuntimeServiceImpl();
    protected CmmnTaskService cmmnTaskService = new CmmnTaskServiceImpl();
    protected CmmnManagementService cmmnManagementService = new CmmnManagementServiceImpl();
    protected CmmnRepositoryService cmmnRepositoryService = new CmmnRepositoryServiceImpl();
    protected CmmnHistoryService cmmnHistoryService = new CmmnHistoryServiceImpl();

    protected TableDataManager tableDataManager;
    protected CmmnDeploymentDataManager deploymentDataManager;
    protected CmmnResourceDataManager resourceDataManager;
    protected CaseDefinitionDataManager caseDefinitionDataManager;
    protected CaseInstanceDataManager caseInstanceDataManager;
    protected PlanItemInstanceDataManager planItemInstanceDataManager;
    protected SentryPartInstanceDataManager sentryPartInstanceDataManager;
    protected MilestoneInstanceDataManager milestoneInstanceDataManager;
    protected HistoricCaseInstanceEntityManager historicCaseInstanceEntityManager;
    protected HistoricMilestoneInstanceDataManager historicMilestoneInstanceDataManager;

    protected CmmnDeploymentEntityManager cmmnDeploymentEntityManager;
    protected CmmnResourceEntityManager cmmnResourceEntityManager;
    protected CaseDefinitionEntityManager caseDefinitionEntityManager;
    protected CaseInstanceEntityManager caseInstanceEntityManager;
    protected PlanItemInstanceEntityManager planItemInstanceEntityManager;
    protected SentryPartInstanceEntityManager sentryPartInstanceEntityManager;
    protected MilestoneInstanceEntityManager milestoneInstanceEntityManager;
    protected HistoricCaseInstanceDataManager historicCaseInstanceDataManager;
    protected HistoricMilestoneInstanceEntityManager historicMilestoneInstanceEntityManager;

    protected boolean disableIdmEngine;

    protected CaseInstanceHelper caseInstanceHelper;
    protected CmmnHistoryManager cmmnHistoryManager;
    protected ProcessInstanceService processInstanceService;
    protected Map<String, List<RuntimeInstanceStateChangeCallback>> caseInstanceStateChangeCallbacks;

    protected boolean executeServiceDbSchemaManagers = true;

    protected boolean enableSafeCmmnXml;
    protected CmmnActivityBehaviorFactory activityBehaviorFactory;
    protected CmmnClassDelegateFactory classDelegateFactory;
    protected CmmnParser cmmnParser;
    protected CmmnDeployer cmmnDeployer;
    protected CmmnDeploymentManager deploymentManager;
    protected CaseDefinitionDiagramHelper caseDefinitionDiagramHelper;

    protected int caseDefinitionCacheLimit = -1;
    protected DeploymentCache<CaseDefinitionCacheEntry> caseDefinitionCache;

    protected HistoryLevel historyLevel = HistoryLevel.AUDIT;

    protected ExpressionManager expressionManager;
    protected List<FlowableFunctionDelegate> flowableFunctionDelegates;
    protected List<FlowableFunctionDelegate> customFlowableFunctionDelegates;

    protected ScriptingEngines scriptingEngines;
    protected List<ResolverFactory> resolverFactories;

    /**
     * Using field injection together with a delegate expression for a service task / execution listener / task listener
     * is not thread-sade , see user guide section 'Field Injection' for more information.
     * <p>
     * Set this flag to false to throw an exception at runtime when a field is injected and a delegateExpression is
     * used.
     */
    protected DelegateExpressionFieldInjectionMode delegateExpressionFieldInjectionMode = DelegateExpressionFieldInjectionMode.MIXED;

    protected DbSchemaManager identityLinkDbSchemaManager;
    protected DbSchemaManager variableDbSchemaManager;
    protected DbSchemaManager taskDbSchemaManager;
    protected DbSchemaManager jobDbSchemaManager;

    /**
     * Case diagram generator. Default value is DefaultCaseDiagramGenerator
     */
    protected CaseDiagramGenerator caseDiagramGenerator;

    protected boolean isCreateDiagramOnDeploy = true;

    protected String activityFontName = "Arial";
    protected String labelFontName = "Arial";
    protected String annotationFontName = "Arial";

    // CONFIGURATORS ////////////////////////////////////////////////////////////
    protected boolean enableConfiguratorServiceLoader = true; // Enabled by default. In certain environments this should be set to false (eg osgi)
    protected List<EngineConfigurator> configurators; // The injected configurators
    protected List<EngineConfigurator> allConfigurators; // Including auto-discovered configurators
    protected EngineConfigurator idmEngineConfigurator;

    // Identitylink support
    protected IdentityLinkServiceConfiguration identityLinkServiceConfiguration;

    // Task support
    protected TaskServiceConfiguration taskServiceConfiguration;
    protected InternalHistoryTaskManager internalHistoryTaskManager;
    protected InternalTaskVariableScopeResolver internalTaskVariableScopeResolver;
    protected boolean isEnableTaskRelationshipCounts = true;
    protected int taskQueryLimit;
    protected int historicTaskQueryLimit;

    protected int caseQueryLimit = 20000;

    // Variable support
    protected VariableTypes variableTypes;
    protected List<VariableType> customPreVariableTypes;
    protected List<VariableType> customPostVariableTypes;
    protected VariableServiceConfiguration variableServiceConfiguration;
    protected InternalHistoryVariableManager internalHistoryVariableManager;
    protected boolean serializableVariableTypeTrackDeserializedObjects = true;
    protected ObjectMapper objectMapper = new ObjectMapper();

    // Set Http Client config defaults
    protected HttpClientConfig httpClientConfig = new HttpClientConfig();

    // Async executor
    protected JobServiceConfiguration jobServiceConfiguration;

    protected AsyncExecutor asyncExecutor;
    protected JobManager jobManager;
    protected List<JobHandler> customJobHandlers;
    protected Map<String, JobHandler> jobHandlers;
    protected InternalJobManager internalJobManager;
    protected List<AsyncRunnableExecutionExceptionHandler> customAsyncRunnableExecutionExceptionHandlers;
    protected boolean addDefaultExceptionHandler = true;
    protected FailedJobCommandFactory failedJobCommandFactory;

    protected FormFieldHandler formFieldHandler;

    /**
     * Boolean flag to be set to activate the {@link AsyncExecutor} automatically after the engine has booted up.
     */
    protected boolean asyncExecutorActivate;

    /**
     * Experimental!
     * <p>
     * Set this to true when using the message queue based job executor.
     */
    protected boolean asyncExecutorMessageQueueMode;

    /**
     * The number of retries for a job.
     */
    protected int asyncExecutorNumberOfRetries = 3;

    /**
<<<<<<< HEAD
     * Define the default lock time for an async job in seconds. The lock time is used when creating an async job and
     * when it expires the async executor assumes that the job has failed. It will be retried again.
=======
     * Define the default lock time for an async job in seconds.
     * The lock time is used when creating an async job and when it expires the async executor assumes that the job has failed.
     * It will be retried again.
>>>>>>> 6a4b6c98
     */
    protected int lockTimeAsyncJobWaitTime = 60;

    /**
     * Define the default wait time for a failed job in seconds
     */
    protected int defaultFailedJobWaitTime = 10;

    /**
     * Defines the default wait time for a failed async job in seconds
     */
    protected int asyncFailedJobWaitTime = 10;

    /**
<<<<<<< HEAD
     * The minimal number of threads that are kept alive in the threadpool for job execution. Default value = 2.
=======
     * The minimal number of threads that are kept alive in the threadpool for job execution.
     * Default value = 2.
>>>>>>> 6a4b6c98
     *
     * This property is only applicable when using the threadpool-based async executor.
     */
    protected int asyncExecutorCorePoolSize = 2;

    /**
<<<<<<< HEAD
     * The maximum number of threads that are created in the threadpool for job execution. Default value = 10.
=======
     * The maximum number of threads that are created in the threadpool for job execution.
     * Default value = 10.
>>>>>>> 6a4b6c98
     *
     * This property is only applicable when using the threadpool-based async executor.
     */
    protected int asyncExecutorMaxPoolSize = 10;

    /**
<<<<<<< HEAD
     * The time (in milliseconds) a thread used for job execution must be kept alive before it is destroyed. Default
     * setting is 5 seconds. Having a setting > 0 takes resources, but in the case of many job executions it avoids
     * creating new threads all the time. If 0, threads will be destroyed after they've been used for job execution.
=======
     * The time (in milliseconds) a thread used for job execution must be kept alive before it is destroyed.
     * Default setting is 5 seconds. Having a setting > 0 takes resources, but in the case of many
     * job executions it avoids creating new threads all the time.
     * If 0, threads will be destroyed after they've been used for job execution.
>>>>>>> 6a4b6c98
     *
     * This property is only applicable when using the threadpool-based async executor.
     */
    protected long asyncExecutorThreadKeepAliveTime = 5000L;

    /**
<<<<<<< HEAD
     * The size of the queue on which jobs to be executed are placed, before they are actually executed. Default value =
     * 100.
=======
     * The size of the queue on which jobs to be executed are placed, before they are actually executed.
     * Default value = 100.
>>>>>>> 6a4b6c98
     *
     * This property is only applicable when using the threadpool-based async executor.
     */
    protected int asyncExecutorThreadPoolQueueSize = 100;

    /**
<<<<<<< HEAD
     * The queue onto which jobs will be placed before they are actually executed. Threads form the async executor
     * threadpool will take work from this queue.
=======
     * The queue onto which jobs will be placed before they are actually executed.
     * Threads form the async executor threadpool will take work from this queue.
>>>>>>> 6a4b6c98
     * <p>
     * By default null. If null, an {@link ArrayBlockingQueue} will be created of size
     * {@link #asyncExecutorThreadPoolQueueSize}.
     * <p>
     * When the queue is full, the job will be executed by the calling thread (ThreadPoolExecutor.CallerRunsPolicy())
     * <p>
     * This property is only applicable when using the threadpool-based async executor.
     */
    protected BlockingQueue<Runnable> asyncExecutorThreadPoolQueue;

    /**
     * The time (in seconds) that is waited to gracefully shut down the threadpool used for job execution when a
     * shutdown on the executor (or engine) is requested. Default value = 60.
     * <p>
     * This property is only applicable when using the threadpool-based async executor.
     */
    protected long asyncExecutorSecondsToWaitOnShutdown = 60L;

    /**
<<<<<<< HEAD
     * The number of timer jobs that are acquired during one query Before a job is executed, an acquirement thread
     * fetches jobs from the database and puts them on the queue.
     * <p>
     * Default value = 1, as this lowers the potential on optimistic locking exceptions. A larger value means more timer
     * jobs will be fetched in one request. Change this value if you know what you are doing.
=======
     * The number of timer jobs that are acquired during one query
     * Before a job is executed, an acquirement thread fetches jobs from the database and puts them on the queue.
     * <p>
     * Default value = 1, as this lowers the potential on optimistic locking exceptions.
     * A larger value means more timer jobs will be fetched in one request.
     * Change this value if you know what you are doing.
>>>>>>> 6a4b6c98
     * <p>
     */
    protected int asyncExecutorMaxTimerJobsPerAcquisition = 1;

    /**
<<<<<<< HEAD
     * The number of async jobs that are acquired during one query (before a job is executed, an acquirement thread
     * fetches jobs from the database and puts them on the queue).
     * <p>
     * Default value = 1, as this lowers the potential on optimistic locking exceptions. A larger value means more jobs
     * will be fetched at the same time. Change this value if you know what you are doing.
=======
     * The number of async jobs that are acquired during one query (before a job is executed,
     * an acquirement thread fetches jobs from the database and puts them on the queue).
     * <p>
     * Default value = 1, as this lowers the potential on optimistic locking exceptions.
     * A larger value means more jobs will be fetched at the same time.
     * Change this value if you know what you are doing.
>>>>>>> 6a4b6c98
     * <p>
     * This property is only applicable when using the threadpool-based async executor.
     */
    protected int asyncExecutorMaxAsyncJobsDuePerAcquisition = 1;

    /**
<<<<<<< HEAD
     * The time (in milliseconds) the timer acquisition thread will wait to execute the next acquirement query. This
     * happens when no new timer jobs were found or when less timer jobs have been fetched than set in
     * {@link #asyncExecutorMaxTimerJobsPerAcquisition}. Default value = 10 seconds.
=======
     * The time (in milliseconds) the timer acquisition thread will wait to execute the next acquirement query.
     * This happens when no new timer jobs were found or when less timer jobs have been fetched
     * than set in {@link #asyncExecutorMaxTimerJobsPerAcquisition}. Default value = 10 seconds.
>>>>>>> 6a4b6c98
     * <p>
     * This property is only applicable when using the threadpool-based async executor.
     */
    protected int asyncExecutorDefaultTimerJobAcquireWaitTime = 10 * 1000;

    /**
<<<<<<< HEAD
     * The time (in milliseconds) the async job acquisition thread will wait to execute the next acquirement query. This
     * happens when no new async jobs were found or when less async jobs have been fetched than set in
     * {@link #asyncExecutorMaxAsyncJobsDuePerAcquisition}. Default value = 10 seconds.
=======
     * The time (in milliseconds) the async job acquisition thread will wait to execute the next acquirement query.
     * This happens when no new async jobs were found or when less async jobs have been
     * fetched than set in {@link #asyncExecutorMaxAsyncJobsDuePerAcquisition}. Default value = 10 seconds.
>>>>>>> 6a4b6c98
     * <p>
     * This property is only applicable when using the threadpool-based async executor.
     */
    protected int asyncExecutorDefaultAsyncJobAcquireWaitTime = 10 * 1000;

    /**
<<<<<<< HEAD
     * The time (in milliseconds) the async job (both timer and async continuations) acquisition thread will wait when
     * the queue is full to execute the next query. By default set to 0 (for backwards compatibility)
=======
     * The time (in milliseconds) the async job (both timer and async continuations) acquisition thread will wait
     * when the queue is full to execute the next query. By default set to 0 (for backwards compatibility)
>>>>>>> 6a4b6c98
     */
    protected int asyncExecutorDefaultQueueSizeFullWaitTime;

    /**
<<<<<<< HEAD
     * When a job is acquired, it is locked so other async executors can't lock and execute it. While doing this, the
     * 'name' of the lock owner is written into a column of the job.
=======
     * When a job is acquired, it is locked so other async executors can't lock and execute it.
     * While doing this, the 'name' of the lock owner is written into a column of the job.
>>>>>>> 6a4b6c98
     * <p>
     * By default, a random UUID will be generated when the executor is created.
     * <p>
     * It is important that each async executor instance in a cluster of Flowable engines has a different name!
     * <p>
     * This property is only applicable when using the threadpool-based async executor.
     */
    protected String asyncExecutorLockOwner;

    /**
<<<<<<< HEAD
     * The amount of time (in milliseconds) a timer job is locked when acquired by the async executor. During this
     * period of time, no other async executor will try to acquire and lock this job.
=======
     * The amount of time (in milliseconds) a timer job is locked when acquired by the async executor.
     * During this period of time, no other async executor will try to acquire and lock this job.
>>>>>>> 6a4b6c98
     * <p>
     * Default value = 5 minutes;
     * <p>
     * This property is only applicable when using the threadpool-based async executor.
     */
    protected int asyncExecutorTimerLockTimeInMillis = 5 * 60 * 1000;

    /**
<<<<<<< HEAD
     * The amount of time (in milliseconds) an async job is locked when acquired by the async executor. During this
     * period of time, no other async executor will try to acquire and lock this job.
=======
     * The amount of time (in milliseconds) an async job is locked when acquired by the async executor.
     * During this period of time, no other async executor will try to acquire and lock this job.
>>>>>>> 6a4b6c98
     * <p>
     * Default value = 5 minutes;
     * <p>
     * This property is only applicable when using the threadpool-based async executor.
     */
    protected int asyncExecutorAsyncJobLockTimeInMillis = 5 * 60 * 1000;

    /**
<<<<<<< HEAD
     * The amount of time (in milliseconds) that is between two consecutive checks of 'expired jobs'. Expired jobs are
     * jobs that were locked (a lock owner + time was written by some executor, but the job was never completed).
     * <p>
     * During such a check, jobs that are expired are again made available, meaning the lock owner and lock time will be
     * removed. Other executors will now be able to pick it up.
=======
     * The amount of time (in milliseconds) that is between two consecutive checks of 'expired jobs'.
     * Expired jobs are jobs that were locked (a lock owner + time was written by some executor, but the job was never completed).
     * <p>
     * During such a check, jobs that are expired are again made available, meaning the lock owner and lock time will be removed.
     * Other executors will now be able to pick it up.
>>>>>>> 6a4b6c98
     * <p>
     * A job is deemed expired if the current time has passed the lock time.
     * <p>
     * By default one minute.
     */
    protected int asyncExecutorResetExpiredJobsInterval = 60 * 1000;

    /**
     * The amount of time (in milliseconds) a job can maximum be in the 'executable' state before being deemed expired.
     * Note that this won't happen when using the threadpool based executor, as the acquire thread will fetch these kind
     * of jobs earlier. However, in the message queue based execution, it could be some job is posted to a queue but
     * then never is locked nor executed.
     * <p>
     * By default 24 hours, as this should be a very exceptional case.
     */
    protected int asyncExecutorResetExpiredJobsMaxTimeout = 24 * 60 * 60 * 1000;

    /**
<<<<<<< HEAD
     * The default {@link AsyncExecutor} has a 'cleanup' thread that resets expired jobs so they can be re-acquired by
     * other executors. This setting defines the size of the page being used when fetching these expired jobs.
=======
     * The default {@link AsyncExecutor} has a 'cleanup' thread that resets expired jobs so they can be re-acquired by other executors.
     * This setting defines the size of the page being used when fetching these expired jobs.
>>>>>>> 6a4b6c98
     */
    protected int asyncExecutorResetExpiredJobsPageSize = 3;

    protected BusinessCalendarManager businessCalendarManager;

    /**
     * Allows to define a custom factory for creating the {@link Runnable} that is executed by the async executor.
     * <p>
     * This property is only applicable when using the threadpool-based async executor.
     */
    protected ExecuteAsyncRunnableFactory asyncExecutorExecuteAsyncRunnableFactory;

    public static CmmnEngineConfiguration createCmmnEngineConfigurationFromResourceDefault() {
        return createCmmnEngineConfigurationFromResource("flowable.cmmn.cfg.xml", "cmmnEngineConfiguration");
    }

    public static CmmnEngineConfiguration createCmmnEngineConfigurationFromResource(String resource) {
        return createCmmnEngineConfigurationFromResource(resource, "cmmnEngineConfiguration");
    }

    public static CmmnEngineConfiguration createCmmnEngineConfigurationFromResource(String resource, String beanName) {
        return (CmmnEngineConfiguration) BeansConfigurationHelper.parseEngineConfigurationFromResource(resource, beanName);
    }

    public static CmmnEngineConfiguration createCmmnEngineConfigurationFromInputStream(InputStream inputStream) {
        return createCmmnEngineConfigurationFromInputStream(inputStream, "cmmnEngineConfiguration");
    }

    public static CmmnEngineConfiguration createCmmnEngineConfigurationFromInputStream(InputStream inputStream, String beanName) {
        return (CmmnEngineConfiguration) BeansConfigurationHelper.parseEngineConfigurationFromInputStream(inputStream, beanName);
    }

    public static CmmnEngineConfiguration createStandaloneCmmnEngineConfiguration() {
        return new CmmnEngineConfiguration();
    }

    public static CmmnEngineConfiguration createStandaloneInMemCmmnEngineConfiguration() {
        return new StandaloneInMemCmmnEngineConfiguration();
    }

    public CmmnEngine buildCmmnEngine() {
        init();
        return new CmmnEngineImpl(this);
    }

    protected void init() {
        initConfigurators();
        configuratorsBeforeInit();
        initCaseDiagramGenerator();
        initCommandContextFactory();
        initTransactionContextFactory();
        initCommandExecutors();
        initIdGenerator();
        initExpressionManager();
        initCmmnEngineAgendaFactory();

        if (usingRelationalDatabase) {
            initDataSource();
            initDbSchemaManager();
        }

        initVariableTypes();
        initBeans();
        initTransactionFactory();

        if (usingRelationalDatabase) {
            initSqlSessionFactory();
        }

        initSessionFactories();
        initServices();
        initDataManagers();
        initEntityManagers();
        initClassDelegateFactory();
        initActivityBehaviorFactory();
        initDeployers();
        initCaseDefinitionCache();
        initDeploymentManager();
        initCaseInstanceHelper();
        initHistoryManager();
        initCaseInstanceCallbacks();
        initFormFieldHandler();
        initClock();
        initIdentityLinkServiceConfiguration();
        initVariableServiceConfiguration();
        configuratorsAfterInit();
        initTaskServiceConfiguration();
        initBusinessCalendarManager();
        initJobHandlers();
        initFailedJobCommandFactory();
        initJobServiceConfiguration();
        initAsyncExecutor();
        initScriptingEngines();
    }

    public void initCaseDiagramGenerator() {
        if (caseDiagramGenerator == null) {
            caseDiagramGenerator = new DefaultCaseDiagramGenerator();
        }
    }

    @Override
    public void initDbSchemaManager() {
        super.initDbSchemaManager();
        initCmmnDbSchemaManager();

        if (executeServiceDbSchemaManagers) {
            initIdentityLinkDbSchemaManager();
            initVariableDbSchemaManager();
            initTaskDbSchemaManager();
            initJobDbSchemaManager();
        }
    }

    protected void initCmmnDbSchemaManager() {
        if (this.dbSchemaManager == null) {
            this.dbSchemaManager = new CmmnDbSchemaManager();
        }
    }

    protected void initVariableDbSchemaManager() {
        if (this.variableDbSchemaManager == null) {
            this.variableDbSchemaManager = new VariableDbSchemaManager();
        }
    }

    protected void initTaskDbSchemaManager() {
        if (this.taskDbSchemaManager == null) {
            this.taskDbSchemaManager = new TaskDbSchemaManager();
        }
    }

    protected void initIdentityLinkDbSchemaManager() {
        if (this.identityLinkDbSchemaManager == null) {
            this.identityLinkDbSchemaManager = new IdentityLinkDbSchemaManager();
        }
    }

    protected void initJobDbSchemaManager() {
        if (this.jobDbSchemaManager == null) {
            this.jobDbSchemaManager = new JobDbSchemaManager();
        }
    }

    @Override
    public void initMybatisTypeHandlers(Configuration configuration) {
        configuration.getTypeHandlerRegistry().register(VariableType.class, JdbcType.VARCHAR, new IbatisVariableTypeHandler(variableTypes));
    }

    public void initExpressionManager() {
        if (expressionManager == null) {
            expressionManager = new CmmnExpressionManager(beans);
        }
        if (flowableFunctionDelegates == null) {
            flowableFunctionDelegates = new ArrayList<>();
        }
        if (customFlowableFunctionDelegates != null) {
            flowableFunctionDelegates.addAll(customFlowableFunctionDelegates);
        }
        expressionManager.setFunctionDelegates(flowableFunctionDelegates);
    }

    public void initCmmnEngineAgendaFactory() {
        if (cmmnEngineAgendaFactory == null) {
            cmmnEngineAgendaFactory = new DefaultCmmnEngineAgendaFactory();
        }
    }

    @Override
    public void initCommandInvoker() {
        if (commandInvoker == null) {
            commandInvoker = new CmmnCommandInvoker();
        }
    }

    public void initSessionFactories() {
        if (sessionFactories == null) {
            sessionFactories = new HashMap<>();

            if (usingRelationalDatabase) {
                initDbSqlSessionFactory();
            }

            addSessionFactory(new GenericManagerFactory(EntityCache.class, EntityCacheImpl.class));
            commandContextFactory.setSessionFactories(sessionFactories);
        }

        addSessionFactory(new CmmnEngineAgendaSessionFactory(cmmnEngineAgendaFactory));

        if (customSessionFactories != null) {
            for (SessionFactory sessionFactory : customSessionFactories) {
                addSessionFactory(sessionFactory);
            }
        }
    }

    protected void initServices() {
        initService(cmmnRuntimeService);
        initService(cmmnTaskService);
        initService(cmmnManagementService);
        initService(cmmnRepositoryService);
        initService(cmmnHistoryService);
    }

    protected void initService(Object service) {
        if (service instanceof ServiceImpl) {
            ((ServiceImpl) service).setEngineConfig(this);
            ((ServiceImpl) service).setCommandExecutor(commandExecutor);
        }
    }

    public void initDataManagers() {
        if (tableDataManager == null) {
            tableDataManager = new TableDataManagerImpl();
        }
        if (deploymentDataManager == null) {
            deploymentDataManager = new MybatisCmmnDeploymentDataManager(this);
        }
        if (resourceDataManager == null) {
            resourceDataManager = new MybatisResourceDataManager(this);
        }
        if (caseDefinitionDataManager == null) {
            caseDefinitionDataManager = new MybatisCaseDefinitionDataManager(this);
        }
        if (caseInstanceDataManager == null) {
            caseInstanceDataManager = new MybatisCaseInstanceDataManagerImpl(this);
        }
        if (dbSqlSessionFactory != null && caseInstanceDataManager instanceof AbstractDataManager) {
            dbSqlSessionFactory.addLogicalEntityClassMapping("caseInstance", ((AbstractDataManager) caseInstanceDataManager).getManagedEntityClass());
        }
        if (planItemInstanceDataManager == null) {
            planItemInstanceDataManager = new MybatisPlanItemInstanceDataManagerImpl(this);
        }
        if (sentryPartInstanceDataManager == null) {
            sentryPartInstanceDataManager = new MybatisSentryPartInstanceDataManagerImpl(this);
        }
        if (milestoneInstanceDataManager == null) {
            milestoneInstanceDataManager = new MybatisMilestoneInstanceDataManager(this);
        }
        if (historicCaseInstanceDataManager == null) {
            historicCaseInstanceDataManager = new MybatisHistoricCaseInstanceDataManagerImpl(this);
        }
        if (historicMilestoneInstanceDataManager == null) {
            historicMilestoneInstanceDataManager = new MybatisHistoricMilestoneInstanceDataManager(this);
        }
    }

    public void initEntityManagers() {
        if (cmmnDeploymentEntityManager == null) {
            cmmnDeploymentEntityManager = new CmmnDeploymentEntityManagerImpl(this, deploymentDataManager);
        }
        if (cmmnResourceEntityManager == null) {
            cmmnResourceEntityManager = new CmmnResourceEntityManagerImpl(this, resourceDataManager);
        }
        if (caseDefinitionEntityManager == null) {
            caseDefinitionEntityManager = new CaseDefinitionEntityManagerImpl(this, caseDefinitionDataManager);
        }
        if (caseInstanceEntityManager == null) {
            caseInstanceEntityManager = new CaseInstanceEntityManagerImpl(this, caseInstanceDataManager);
        }
        if (planItemInstanceEntityManager == null) {
            planItemInstanceEntityManager = new PlanItemInstanceEntityManagerImpl(this, planItemInstanceDataManager);
        }
        if (sentryPartInstanceEntityManager == null) {
            sentryPartInstanceEntityManager = new SentryPartInstanceEntityManagerImpl(this, sentryPartInstanceDataManager);
        }
        if (milestoneInstanceEntityManager == null) {
            milestoneInstanceEntityManager = new MilestoneInstanceEntityManagerImpl(this, milestoneInstanceDataManager);
        }
        if (historicCaseInstanceEntityManager == null) {
            historicCaseInstanceEntityManager = new HistoricCaseInstanceEntityManagerImpl(this, historicCaseInstanceDataManager);
        }
        if (historicMilestoneInstanceEntityManager == null) {
            historicMilestoneInstanceEntityManager = new HistoricMilestoneInstanceEntityManagerImpl(this, historicMilestoneInstanceDataManager);
        }
    }

    protected void initClassDelegateFactory() {
        if (classDelegateFactory == null) {
            classDelegateFactory = new DefaultCmmnClassDelegateFactory();
        }
    }

    protected void initActivityBehaviorFactory() {
        if (activityBehaviorFactory == null) {
            DefaultCmmnActivityBehaviorFactory defaultCmmnActivityBehaviorFactory = new DefaultCmmnActivityBehaviorFactory();
            defaultCmmnActivityBehaviorFactory.setClassDelegateFactory(classDelegateFactory);
            defaultCmmnActivityBehaviorFactory.setExpressionManager(expressionManager);
            activityBehaviorFactory = defaultCmmnActivityBehaviorFactory;
        }
    }

    protected void initDeployers() {
        if (this.cmmnDeployer == null) {
            this.deployers = new ArrayList<>();
            if (customPreDeployers != null) {
                this.deployers.addAll(customPreDeployers);
            }
            this.deployers.addAll(getDefaultDeployers());
            if (customPostDeployers != null) {
                this.deployers.addAll(customPostDeployers);
            }
        }
    }

    public Collection<? extends EngineDeployer> getDefaultDeployers() {
        List<EngineDeployer> defaultDeployers = new ArrayList<>();

        if (cmmnDeployer == null) {
            cmmnDeployer = new CmmnDeployer();
        }

        initCmmnParser();
        initCaseDefinitionDiagramHelper();

        cmmnDeployer.setIdGenerator(idGenerator);
        cmmnDeployer.setCmmnParser(cmmnParser);
        cmmnDeployer.setCaseDefinitionDiagramHelper(caseDefinitionDiagramHelper);

        defaultDeployers.add(cmmnDeployer);
        return defaultDeployers;
    }

    protected void initCaseDefinitionCache() {
        if (caseDefinitionCache == null) {
            if (caseDefinitionCacheLimit <= 0) {
                caseDefinitionCache = new DefaultDeploymentCache<>();
            } else {
                caseDefinitionCache = new DefaultDeploymentCache<>(caseDefinitionCacheLimit);
            }
        }
    }

    protected void initDeploymentManager() {
        if (deploymentManager == null) {
            deploymentManager = new CmmnDeploymentManager();
            deploymentManager.setCmmnEngineConfiguration(this);
            deploymentManager.setCaseDefinitionCache(caseDefinitionCache);
            deploymentManager.setDeployers(deployers);
            deploymentManager.setCaseDefinitionEntityManager(caseDefinitionEntityManager);
            deploymentManager.setDeploymentEntityManager(cmmnDeploymentEntityManager);
        }
    }

    public void initCmmnParser() {
        if (cmmnParser == null) {
            CmmnParserImpl cmmnParserImpl = new CmmnParserImpl();
            cmmnParserImpl.setActivityBehaviorFactory(activityBehaviorFactory);
            cmmnParserImpl.setExpressionManager(expressionManager);
            cmmnParser = cmmnParserImpl;
        }
    }

    public void initCaseDefinitionDiagramHelper() {
        if (caseDefinitionDiagramHelper == null) {
            caseDefinitionDiagramHelper = new CaseDefinitionDiagramHelper();
        }
    }

    public void initCaseInstanceHelper() {
        if (caseInstanceHelper == null) {
            caseInstanceHelper = new CaseInstanceHelperImpl();
        }
    }

    public void initHistoryManager() {
        if (cmmnHistoryManager == null) {
            cmmnHistoryManager = new DefaultCmmnHistoryManager(this);
        }
    }

    public void initCaseInstanceCallbacks() {
        if (this.caseInstanceStateChangeCallbacks == null) {
            this.caseInstanceStateChangeCallbacks = new HashMap<>();
        }
        initDefaultCaseInstanceCallbacks();
    }

    public void initFormFieldHandler() {
        if (this.formFieldHandler == null) {
            this.formFieldHandler = new DefaultFormFieldHandler();
        }
    }

    protected void initDefaultCaseInstanceCallbacks() {
        this.caseInstanceStateChangeCallbacks.put(PlanItemInstanceCallbackType.CHILD_CASE,
                Collections.<RuntimeInstanceStateChangeCallback>singletonList(new ChildCaseInstanceStateChangeCallback()));
    }

    protected void initScriptingEngines() {
        if (resolverFactories == null) {
            resolverFactories = new ArrayList<>();
            resolverFactories.add(new CmmnVariableScopeResolverFactory());
            resolverFactories.add(new BeansResolverFactory());
        }
        if (scriptingEngines == null) {
            
            scriptingEngines = new ScriptingEngines(new ScriptBindingsFactory(this, resolverFactories));
        }
    }

    @Override
    public String getEngineCfgKey() {
        return EngineConfigurationConstants.KEY_CMMN_ENGINE_CONFIG;
    }

    @Override
    public CommandInterceptor createTransactionInterceptor() {
        return null;
    }

    @Override
    public InputStream getMyBatisXmlConfigurationStream() {
        return getResourceAsStream(DEFAULT_MYBATIS_MAPPING_FILE);
    }

    @Override
    protected void initDbSqlSessionFactoryEntitySettings() {
        defaultInitDbSqlSessionFactoryEntitySettings(EntityDependencyOrder.INSERT_ORDER, EntityDependencyOrder.DELETE_ORDER);
    }

    public void initConfigurators() {

        allConfigurators = new ArrayList<>();

        if (!disableIdmEngine) {
            if (idmEngineConfigurator != null) {
                allConfigurators.add(idmEngineConfigurator);
            } else {
                allConfigurators.add(new IdmEngineConfigurator());
            }
        }

        // Configurators that are explicitly added to the config
        if (configurators != null) {
            allConfigurators.addAll(configurators);
        }

        // Auto discovery through ServiceLoader
        if (enableConfiguratorServiceLoader) {
            ClassLoader classLoader = getClassLoader();
            if (classLoader == null) {
                classLoader = ReflectUtil.getClassLoader();
            }

            ServiceLoader<EngineConfigurator> configuratorServiceLoader = ServiceLoader.load(EngineConfigurator.class, classLoader);
            int nrOfServiceLoadedConfigurators = 0;
            for (EngineConfigurator configurator : configuratorServiceLoader) {
                allConfigurators.add(configurator);
                nrOfServiceLoadedConfigurators++;
            }

            if (nrOfServiceLoadedConfigurators > 0) {
                LOGGER.info("Found {} auto-discoverable Process Engine Configurator{}", nrOfServiceLoadedConfigurators++, nrOfServiceLoadedConfigurators > 1 ? "s" : "");
            }

            if (!allConfigurators.isEmpty()) {

                // Order them according to the priorities (useful for dependent
                // configurator)
                Collections.sort(allConfigurators, new Comparator<EngineConfigurator>() {
                    @Override
                    public int compare(EngineConfigurator configurator1, EngineConfigurator configurator2) {
                        int priority1 = configurator1.getPriority();
                        int priority2 = configurator2.getPriority();

                        if (priority1 < priority2) {
                            return -1;
                        } else if (priority1 > priority2) {
                            return 1;
                        }
                        return 0;
                    }
                });

                // Execute the configurators
                LOGGER.info("Found {} Engine Configurators in total:", allConfigurators.size());
                for (EngineConfigurator configurator : allConfigurators) {
                    LOGGER.info("{} (priority:{})", configurator.getClass(), configurator.getPriority());
                }

            }

        }
    }

    public void configuratorsBeforeInit() {
        for (EngineConfigurator configurator : allConfigurators) {
            LOGGER.info("Executing beforeInit() of {} (priority:{})", configurator.getClass(), configurator.getPriority());
            configurator.beforeInit(this);
        }
    }

    public void configuratorsAfterInit() {
        for (EngineConfigurator configurator : allConfigurators) {
            LOGGER.info("Executing configure() of {} (priority:{})", configurator.getClass(), configurator.getPriority());
            configurator.configure(this);
        }
    }

    public void initVariableTypes() {
        if (variableTypes == null) {
            variableTypes = new DefaultVariableTypes();
            if (customPreVariableTypes != null) {
                for (VariableType customVariableType : customPreVariableTypes) {
                    variableTypes.addType(customVariableType);
                }
            }
            variableTypes.addType(new NullType());
            variableTypes.addType(new StringType(getMaxLengthString()));
            variableTypes.addType(new LongStringType(getMaxLengthString() + 1));
            variableTypes.addType(new BooleanType());
            variableTypes.addType(new ShortType());
            variableTypes.addType(new IntegerType());
            variableTypes.addType(new LongType());
            variableTypes.addType(new DateType());
            variableTypes.addType(new JodaDateType());
            variableTypes.addType(new JodaDateTimeType());
            variableTypes.addType(new DoubleType());
            variableTypes.addType(new UUIDType());
            variableTypes.addType(new JsonType(getMaxLengthString(), objectMapper));
            variableTypes.addType(new LongJsonType(getMaxLengthString() + 1, objectMapper));
            variableTypes.addType(new ByteArrayType());
            variableTypes.addType(new SerializableType(serializableVariableTypeTrackDeserializedObjects));
            if (customPostVariableTypes != null) {
                for (VariableType customVariableType : customPostVariableTypes) {
                    variableTypes.addType(customVariableType);
                }
            }
        }
    }

    public void initVariableServiceConfiguration() {
        this.variableServiceConfiguration = new VariableServiceConfiguration();

        this.variableServiceConfiguration.setHistoryLevel(this.historyLevel);
        this.variableServiceConfiguration.setClock(this.clock);
        this.variableServiceConfiguration.setObjectMapper(this.objectMapper);
        this.variableServiceConfiguration.setEventDispatcher(this.eventDispatcher);

        this.variableServiceConfiguration.setVariableTypes(this.variableTypes);

        if (this.internalHistoryVariableManager != null) {
            this.variableServiceConfiguration.setInternalHistoryVariableManager(this.internalHistoryVariableManager);
        } else {
            this.variableServiceConfiguration.setInternalHistoryVariableManager(new CmmnHistoryVariableManager(cmmnHistoryManager));
        }

        this.variableServiceConfiguration.setMaxLengthString(this.getMaxLengthString());
        this.variableServiceConfiguration.setSerializableVariableTypeTrackDeserializedObjects(this.isSerializableVariableTypeTrackDeserializedObjects());

        this.variableServiceConfiguration.init();

        addServiceConfiguration(EngineConfigurationConstants.KEY_VARIABLE_SERVICE_CONFIG, this.variableServiceConfiguration);
    }

    public void initTaskServiceConfiguration() {
        this.taskServiceConfiguration = new TaskServiceConfiguration();
        this.taskServiceConfiguration.setHistoryLevel(this.historyLevel);
        this.taskServiceConfiguration.setClock(this.clock);
        this.taskServiceConfiguration.setObjectMapper(this.objectMapper);
        this.taskServiceConfiguration.setEventDispatcher(this.eventDispatcher);

        if (this.internalHistoryTaskManager != null) {
            this.taskServiceConfiguration.setInternalHistoryTaskManager(this.internalHistoryTaskManager);
        } else {
            this.taskServiceConfiguration.setInternalHistoryTaskManager(new CmmnHistoryTaskManager(cmmnHistoryManager));
        }

        if (this.internalTaskVariableScopeResolver != null) {
            this.taskServiceConfiguration.setInternalTaskVariableScopeResolver(this.internalTaskVariableScopeResolver);
        } else {
            this.taskServiceConfiguration.setInternalTaskVariableScopeResolver(new DefaultCmmnTaskVariableScopeResolver(this));
        }

        this.taskServiceConfiguration.setEnableTaskRelationshipCounts(this.isEnableTaskRelationshipCounts);
        this.taskServiceConfiguration.setTaskQueryLimit(this.taskQueryLimit);
        this.taskServiceConfiguration.setHistoricTaskQueryLimit(this.historicTaskQueryLimit);

        this.taskServiceConfiguration.init();
        
        if (dbSqlSessionFactory != null && taskServiceConfiguration.getTaskDataManager() instanceof AbstractDataManager) {
            dbSqlSessionFactory.addLogicalEntityClassMapping("task", ((AbstractDataManager) taskServiceConfiguration.getTaskDataManager()).getManagedEntityClass());
        }

        addServiceConfiguration(EngineConfigurationConstants.KEY_TASK_SERVICE_CONFIG, this.taskServiceConfiguration);
    }

    public void initIdentityLinkServiceConfiguration() {
        this.identityLinkServiceConfiguration = new IdentityLinkServiceConfiguration();
        this.identityLinkServiceConfiguration.setHistoryLevel(this.historyLevel);
        this.identityLinkServiceConfiguration.setClock(this.clock);
        this.identityLinkServiceConfiguration.setObjectMapper(this.objectMapper);
        this.identityLinkServiceConfiguration.setEventDispatcher(this.eventDispatcher);

        this.identityLinkServiceConfiguration.init();

        addServiceConfiguration(EngineConfigurationConstants.KEY_IDENTITY_LINK_SERVICE_CONFIG, this.identityLinkServiceConfiguration);
    }

    public void initBusinessCalendarManager() {
        if (businessCalendarManager == null) {
            MapBusinessCalendarManager mapBusinessCalendarManager = new MapBusinessCalendarManager();
            mapBusinessCalendarManager.addBusinessCalendar(DurationBusinessCalendar.NAME, new DurationBusinessCalendar(this.clock));
            mapBusinessCalendarManager.addBusinessCalendar(DueDateBusinessCalendar.NAME, new DueDateBusinessCalendar(this.clock));
            mapBusinessCalendarManager.addBusinessCalendar(CycleBusinessCalendar.NAME, new CycleBusinessCalendar(this.clock));

            businessCalendarManager = mapBusinessCalendarManager;
        }
    }

    public void initJobHandlers() {
        jobHandlers = new HashMap<>();
        jobHandlers.put(TriggerTimerEventJobHandler.TYPE, new TriggerTimerEventJobHandler());
        jobHandlers.put(AsyncActivatePlanItemInstanceJobHandler.TYPE, new AsyncActivatePlanItemInstanceJobHandler());

        // if we have custom job handlers, register them
        if (customJobHandlers != null) {
            for (JobHandler customJobHandler : customJobHandlers) {
                jobHandlers.put(customJobHandler.getType(), customJobHandler);
            }
        }
    }

    public void initFailedJobCommandFactory() {
        if (this.failedJobCommandFactory == null) {
            this.failedJobCommandFactory = new FailedJobCommandFactory() {
                @Override
                public Command<Object> getCommand(String jobId, Throwable exception) {
                    return new JobRetryCmd(jobId, exception);
                }
            };
        }
    }

    public void initJobServiceConfiguration() {
        this.jobServiceConfiguration = new JobServiceConfiguration();
        this.jobServiceConfiguration.setHistoryLevel(this.historyLevel);
        this.jobServiceConfiguration.setClock(this.clock);
        this.jobServiceConfiguration.setObjectMapper(this.objectMapper);
        this.jobServiceConfiguration.setEventDispatcher(this.eventDispatcher);
        this.jobServiceConfiguration.setCommandExecutor(this.commandExecutor);
        this.jobServiceConfiguration.setExpressionManager(this.expressionManager);
        this.jobServiceConfiguration.setBusinessCalendarManager(this.businessCalendarManager);

        this.jobServiceConfiguration.setJobHandlers(this.jobHandlers);
        this.jobServiceConfiguration.setFailedJobCommandFactory(this.failedJobCommandFactory);

        List<AsyncRunnableExecutionExceptionHandler> exceptionHandlers = new ArrayList<>();
        if (customAsyncRunnableExecutionExceptionHandlers != null) {
            exceptionHandlers.addAll(customAsyncRunnableExecutionExceptionHandlers);
        }

        if (addDefaultExceptionHandler) {
            exceptionHandlers.add(new DefaultAsyncRunnableExecutionExceptionHandler());
        }

        this.jobServiceConfiguration.setAsyncRunnableExecutionExceptionHandlers(exceptionHandlers);
        this.jobServiceConfiguration.setAsyncExecutorNumberOfRetries(this.asyncExecutorNumberOfRetries);
        this.jobServiceConfiguration.setAsyncExecutorResetExpiredJobsMaxTimeout(this.asyncExecutorResetExpiredJobsMaxTimeout);

        if (this.jobManager != null) {
            this.jobServiceConfiguration.setJobManager(this.jobManager);
        }

        if (this.internalJobManager != null) {
            this.jobServiceConfiguration.setInternalJobManager(this.internalJobManager);
        } else {
            this.jobServiceConfiguration.setInternalJobManager(new DefaultInternalCmmnJobManager(this));
        }

        this.jobServiceConfiguration.init();

        addServiceConfiguration(EngineConfigurationConstants.KEY_JOB_SERVICE_CONFIG, this.jobServiceConfiguration);
    }

    public void initAsyncExecutor() {
        if (asyncExecutor == null) {
            DefaultAsyncJobExecutor defaultAsyncExecutor = new DefaultAsyncJobExecutor();
            if (asyncExecutorExecuteAsyncRunnableFactory != null) {
                defaultAsyncExecutor.setExecuteAsyncRunnableFactory(asyncExecutorExecuteAsyncRunnableFactory);
            }

            // Message queue mode
            defaultAsyncExecutor.setMessageQueueMode(asyncExecutorMessageQueueMode);

            // Thread pool config
            defaultAsyncExecutor.setCorePoolSize(asyncExecutorCorePoolSize);
            defaultAsyncExecutor.setMaxPoolSize(asyncExecutorMaxPoolSize);
            defaultAsyncExecutor.setKeepAliveTime(asyncExecutorThreadKeepAliveTime);

            // Threadpool queue
            if (asyncExecutorThreadPoolQueue != null) {
                defaultAsyncExecutor.setThreadPoolQueue(asyncExecutorThreadPoolQueue);
            }
            defaultAsyncExecutor.setQueueSize(asyncExecutorThreadPoolQueueSize);

            // Acquisition wait time
            defaultAsyncExecutor.setDefaultTimerJobAcquireWaitTimeInMillis(asyncExecutorDefaultTimerJobAcquireWaitTime);
            defaultAsyncExecutor.setDefaultAsyncJobAcquireWaitTimeInMillis(asyncExecutorDefaultAsyncJobAcquireWaitTime);

            // Queue full wait time
            defaultAsyncExecutor.setDefaultQueueSizeFullWaitTimeInMillis(asyncExecutorDefaultQueueSizeFullWaitTime);

            // Job locking
            defaultAsyncExecutor.setTimerLockTimeInMillis(asyncExecutorTimerLockTimeInMillis);
            defaultAsyncExecutor.setAsyncJobLockTimeInMillis(asyncExecutorAsyncJobLockTimeInMillis);
            if (asyncExecutorLockOwner != null) {
                defaultAsyncExecutor.setLockOwner(asyncExecutorLockOwner);
            }

            // Reset expired
            defaultAsyncExecutor.setResetExpiredJobsInterval(asyncExecutorResetExpiredJobsInterval);
            defaultAsyncExecutor.setResetExpiredJobsPageSize(asyncExecutorResetExpiredJobsPageSize);

            // Shutdown
            defaultAsyncExecutor.setSecondsToWaitOnShutdown(asyncExecutorSecondsToWaitOnShutdown);

            asyncExecutor = defaultAsyncExecutor;
        }

        asyncExecutor.setJobServiceConfiguration(jobServiceConfiguration);
        asyncExecutor.setAutoActivate(asyncExecutorActivate);
        jobServiceConfiguration.setAsyncExecutor(asyncExecutor);
    }

    @Override
    public String getEngineName() {
        return cmmnEngineName;
    }

    public String getCmmnEngineName() {
        return cmmnEngineName;
    }

    public CmmnEngineConfiguration setCmmnEngineName(String cmmnEngineName) {
        this.cmmnEngineName = cmmnEngineName;
        return this;
    }

    @Override
    public CmmnRuntimeService getCmmnRuntimeService() {
        return cmmnRuntimeService;
    }

    public CmmnEngineConfiguration setCmmnRuntimeService(CmmnRuntimeService cmmnRuntimeService) {
        this.cmmnRuntimeService = cmmnRuntimeService;
        return this;
    }

    public CmmnTaskService getCmmnTaskService() {
        return cmmnTaskService;
    }

    public CmmnEngineConfiguration setCmmnTaskService(CmmnTaskService cmmnTaskService) {
        this.cmmnTaskService = cmmnTaskService;
        return this;
    }

    @Override
    public CmmnManagementService getCmmnManagementService() {
        return cmmnManagementService;
    }

    public CmmnEngineConfiguration setCmmnManagementService(CmmnManagementService cmmnManagementService) {
        this.cmmnManagementService = cmmnManagementService;
        return this;
    }

    @Override
    public CmmnRepositoryService getCmmnRepositoryService() {
        return cmmnRepositoryService;
    }

    public CmmnEngineConfiguration setCmmnRepositoryService(CmmnRepositoryService cmmnRepositoryService) {
        this.cmmnRepositoryService = cmmnRepositoryService;
        return this;
    }

    @Override
    public CmmnHistoryService getCmmnHistoryService() {
        return cmmnHistoryService;
    }

    public CmmnEngineConfiguration setCmmnHistoryService(CmmnHistoryService cmmnHistoryService) {
        this.cmmnHistoryService = cmmnHistoryService;
        return this;
    }
    
    public IdmIdentityService getIdmIdentityService() {
        return ((IdmEngineConfiguration) engineConfigurations.get(EngineConfigurationConstants.KEY_IDM_ENGINE_CONFIG)).getIdmIdentityService();
    }

    public CmmnEngineAgendaFactory getCmmnEngineAgendaFactory() {
        return cmmnEngineAgendaFactory;
    }

    public CmmnEngineConfiguration setCmmnEngineAgendaFactory(CmmnEngineAgendaFactory cmmnEngineAgendaFactory) {
        this.cmmnEngineAgendaFactory = cmmnEngineAgendaFactory;
        return this;
    }

    public TableDataManager getTableDataManager() {
        return tableDataManager;
    }

    public CmmnEngineConfiguration setTableDataManager(TableDataManager tableDataManager) {
        this.tableDataManager = tableDataManager;
        return this;
    }

    public CmmnDeploymentDataManager getDeploymentDataManager() {
        return deploymentDataManager;
    }

    public CmmnEngineConfiguration setDeploymentDataManager(CmmnDeploymentDataManager deploymentDataManager) {
        this.deploymentDataManager = deploymentDataManager;
        return this;
    }

    public CmmnResourceDataManager getResourceDataManager() {
        return resourceDataManager;
    }

    public CmmnEngineConfiguration setResourceDataManager(CmmnResourceDataManager resourceDataManager) {
        this.resourceDataManager = resourceDataManager;
        return this;
    }

    public CaseDefinitionDataManager getCaseDefinitionDataManager() {
        return caseDefinitionDataManager;
    }

    public CmmnEngineConfiguration setCaseDefinitionDataManager(CaseDefinitionDataManager caseDefinitionDataManager) {
        this.caseDefinitionDataManager = caseDefinitionDataManager;
        return this;
    }

    public CaseInstanceDataManager getCaseInstanceDataManager() {
        return caseInstanceDataManager;
    }

    public CmmnEngineConfiguration setCaseInstanceDataManager(CaseInstanceDataManager caseInstanceDataManager) {
        this.caseInstanceDataManager = caseInstanceDataManager;
        return this;
    }

    public PlanItemInstanceDataManager getPlanItemInstanceDataManager() {
        return planItemInstanceDataManager;
    }

    public CmmnEngineConfiguration setPlanItemInstanceDataManager(PlanItemInstanceDataManager planItemInstanceDataManager) {
        this.planItemInstanceDataManager = planItemInstanceDataManager;
        return this;
    }

    public SentryPartInstanceDataManager getSentryPartInstanceDataManager() {
        return sentryPartInstanceDataManager;
    }

    public CmmnEngineConfiguration setSentryPartInstanceDataManager(SentryPartInstanceDataManager sentryPartInstanceDataManager) {
        this.sentryPartInstanceDataManager = sentryPartInstanceDataManager;
        return this;
    }

    public MilestoneInstanceDataManager getMilestoneInstanceDataManager() {
        return milestoneInstanceDataManager;
    }

    public CmmnEngineConfiguration setMilestoneInstanceDataManager(MilestoneInstanceDataManager milestoneInstanceDataManager) {
        this.milestoneInstanceDataManager = milestoneInstanceDataManager;
        return this;
    }

    public HistoricCaseInstanceDataManager getHistoricCaseInstanceDataManager() {
        return historicCaseInstanceDataManager;
    }

    public CmmnEngineConfiguration setHistoricCaseInstanceDataManager(HistoricCaseInstanceDataManager historicCaseInstanceDataManager) {
        this.historicCaseInstanceDataManager = historicCaseInstanceDataManager;
        return this;
    }

    public HistoricMilestoneInstanceDataManager getHistoricMilestoneInstanceDataManager() {
        return historicMilestoneInstanceDataManager;
    }

    public CmmnEngineConfiguration setHistoricMilestoneInstanceDataManager(HistoricMilestoneInstanceDataManager historicMilestoneInstanceDataManager) {
        this.historicMilestoneInstanceDataManager = historicMilestoneInstanceDataManager;
        return this;
    }

    public CmmnDeploymentEntityManager getCmmnDeploymentEntityManager() {
        return cmmnDeploymentEntityManager;
    }

    public CmmnEngineConfiguration setCmmnDeploymentEntityManager(CmmnDeploymentEntityManager cmmnDeploymentEntityManager) {
        this.cmmnDeploymentEntityManager = cmmnDeploymentEntityManager;
        return this;
    }

    public CmmnResourceEntityManager getCmmnResourceEntityManager() {
        return cmmnResourceEntityManager;
    }

    public CmmnEngineConfiguration setCmmnResourceEntityManager(CmmnResourceEntityManager cmmnResourceEntityManager) {
        this.cmmnResourceEntityManager = cmmnResourceEntityManager;
        return this;
    }

    public CaseDefinitionEntityManager getCaseDefinitionEntityManager() {
        return caseDefinitionEntityManager;
    }

    public CmmnEngineConfiguration setCaseDefinitionEntityManager(CaseDefinitionEntityManager caseDefinitionEntityManager) {
        this.caseDefinitionEntityManager = caseDefinitionEntityManager;
        return this;
    }

    public CaseInstanceEntityManager getCaseInstanceEntityManager() {
        return caseInstanceEntityManager;
    }

    public CmmnEngineConfiguration setCaseInstanceEntityManager(CaseInstanceEntityManager caseInstanceEntityManager) {
        this.caseInstanceEntityManager = caseInstanceEntityManager;
        return this;
    }

    public PlanItemInstanceEntityManager getPlanItemInstanceEntityManager() {
        return planItemInstanceEntityManager;
    }

    public CmmnEngineConfiguration setPlanItemInstanceEntityManager(PlanItemInstanceEntityManager planItemInstanceEntityManager) {
        this.planItemInstanceEntityManager = planItemInstanceEntityManager;
        return this;
    }

    public SentryPartInstanceEntityManager getSentryPartInstanceEntityManager() {
        return sentryPartInstanceEntityManager;
    }

    public CmmnEngineConfiguration setSentryPartInstanceEntityManager(SentryPartInstanceEntityManager sentryPartInstanceEntityManager) {
        this.sentryPartInstanceEntityManager = sentryPartInstanceEntityManager;
        return this;
    }

    public MilestoneInstanceEntityManager getMilestoneInstanceEntityManager() {
        return milestoneInstanceEntityManager;
    }

    public CmmnEngineConfiguration setMilestoneInstanceEntityManager(MilestoneInstanceEntityManager milestoneInstanceEntityManager) {
        this.milestoneInstanceEntityManager = milestoneInstanceEntityManager;
        return this;
    }

    public HistoricCaseInstanceEntityManager getHistoricCaseInstanceEntityManager() {
        return historicCaseInstanceEntityManager;
    }

    public CmmnEngineConfiguration setHistoricCaseInstanceEntityManager(HistoricCaseInstanceEntityManager historicCaseInstanceEntityManager) {
        this.historicCaseInstanceEntityManager = historicCaseInstanceEntityManager;
        return this;
    }

    public HistoricMilestoneInstanceEntityManager getHistoricMilestoneInstanceEntityManager() {
        return historicMilestoneInstanceEntityManager;
    }

    public CmmnEngineConfiguration setHistoricMilestoneInstanceEntityManager(HistoricMilestoneInstanceEntityManager historicMilestoneInstanceEntityManager) {
        this.historicMilestoneInstanceEntityManager = historicMilestoneInstanceEntityManager;
        return this;
    }

    public CaseInstanceHelper getCaseInstanceHelper() {
        return caseInstanceHelper;
    }

    public CmmnEngineConfiguration setCaseInstanceHelper(CaseInstanceHelper caseInstanceHelper) {
        this.caseInstanceHelper = caseInstanceHelper;
        return this;
    }

    public CmmnHistoryManager getCmmnHistoryManager() {
        return cmmnHistoryManager;
    }

    public CmmnEngineConfiguration setCmmnHistoryManager(CmmnHistoryManager cmmnHistoryManager) {
        this.cmmnHistoryManager = cmmnHistoryManager;
        return this;
    }

    public boolean isEnableSafeCmmnXml() {
        return enableSafeCmmnXml;
    }

    public CmmnEngineConfiguration setEnableSafeCmmnXml(boolean enableSafeCmmnXml) {
        this.enableSafeCmmnXml = enableSafeCmmnXml;
        return this;
    }

    public CmmnParser getCmmnParser() {
        return cmmnParser;
    }

    public CmmnEngineConfiguration setCmmnParser(CmmnParser cmmnParser) {
        this.cmmnParser = cmmnParser;
        return this;
    }

    public CmmnDeployer getCmmnDeployer() {
        return cmmnDeployer;
    }

    public CmmnEngineConfiguration setCmmnDeployer(CmmnDeployer cmmnDeployer) {
        this.cmmnDeployer = cmmnDeployer;
        return this;
    }

    public CmmnDeploymentManager getDeploymentManager() {
        return deploymentManager;
    }

    public CmmnEngineConfiguration setDeploymentManager(CmmnDeploymentManager deploymentManager) {
        this.deploymentManager = deploymentManager;
        return this;
    }

    public CaseDefinitionDiagramHelper getCaseDefinitionDiagramHelper() {
        return caseDefinitionDiagramHelper;
    }

    public CmmnEngineConfiguration setCaseDefinitionDiagramHelper(CaseDefinitionDiagramHelper caseDefinitionDiagramHelper) {
        this.caseDefinitionDiagramHelper = caseDefinitionDiagramHelper;
        return this;
    }

    public CmmnActivityBehaviorFactory getActivityBehaviorFactory() {
        return activityBehaviorFactory;
    }

    public CmmnEngineConfiguration setActivityBehaviorFactory(CmmnActivityBehaviorFactory activityBehaviorFactory) {
        this.activityBehaviorFactory = activityBehaviorFactory;
        return this;
    }

    public CmmnClassDelegateFactory getClassDelegateFactory() {
        return classDelegateFactory;
    }

    public CmmnEngineConfiguration setClassDelegateFactory(CmmnClassDelegateFactory classDelegateFactory) {
        this.classDelegateFactory = classDelegateFactory;
        return this;
    }

    public int getCaseDefinitionCacheLimit() {
        return caseDefinitionCacheLimit;
    }

    public CmmnEngineConfiguration setCaseDefinitionCacheLimit(int caseDefinitionCacheLimit) {
        this.caseDefinitionCacheLimit = caseDefinitionCacheLimit;
        return this;
    }

    public DeploymentCache<CaseDefinitionCacheEntry> getCaseDefinitionCache() {
        return caseDefinitionCache;
    }

    public CmmnEngineConfiguration setCaseDefinitionCache(DeploymentCache<CaseDefinitionCacheEntry> caseDefinitionCache) {
        this.caseDefinitionCache = caseDefinitionCache;
        return this;
    }

    public ProcessInstanceService getProcessInstanceService() {
        return processInstanceService;
    }

    public CmmnEngineConfiguration setProcessInstanceService(ProcessInstanceService processInstanceService) {
        this.processInstanceService = processInstanceService;
        return this;
    }

    public Map<String, List<RuntimeInstanceStateChangeCallback>> getCaseInstanceStateChangeCallbacks() {
        return caseInstanceStateChangeCallbacks;
    }

    public CmmnEngineConfiguration setCaseInstanceStateChangeCallbacks(Map<String, List<RuntimeInstanceStateChangeCallback>> caseInstanceStateChangeCallbacks) {
        this.caseInstanceStateChangeCallbacks = caseInstanceStateChangeCallbacks;
        return this;
    }

    @Override
    public CmmnEngineConfiguration setDataSource(DataSource dataSource) {
        this.dataSource = dataSource;
        return this;
    }

    public boolean isExecuteServiceDbSchemaManagers() {
        return executeServiceDbSchemaManagers;
    }

    public void setExecuteServiceDbSchemaManagers(boolean executeServiceDbSchemaManagers) {
        this.executeServiceDbSchemaManagers = executeServiceDbSchemaManagers;
    }

    public HistoryLevel getHistoryLevel() {
        return historyLevel;
    }

    public CmmnEngineConfiguration setHistoryLevel(HistoryLevel historyLevel) {
        this.historyLevel = historyLevel;
        return this;
    }

    public ExpressionManager getExpressionManager() {
        return expressionManager;
    }

    public CmmnEngineConfiguration setExpressionManager(ExpressionManager expressionManager) {
        this.expressionManager = expressionManager;
        return this;
    }

    public DelegateExpressionFieldInjectionMode getDelegateExpressionFieldInjectionMode() {
        return delegateExpressionFieldInjectionMode;
    }

    public CmmnEngineConfiguration setDelegateExpressionFieldInjectionMode(DelegateExpressionFieldInjectionMode delegateExpressionFieldInjectionMode) {
        this.delegateExpressionFieldInjectionMode = delegateExpressionFieldInjectionMode;
        return this;
    }

    public List<FlowableFunctionDelegate> getFlowableFunctionDelegates() {
        return flowableFunctionDelegates;
    }

    public CmmnEngineConfiguration setFlowableFunctionDelegates(List<FlowableFunctionDelegate> flowableFunctionDelegates) {
        this.flowableFunctionDelegates = flowableFunctionDelegates;
        return this;
    }

    public List<FlowableFunctionDelegate> getCustomFlowableFunctionDelegates() {
        return customFlowableFunctionDelegates;
    }

    public CmmnEngineConfiguration setCustomFlowableFunctionDelegates(List<FlowableFunctionDelegate> customFlowableFunctionDelegates) {
        this.customFlowableFunctionDelegates = customFlowableFunctionDelegates;
        return this;
    }

    public DbSchemaManager getIdentityLinkDbSchemaManager() {
        return identityLinkDbSchemaManager;
    }

    public CmmnEngineConfiguration setIdentityLinkDbSchemaManager(DbSchemaManager identityLinkDbSchemaManager) {
        this.identityLinkDbSchemaManager = identityLinkDbSchemaManager;
        return this;
    }

    public DbSchemaManager getVariableDbSchemaManager() {
        return variableDbSchemaManager;
    }

    public CmmnEngineConfiguration setVariableDbSchemaManager(DbSchemaManager variableDbSchemaManager) {
        this.variableDbSchemaManager = variableDbSchemaManager;
        return this;
    }

    public DbSchemaManager getTaskDbSchemaManager() {
        return taskDbSchemaManager;
    }

    public CmmnEngineConfiguration setTaskDbSchemaManager(DbSchemaManager taskDbSchemaManager) {
        this.taskDbSchemaManager = taskDbSchemaManager;
        return this;
    }

    public DbSchemaManager getJobDbSchemaManager() {
        return jobDbSchemaManager;
    }

    public CmmnEngineConfiguration setJobDbSchemaManager(DbSchemaManager jobDbSchemaManager) {
        this.jobDbSchemaManager = jobDbSchemaManager;
        return this;
    }

    public VariableTypes getVariableTypes() {
        return variableTypes;
    }

    public CmmnEngineConfiguration setVariableTypes(VariableTypes variableTypes) {
        this.variableTypes = variableTypes;
        return this;
    }

    public List<VariableType> getCustomPreVariableTypes() {
        return customPreVariableTypes;
    }

    public CmmnEngineConfiguration setCustomPreVariableTypes(List<VariableType> customPreVariableTypes) {
        this.customPreVariableTypes = customPreVariableTypes;
        return this;
    }

    public List<VariableType> getCustomPostVariableTypes() {
        return customPostVariableTypes;
    }

    public CmmnEngineConfiguration setCustomPostVariableTypes(List<VariableType> customPostVariableTypes) {
        this.customPostVariableTypes = customPostVariableTypes;
        return this;
    }

    public IdentityLinkServiceConfiguration getIdentityLinkServiceConfiguration() {
        return identityLinkServiceConfiguration;
    }

    public CmmnEngineConfiguration setIdentityLinkServiceConfiguration(IdentityLinkServiceConfiguration identityLinkServiceConfiguration) {
        this.identityLinkServiceConfiguration = identityLinkServiceConfiguration;
        return this;
    }

    public VariableServiceConfiguration getVariableServiceConfiguration() {
        return variableServiceConfiguration;
    }

    public CmmnEngineConfiguration setVariableServiceConfiguration(VariableServiceConfiguration variableServiceConfiguration) {
        this.variableServiceConfiguration = variableServiceConfiguration;
        return this;
    }

    public TaskServiceConfiguration getTaskServiceConfiguration() {
        return taskServiceConfiguration;
    }

    public CmmnEngineConfiguration setTaskServiceConfiguration(TaskServiceConfiguration taskServiceConfiguration) {
        this.taskServiceConfiguration = taskServiceConfiguration;
        return this;
    }

    public InternalHistoryTaskManager getInternalHistoryTaskManager() {
        return internalHistoryTaskManager;
    }

    public CmmnEngineConfiguration setInternalHistoryTaskManager(InternalHistoryTaskManager internalHistoryTaskManager) {
        this.internalHistoryTaskManager = internalHistoryTaskManager;
        return this;
    }

    public InternalTaskVariableScopeResolver getInternalTaskVariableScopeResolver() {
        return internalTaskVariableScopeResolver;
    }

    public CmmnEngineConfiguration setInternalTaskVariableScopeResolver(InternalTaskVariableScopeResolver internalTaskVariableScopeResolver) {
        this.internalTaskVariableScopeResolver = internalTaskVariableScopeResolver;
        return this;
    }

    public boolean isEnableTaskRelationshipCounts() {
        return isEnableTaskRelationshipCounts;
    }

    public CmmnEngineConfiguration setEnableTaskRelationshipCounts(boolean isEnableTaskRelationshipCounts) {
        this.isEnableTaskRelationshipCounts = isEnableTaskRelationshipCounts;
        return this;
    }

    public int getTaskQueryLimit() {
        return taskQueryLimit;
    }

    public CmmnEngineConfiguration setTaskQueryLimit(int taskQueryLimit) {
        this.taskQueryLimit = taskQueryLimit;
        return this;
    }

    public int getHistoricTaskQueryLimit() {
        return historicTaskQueryLimit;
    }

    public CmmnEngineConfiguration setHistoricTaskQueryLimit(int historicTaskQueryLimit) {
        this.historicTaskQueryLimit = historicTaskQueryLimit;
        return this;
    }

    public InternalHistoryVariableManager getInternalHistoryVariableManager() {
        return internalHistoryVariableManager;
    }

    public CmmnEngineConfiguration setInternalHistoryVariableManager(InternalHistoryVariableManager internalHistoryVariableManager) {
        this.internalHistoryVariableManager = internalHistoryVariableManager;
        return this;
    }

    public int getCaseQueryLimit() {
        return caseQueryLimit;
    }

    public CmmnEngineConfiguration setCaseQueryLimit(int caseQueryLimit) {
        this.caseQueryLimit = caseQueryLimit;
        return this;
    }

    public boolean isSerializableVariableTypeTrackDeserializedObjects() {
        return serializableVariableTypeTrackDeserializedObjects;
    }

    public CmmnEngineConfiguration setSerializableVariableTypeTrackDeserializedObjects(boolean serializableVariableTypeTrackDeserializedObjects) {
        this.serializableVariableTypeTrackDeserializedObjects = serializableVariableTypeTrackDeserializedObjects;
        return this;
    }

    public CaseDiagramGenerator getCaseDiagramGenerator() {
        return caseDiagramGenerator;
    }

    public CmmnEngineConfiguration setCaseDiagramGenerator(CaseDiagramGenerator caseDiagramGenerator) {
        this.caseDiagramGenerator = caseDiagramGenerator;
        return this;
    }

    public boolean isCreateDiagramOnDeploy() {
        return isCreateDiagramOnDeploy;
    }

    public CmmnEngineConfiguration setCreateDiagramOnDeploy(boolean isCreateDiagramOnDeploy) {
        this.isCreateDiagramOnDeploy = isCreateDiagramOnDeploy;
        return this;
    }

    public String getActivityFontName() {
        return activityFontName;
    }

    public CmmnEngineConfiguration setActivityFontName(String activityFontName) {
        this.activityFontName = activityFontName;
        return this;
    }

    public String getLabelFontName() {
        return labelFontName;
    }

    public CmmnEngineConfiguration setLabelFontName(String labelFontName) {
        this.labelFontName = labelFontName;
        return this;
    }

    public String getAnnotationFontName() {
        return annotationFontName;
    }

    public CmmnEngineConfiguration setAnnotationFontName(String annotationFontName) {
        this.annotationFontName = annotationFontName;
        return this;
    }

    public ObjectMapper getObjectMapper() {
        return objectMapper;
    }

    public CmmnEngineConfiguration setObjectMapper(ObjectMapper objectMapper) {
        this.objectMapper = objectMapper;
        return this;
    }

    public boolean isDisableIdmEngine() {
        return disableIdmEngine;
    }

    public CmmnEngineConfiguration setDisableIdmEngine(boolean disableIdmEngine) {
        this.disableIdmEngine = disableIdmEngine;
        return this;
    }

    public boolean isEnableConfiguratorServiceLoader() {
        return enableConfiguratorServiceLoader;
    }

    public CmmnEngineConfiguration setEnableConfiguratorServiceLoader(boolean enableConfiguratorServiceLoader) {
        this.enableConfiguratorServiceLoader = enableConfiguratorServiceLoader;
        return this;
    }

    public List<EngineConfigurator> getConfigurators() {
        return configurators;
    }

    public CmmnEngineConfiguration setConfigurators(List<EngineConfigurator> configurators) {
        this.configurators = configurators;
        return this;
    }

    public EngineConfigurator getIdmEngineConfigurator() {
        return idmEngineConfigurator;
    }

    public CmmnEngineConfiguration setIdmEngineConfigurator(EngineConfigurator idmEngineConfigurator) {
        this.idmEngineConfigurator = idmEngineConfigurator;
        return this;
    }

    public JobServiceConfiguration getJobServiceConfiguration() {
        return jobServiceConfiguration;
    }

    public CmmnEngineConfiguration setJobServiceConfiguration(JobServiceConfiguration jobServiceConfiguration) {
        this.jobServiceConfiguration = jobServiceConfiguration;
        return this;
    }

    public JobManager getJobManager() {
        return jobManager;
    }

    public CmmnEngineConfiguration setJobManager(JobManager jobManager) {
        this.jobManager = jobManager;
        return this;
    }

    public List<JobHandler> getCustomJobHandlers() {
        return customJobHandlers;
    }

    public CmmnEngineConfiguration setCustomJobHandlers(List<JobHandler> customJobHandlers) {
        this.customJobHandlers = customJobHandlers;
        return this;
    }

    public Map<String, JobHandler> getJobHandlers() {
        return jobHandlers;
    }

    public CmmnEngineConfiguration setJobHandlers(Map<String, JobHandler> jobHandlers) {
        this.jobHandlers = jobHandlers;
        return this;
    }

    public InternalJobManager getInternalJobManager() {
        return internalJobManager;
    }

    public CmmnEngineConfiguration setInternalJobManager(InternalJobManager internalJobManager) {
        this.internalJobManager = internalJobManager;
        return this;
    }

    public List<AsyncRunnableExecutionExceptionHandler> getCustomAsyncRunnableExecutionExceptionHandlers() {
        return customAsyncRunnableExecutionExceptionHandlers;
    }

    public CmmnEngineConfiguration setCustomAsyncRunnableExecutionExceptionHandlers(
            List<AsyncRunnableExecutionExceptionHandler> customAsyncRunnableExecutionExceptionHandlers) {
        this.customAsyncRunnableExecutionExceptionHandlers = customAsyncRunnableExecutionExceptionHandlers;
        return this;
    }

    public boolean isAddDefaultExceptionHandler() {
        return addDefaultExceptionHandler;
    }

    public CmmnEngineConfiguration setAddDefaultExceptionHandler(boolean addDefaultExceptionHandler) {
        this.addDefaultExceptionHandler = addDefaultExceptionHandler;
        return this;
    }

    public FailedJobCommandFactory getFailedJobCommandFactory() {
        return failedJobCommandFactory;
    }

    public CmmnEngineConfiguration setFailedJobCommandFactory(FailedJobCommandFactory failedJobCommandFactory) {
        this.failedJobCommandFactory = failedJobCommandFactory;
        return this;
    }

    public BusinessCalendarManager getBusinessCalendarManager() {
        return businessCalendarManager;
    }

    public CmmnEngineConfiguration setBusinessCalendarManager(BusinessCalendarManager businessCalendarManager) {
        this.businessCalendarManager = businessCalendarManager;
        return this;
    }

    public AsyncExecutor getAsyncExecutor() {
        return asyncExecutor;
    }

    public CmmnEngineConfiguration setAsyncExecutor(AsyncExecutor asyncExecutor) {
        this.asyncExecutor = asyncExecutor;
        return this;
    }

    public boolean isAsyncExecutorActivate() {
        return asyncExecutorActivate;
    }

    public CmmnEngineConfiguration setAsyncExecutorActivate(boolean asyncExecutorActivate) {
        this.asyncExecutorActivate = asyncExecutorActivate;
        return this;
    }

    public boolean isAsyncExecutorMessageQueueMode() {
        return asyncExecutorMessageQueueMode;
    }

    public CmmnEngineConfiguration setAsyncExecutorMessageQueueMode(boolean asyncExecutorMessageQueueMode) {
        this.asyncExecutorMessageQueueMode = asyncExecutorMessageQueueMode;
        return this;
    }

    public int getAsyncExecutorNumberOfRetries() {
        return asyncExecutorNumberOfRetries;
    }

    public CmmnEngineConfiguration setAsyncExecutorNumberOfRetries(int asyncExecutorNumberOfRetries) {
        this.asyncExecutorNumberOfRetries = asyncExecutorNumberOfRetries;
        return this;
    }

    public int getLockTimeAsyncJobWaitTime() {
        return lockTimeAsyncJobWaitTime;
    }

    public CmmnEngineConfiguration setLockTimeAsyncJobWaitTime(int lockTimeAsyncJobWaitTime) {
        this.lockTimeAsyncJobWaitTime = lockTimeAsyncJobWaitTime;
        return this;
    }

    public int getDefaultFailedJobWaitTime() {
        return defaultFailedJobWaitTime;
    }

    public CmmnEngineConfiguration setDefaultFailedJobWaitTime(int defaultFailedJobWaitTime) {
        this.defaultFailedJobWaitTime = defaultFailedJobWaitTime;
        return this;
    }

    public int getAsyncFailedJobWaitTime() {
        return asyncFailedJobWaitTime;
    }

    public CmmnEngineConfiguration setAsyncFailedJobWaitTime(int asyncFailedJobWaitTime) {
        this.asyncFailedJobWaitTime = asyncFailedJobWaitTime;
        return this;
    }

    public int getAsyncExecutorCorePoolSize() {
        return asyncExecutorCorePoolSize;
    }

    public CmmnEngineConfiguration setAsyncExecutorCorePoolSize(int asyncExecutorCorePoolSize) {
        this.asyncExecutorCorePoolSize = asyncExecutorCorePoolSize;
        return this;
    }

    public int getAsyncExecutorMaxPoolSize() {
        return asyncExecutorMaxPoolSize;
    }

    public CmmnEngineConfiguration setAsyncExecutorMaxPoolSize(int asyncExecutorMaxPoolSize) {
        this.asyncExecutorMaxPoolSize = asyncExecutorMaxPoolSize;
        return this;
    }

    public long getAsyncExecutorThreadKeepAliveTime() {
        return asyncExecutorThreadKeepAliveTime;
    }

    public CmmnEngineConfiguration setAsyncExecutorThreadKeepAliveTime(long asyncExecutorThreadKeepAliveTime) {
        this.asyncExecutorThreadKeepAliveTime = asyncExecutorThreadKeepAliveTime;
        return this;
    }

    public int getAsyncExecutorThreadPoolQueueSize() {
        return asyncExecutorThreadPoolQueueSize;
    }

    public CmmnEngineConfiguration setAsyncExecutorThreadPoolQueueSize(int asyncExecutorThreadPoolQueueSize) {
        this.asyncExecutorThreadPoolQueueSize = asyncExecutorThreadPoolQueueSize;
        return this;
    }

    public BlockingQueue<Runnable> getAsyncExecutorThreadPoolQueue() {
        return asyncExecutorThreadPoolQueue;
    }

    public CmmnEngineConfiguration setAsyncExecutorThreadPoolQueue(BlockingQueue<Runnable> asyncExecutorThreadPoolQueue) {
        this.asyncExecutorThreadPoolQueue = asyncExecutorThreadPoolQueue;
        return this;
    }

    public long getAsyncExecutorSecondsToWaitOnShutdown() {
        return asyncExecutorSecondsToWaitOnShutdown;
    }

    public CmmnEngineConfiguration setAsyncExecutorSecondsToWaitOnShutdown(long asyncExecutorSecondsToWaitOnShutdown) {
        this.asyncExecutorSecondsToWaitOnShutdown = asyncExecutorSecondsToWaitOnShutdown;
        return this;
    }

    public int getAsyncExecutorMaxTimerJobsPerAcquisition() {
        return asyncExecutorMaxTimerJobsPerAcquisition;
    }

    public CmmnEngineConfiguration setAsyncExecutorMaxTimerJobsPerAcquisition(int asyncExecutorMaxTimerJobsPerAcquisition) {
        this.asyncExecutorMaxTimerJobsPerAcquisition = asyncExecutorMaxTimerJobsPerAcquisition;
        return this;
    }

    public int getAsyncExecutorMaxAsyncJobsDuePerAcquisition() {
        return asyncExecutorMaxAsyncJobsDuePerAcquisition;
    }

    public CmmnEngineConfiguration setAsyncExecutorMaxAsyncJobsDuePerAcquisition(int asyncExecutorMaxAsyncJobsDuePerAcquisition) {
        this.asyncExecutorMaxAsyncJobsDuePerAcquisition = asyncExecutorMaxAsyncJobsDuePerAcquisition;
        return this;
    }

    public int getAsyncExecutorDefaultTimerJobAcquireWaitTime() {
        return asyncExecutorDefaultTimerJobAcquireWaitTime;
    }

    public CmmnEngineConfiguration setAsyncExecutorDefaultTimerJobAcquireWaitTime(int asyncExecutorDefaultTimerJobAcquireWaitTime) {
        this.asyncExecutorDefaultTimerJobAcquireWaitTime = asyncExecutorDefaultTimerJobAcquireWaitTime;
        return this;
    }

    public int getAsyncExecutorDefaultAsyncJobAcquireWaitTime() {
        return asyncExecutorDefaultAsyncJobAcquireWaitTime;
    }

    public CmmnEngineConfiguration setAsyncExecutorDefaultAsyncJobAcquireWaitTime(int asyncExecutorDefaultAsyncJobAcquireWaitTime) {
        this.asyncExecutorDefaultAsyncJobAcquireWaitTime = asyncExecutorDefaultAsyncJobAcquireWaitTime;
        return this;
    }

    public int getAsyncExecutorDefaultQueueSizeFullWaitTime() {
        return asyncExecutorDefaultQueueSizeFullWaitTime;
    }

    public CmmnEngineConfiguration setAsyncExecutorDefaultQueueSizeFullWaitTime(int asyncExecutorDefaultQueueSizeFullWaitTime) {
        this.asyncExecutorDefaultQueueSizeFullWaitTime = asyncExecutorDefaultQueueSizeFullWaitTime;
        return this;
    }

    public String getAsyncExecutorLockOwner() {
        return asyncExecutorLockOwner;
    }

    public CmmnEngineConfiguration setAsyncExecutorLockOwner(String asyncExecutorLockOwner) {
        this.asyncExecutorLockOwner = asyncExecutorLockOwner;
        return this;
    }

    public int getAsyncExecutorTimerLockTimeInMillis() {
        return asyncExecutorTimerLockTimeInMillis;
    }

    public CmmnEngineConfiguration setAsyncExecutorTimerLockTimeInMillis(int asyncExecutorTimerLockTimeInMillis) {
        this.asyncExecutorTimerLockTimeInMillis = asyncExecutorTimerLockTimeInMillis;
        return this;
    }

    public int getAsyncExecutorAsyncJobLockTimeInMillis() {
        return asyncExecutorAsyncJobLockTimeInMillis;
    }

    public CmmnEngineConfiguration setAsyncExecutorAsyncJobLockTimeInMillis(int asyncExecutorAsyncJobLockTimeInMillis) {
        this.asyncExecutorAsyncJobLockTimeInMillis = asyncExecutorAsyncJobLockTimeInMillis;
        return this;
    }

    public int getAsyncExecutorResetExpiredJobsInterval() {
        return asyncExecutorResetExpiredJobsInterval;
    }

    public CmmnEngineConfiguration setAsyncExecutorResetExpiredJobsInterval(int asyncExecutorResetExpiredJobsInterval) {
        this.asyncExecutorResetExpiredJobsInterval = asyncExecutorResetExpiredJobsInterval;
        return this;
    }

    public int getAsyncExecutorResetExpiredJobsMaxTimeout() {
        return asyncExecutorResetExpiredJobsMaxTimeout;
    }

    public CmmnEngineConfiguration setAsyncExecutorResetExpiredJobsMaxTimeout(int asyncExecutorResetExpiredJobsMaxTimeout) {
        this.asyncExecutorResetExpiredJobsMaxTimeout = asyncExecutorResetExpiredJobsMaxTimeout;
        return this;
    }

    public int getAsyncExecutorResetExpiredJobsPageSize() {
        return asyncExecutorResetExpiredJobsPageSize;
    }

    public CmmnEngineConfiguration setAsyncExecutorResetExpiredJobsPageSize(int asyncExecutorResetExpiredJobsPageSize) {
        this.asyncExecutorResetExpiredJobsPageSize = asyncExecutorResetExpiredJobsPageSize;
        return this;
    }

    public ExecuteAsyncRunnableFactory getAsyncExecutorExecuteAsyncRunnableFactory() {
        return asyncExecutorExecuteAsyncRunnableFactory;
    }

    public CmmnEngineConfiguration setAsyncExecutorExecuteAsyncRunnableFactory(
            ExecuteAsyncRunnableFactory asyncExecutorExecuteAsyncRunnableFactory) {
        this.asyncExecutorExecuteAsyncRunnableFactory = asyncExecutorExecuteAsyncRunnableFactory;
        return this;
    }

    public HttpClientConfig getHttpClientConfig() {
        return httpClientConfig;
    }

    public void setHttpClientConfig(HttpClientConfig httpClientConfig) {
        this.httpClientConfig.merge(httpClientConfig);
    }

    public FormFieldHandler getFormFieldHandler() {
        return formFieldHandler;
    }

    public void setFormFieldHandler(FormFieldHandler formFieldHandler) {
        this.formFieldHandler = formFieldHandler;
    }

    @Override
    public ScriptingEngines getScriptingEngines() {
        return scriptingEngines;
    }

    @Override
    public CmmnEngineConfiguration setScriptingEngines(ScriptingEngines scriptingEngines) {
        this.scriptingEngines = scriptingEngines;
        return this;
    }
}<|MERGE_RESOLUTION|>--- conflicted
+++ resolved
@@ -263,11 +263,10 @@
     protected List<ResolverFactory> resolverFactories;
 
     /**
-     * Using field injection together with a delegate expression for a service task / execution listener / task listener
-     * is not thread-sade , see user guide section 'Field Injection' for more information.
-     * <p>
-     * Set this flag to false to throw an exception at runtime when a field is injected and a delegateExpression is
-     * used.
+     * Using field injection together with a delegate expression for a service task / execution listener / task listener is not thread-sade , see user guide section 'Field Injection' for more
+     * information.
+     * <p>
+     * Set this flag to false to throw an exception at runtime when a field is injected and a delegateExpression is used.
      */
     protected DelegateExpressionFieldInjectionMode delegateExpressionFieldInjectionMode = DelegateExpressionFieldInjectionMode.MIXED;
 
@@ -288,6 +287,7 @@
     protected String annotationFontName = "Arial";
 
     // CONFIGURATORS ////////////////////////////////////////////////////////////
+
     protected boolean enableConfiguratorServiceLoader = true; // Enabled by default. In certain environments this should be set to false (eg osgi)
     protected List<EngineConfigurator> configurators; // The injected configurators
     protected List<EngineConfigurator> allConfigurators; // Including auto-discovered configurators
@@ -350,14 +350,9 @@
     protected int asyncExecutorNumberOfRetries = 3;
 
     /**
-<<<<<<< HEAD
-     * Define the default lock time for an async job in seconds. The lock time is used when creating an async job and
-     * when it expires the async executor assumes that the job has failed. It will be retried again.
-=======
      * Define the default lock time for an async job in seconds.
      * The lock time is used when creating an async job and when it expires the async executor assumes that the job has failed.
      * It will be retried again.
->>>>>>> 6a4b6c98
      */
     protected int lockTimeAsyncJobWaitTime = 60;
 
@@ -372,69 +367,44 @@
     protected int asyncFailedJobWaitTime = 10;
 
     /**
-<<<<<<< HEAD
-     * The minimal number of threads that are kept alive in the threadpool for job execution. Default value = 2.
-=======
      * The minimal number of threads that are kept alive in the threadpool for job execution.
      * Default value = 2.
->>>>>>> 6a4b6c98
      *
      * This property is only applicable when using the threadpool-based async executor.
      */
     protected int asyncExecutorCorePoolSize = 2;
 
     /**
-<<<<<<< HEAD
-     * The maximum number of threads that are created in the threadpool for job execution. Default value = 10.
-=======
      * The maximum number of threads that are created in the threadpool for job execution.
      * Default value = 10.
->>>>>>> 6a4b6c98
      *
      * This property is only applicable when using the threadpool-based async executor.
      */
     protected int asyncExecutorMaxPoolSize = 10;
 
     /**
-<<<<<<< HEAD
-     * The time (in milliseconds) a thread used for job execution must be kept alive before it is destroyed. Default
-     * setting is 5 seconds. Having a setting > 0 takes resources, but in the case of many job executions it avoids
-     * creating new threads all the time. If 0, threads will be destroyed after they've been used for job execution.
-=======
      * The time (in milliseconds) a thread used for job execution must be kept alive before it is destroyed.
      * Default setting is 5 seconds. Having a setting > 0 takes resources, but in the case of many
      * job executions it avoids creating new threads all the time.
      * If 0, threads will be destroyed after they've been used for job execution.
->>>>>>> 6a4b6c98
      *
      * This property is only applicable when using the threadpool-based async executor.
      */
     protected long asyncExecutorThreadKeepAliveTime = 5000L;
 
     /**
-<<<<<<< HEAD
-     * The size of the queue on which jobs to be executed are placed, before they are actually executed. Default value =
-     * 100.
-=======
      * The size of the queue on which jobs to be executed are placed, before they are actually executed.
      * Default value = 100.
->>>>>>> 6a4b6c98
      *
      * This property is only applicable when using the threadpool-based async executor.
      */
     protected int asyncExecutorThreadPoolQueueSize = 100;
 
     /**
-<<<<<<< HEAD
-     * The queue onto which jobs will be placed before they are actually executed. Threads form the async executor
-     * threadpool will take work from this queue.
-=======
      * The queue onto which jobs will be placed before they are actually executed.
      * Threads form the async executor threadpool will take work from this queue.
->>>>>>> 6a4b6c98
-     * <p>
-     * By default null. If null, an {@link ArrayBlockingQueue} will be created of size
-     * {@link #asyncExecutorThreadPoolQueueSize}.
+     * <p>
+     * By default null. If null, an {@link ArrayBlockingQueue} will be created of size {@link #asyncExecutorThreadPoolQueueSize}.
      * <p>
      * When the queue is full, the job will be executed by the calling thread (ThreadPoolExecutor.CallerRunsPolicy())
      * <p>
@@ -443,101 +413,63 @@
     protected BlockingQueue<Runnable> asyncExecutorThreadPoolQueue;
 
     /**
-     * The time (in seconds) that is waited to gracefully shut down the threadpool used for job execution when a
-     * shutdown on the executor (or engine) is requested. Default value = 60.
+     * The time (in seconds) that is waited to gracefully shut down the threadpool used for job execution when
+     * a shutdown on the executor (or engine) is requested. Default value = 60.
      * <p>
      * This property is only applicable when using the threadpool-based async executor.
      */
     protected long asyncExecutorSecondsToWaitOnShutdown = 60L;
 
     /**
-<<<<<<< HEAD
-     * The number of timer jobs that are acquired during one query Before a job is executed, an acquirement thread
-     * fetches jobs from the database and puts them on the queue.
-     * <p>
-     * Default value = 1, as this lowers the potential on optimistic locking exceptions. A larger value means more timer
-     * jobs will be fetched in one request. Change this value if you know what you are doing.
-=======
      * The number of timer jobs that are acquired during one query
      * Before a job is executed, an acquirement thread fetches jobs from the database and puts them on the queue.
      * <p>
      * Default value = 1, as this lowers the potential on optimistic locking exceptions.
      * A larger value means more timer jobs will be fetched in one request.
      * Change this value if you know what you are doing.
->>>>>>> 6a4b6c98
      * <p>
      */
     protected int asyncExecutorMaxTimerJobsPerAcquisition = 1;
 
     /**
-<<<<<<< HEAD
-     * The number of async jobs that are acquired during one query (before a job is executed, an acquirement thread
-     * fetches jobs from the database and puts them on the queue).
-     * <p>
-     * Default value = 1, as this lowers the potential on optimistic locking exceptions. A larger value means more jobs
-     * will be fetched at the same time. Change this value if you know what you are doing.
-=======
      * The number of async jobs that are acquired during one query (before a job is executed,
      * an acquirement thread fetches jobs from the database and puts them on the queue).
      * <p>
      * Default value = 1, as this lowers the potential on optimistic locking exceptions.
      * A larger value means more jobs will be fetched at the same time.
      * Change this value if you know what you are doing.
->>>>>>> 6a4b6c98
      * <p>
      * This property is only applicable when using the threadpool-based async executor.
      */
     protected int asyncExecutorMaxAsyncJobsDuePerAcquisition = 1;
 
     /**
-<<<<<<< HEAD
-     * The time (in milliseconds) the timer acquisition thread will wait to execute the next acquirement query. This
-     * happens when no new timer jobs were found or when less timer jobs have been fetched than set in
-     * {@link #asyncExecutorMaxTimerJobsPerAcquisition}. Default value = 10 seconds.
-=======
      * The time (in milliseconds) the timer acquisition thread will wait to execute the next acquirement query.
      * This happens when no new timer jobs were found or when less timer jobs have been fetched
      * than set in {@link #asyncExecutorMaxTimerJobsPerAcquisition}. Default value = 10 seconds.
->>>>>>> 6a4b6c98
      * <p>
      * This property is only applicable when using the threadpool-based async executor.
      */
     protected int asyncExecutorDefaultTimerJobAcquireWaitTime = 10 * 1000;
 
     /**
-<<<<<<< HEAD
-     * The time (in milliseconds) the async job acquisition thread will wait to execute the next acquirement query. This
-     * happens when no new async jobs were found or when less async jobs have been fetched than set in
-     * {@link #asyncExecutorMaxAsyncJobsDuePerAcquisition}. Default value = 10 seconds.
-=======
      * The time (in milliseconds) the async job acquisition thread will wait to execute the next acquirement query.
      * This happens when no new async jobs were found or when less async jobs have been
      * fetched than set in {@link #asyncExecutorMaxAsyncJobsDuePerAcquisition}. Default value = 10 seconds.
->>>>>>> 6a4b6c98
      * <p>
      * This property is only applicable when using the threadpool-based async executor.
      */
     protected int asyncExecutorDefaultAsyncJobAcquireWaitTime = 10 * 1000;
 
     /**
-<<<<<<< HEAD
-     * The time (in milliseconds) the async job (both timer and async continuations) acquisition thread will wait when
-     * the queue is full to execute the next query. By default set to 0 (for backwards compatibility)
-=======
      * The time (in milliseconds) the async job (both timer and async continuations) acquisition thread will wait
      * when the queue is full to execute the next query. By default set to 0 (for backwards compatibility)
->>>>>>> 6a4b6c98
      */
     protected int asyncExecutorDefaultQueueSizeFullWaitTime;
 
     /**
-<<<<<<< HEAD
-     * When a job is acquired, it is locked so other async executors can't lock and execute it. While doing this, the
-     * 'name' of the lock owner is written into a column of the job.
-=======
      * When a job is acquired, it is locked so other async executors can't lock and execute it.
      * While doing this, the 'name' of the lock owner is written into a column of the job.
->>>>>>> 6a4b6c98
      * <p>
      * By default, a random UUID will be generated when the executor is created.
      * <p>
@@ -548,13 +480,8 @@
     protected String asyncExecutorLockOwner;
 
     /**
-<<<<<<< HEAD
-     * The amount of time (in milliseconds) a timer job is locked when acquired by the async executor. During this
-     * period of time, no other async executor will try to acquire and lock this job.
-=======
      * The amount of time (in milliseconds) a timer job is locked when acquired by the async executor.
      * During this period of time, no other async executor will try to acquire and lock this job.
->>>>>>> 6a4b6c98
      * <p>
      * Default value = 5 minutes;
      * <p>
@@ -563,13 +490,8 @@
     protected int asyncExecutorTimerLockTimeInMillis = 5 * 60 * 1000;
 
     /**
-<<<<<<< HEAD
-     * The amount of time (in milliseconds) an async job is locked when acquired by the async executor. During this
-     * period of time, no other async executor will try to acquire and lock this job.
-=======
      * The amount of time (in milliseconds) an async job is locked when acquired by the async executor.
      * During this period of time, no other async executor will try to acquire and lock this job.
->>>>>>> 6a4b6c98
      * <p>
      * Default value = 5 minutes;
      * <p>
@@ -578,19 +500,11 @@
     protected int asyncExecutorAsyncJobLockTimeInMillis = 5 * 60 * 1000;
 
     /**
-<<<<<<< HEAD
-     * The amount of time (in milliseconds) that is between two consecutive checks of 'expired jobs'. Expired jobs are
-     * jobs that were locked (a lock owner + time was written by some executor, but the job was never completed).
-     * <p>
-     * During such a check, jobs that are expired are again made available, meaning the lock owner and lock time will be
-     * removed. Other executors will now be able to pick it up.
-=======
      * The amount of time (in milliseconds) that is between two consecutive checks of 'expired jobs'.
      * Expired jobs are jobs that were locked (a lock owner + time was written by some executor, but the job was never completed).
      * <p>
      * During such a check, jobs that are expired are again made available, meaning the lock owner and lock time will be removed.
      * Other executors will now be able to pick it up.
->>>>>>> 6a4b6c98
      * <p>
      * A job is deemed expired if the current time has passed the lock time.
      * <p>
@@ -600,22 +514,16 @@
 
     /**
      * The amount of time (in milliseconds) a job can maximum be in the 'executable' state before being deemed expired.
-     * Note that this won't happen when using the threadpool based executor, as the acquire thread will fetch these kind
-     * of jobs earlier. However, in the message queue based execution, it could be some job is posted to a queue but
-     * then never is locked nor executed.
+     * Note that this won't happen when using the threadpool based executor, as the acquire thread will fetch these kind of jobs earlier.
+     * However, in the message queue based execution, it could be some job is posted to a queue but then never is locked nor executed.
      * <p>
      * By default 24 hours, as this should be a very exceptional case.
      */
     protected int asyncExecutorResetExpiredJobsMaxTimeout = 24 * 60 * 60 * 1000;
 
     /**
-<<<<<<< HEAD
-     * The default {@link AsyncExecutor} has a 'cleanup' thread that resets expired jobs so they can be re-acquired by
-     * other executors. This setting defines the size of the page being used when fetching these expired jobs.
-=======
      * The default {@link AsyncExecutor} has a 'cleanup' thread that resets expired jobs so they can be re-acquired by other executors.
      * This setting defines the size of the page being used when fetching these expired jobs.
->>>>>>> 6a4b6c98
      */
     protected int asyncExecutorResetExpiredJobsPageSize = 3;
 
