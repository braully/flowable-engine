/* Licensed under the Apache License, Version 2.0 (the "License");
 * you may not use this file except in compliance with the License.
 * You may obtain a copy of the License at
 *
 *      http://www.apache.org/licenses/LICENSE-2.0
 *
 * Unless required by applicable law or agreed to in writing, software
 * distributed under the License is distributed on an "AS IS" BASIS,
 * WITHOUT WARRANTIES OR CONDITIONS OF ANY KIND, either express or implied.
 * See the License for the specific language governing permissions and
 * limitations under the License.
 */
package org.flowable.spring.boot;

import org.flowable.spring.job.service.SpringCallerRunsRejectedJobsHandler;
import org.flowable.spring.job.service.SpringRejectedJobsHandler;
import org.springframework.boot.autoconfigure.condition.ConditionalOnMissingBean;
import org.springframework.context.annotation.Bean;
import org.springframework.context.annotation.Configuration;
import org.springframework.context.annotation.Scope;
import org.springframework.core.task.SimpleAsyncTaskExecutor;
import org.springframework.core.task.TaskExecutor;

/**
 * Common configuration for engines that need the job executions setup.
 *
 * @author Filip Hrisafov
 */
@Configuration
public class FlowableJobConfiguration {

    @Bean
    @ConditionalOnMissingBean
    public TaskExecutor taskExecutor() {
        return new SimpleAsyncTaskExecutor();
    }

    @Bean
<<<<<<< HEAD
    @ConfigurationProperties(prefix = "flowable.async.executor")
    @ConditionalOnMissingBean
    @Scope("prototype")
    public SpringAsyncExecutor springAsyncExecutor(TaskExecutor taskExecutor) {
        return new SpringAsyncExecutor(taskExecutor, springRejectedJobsHandler());
    }

    @Bean
=======
>>>>>>> 5ef0db77
    @ConditionalOnMissingBean
    public SpringRejectedJobsHandler springRejectedJobsHandler() {
        return new SpringCallerRunsRejectedJobsHandler();
    }
}<|MERGE_RESOLUTION|>--- conflicted
+++ resolved
@@ -17,7 +17,6 @@
 import org.springframework.boot.autoconfigure.condition.ConditionalOnMissingBean;
 import org.springframework.context.annotation.Bean;
 import org.springframework.context.annotation.Configuration;
-import org.springframework.context.annotation.Scope;
 import org.springframework.core.task.SimpleAsyncTaskExecutor;
 import org.springframework.core.task.TaskExecutor;
 
@@ -36,17 +35,6 @@
     }
 
     @Bean
-<<<<<<< HEAD
-    @ConfigurationProperties(prefix = "flowable.async.executor")
-    @ConditionalOnMissingBean
-    @Scope("prototype")
-    public SpringAsyncExecutor springAsyncExecutor(TaskExecutor taskExecutor) {
-        return new SpringAsyncExecutor(taskExecutor, springRejectedJobsHandler());
-    }
-
-    @Bean
-=======
->>>>>>> 5ef0db77
     @ConditionalOnMissingBean
     public SpringRejectedJobsHandler springRejectedJobsHandler() {
         return new SpringCallerRunsRejectedJobsHandler();
