--- conflicted
+++ resolved
@@ -27,9 +27,10 @@
 import org.apache.commons.lang3.StringUtils;
 
 /**
- * This class has been modified to be consistent with the changes to CamelBehavior and its implementations. The set of changes significantly increases the flexibility of our Camel integration, as you
- * can either choose one of three "out-of-the-box" modes, or you can choose to create your own. Please reference the comments for the "CamelBehavior" class for more information on the out-of-the-box
- * implementation class options.
+ * This class has been modified to be consistent with the changes to CamelBehavior and its implementations. The set of changes
+ * significantly increases the flexibility of our Camel integration, as you can either choose one of three "out-of-the-box" modes,
+ * or you can choose to create your own. Please reference the comments for the "CamelBehavior" class for more information on the 
+ * out-of-the-box implementation class options.  
  * 
  * @author Ryan Johnston (@rjfsu), Tijs Rademakers, Arnold Schrijver
  */
@@ -46,27 +47,19 @@
   protected boolean copyVariablesToBodyAsMap;
 
   protected boolean copyCamelBodyToBody;
-<<<<<<< HEAD
-
-  protected boolean copyVariablesFromProperties;
-
-  protected boolean copyVariablesFromHeader;
-
-=======
   
   protected String copyVariablesFromProperties;
 
   protected String copyVariablesFromHeader;
   
->>>>>>> fce83ea5
   protected boolean copyCamelBodyToBodyAsString;
-
+  
   protected String processInitiatorHeaderName;
-
+  
   protected Map<String, Object> returnVarMap = new HashMap<String, Object>();
-
+  
   protected long timeout = 5000;
-
+  
   protected int timeResolution = 100;
 
   public ActivitiEndpoint(String uri, CamelContext camelContext) {
@@ -75,15 +68,11 @@
     setEndpointUri(uri);
   }
 
-  public void process(Exchange ex) {
+  public void process(Exchange ex) throws Exception {
     if (activitiConsumer == null) {
       throw new RuntimeException("Activiti consumer not defined for " + getEndpointUri());
     }
-    try {
-      activitiConsumer.getProcessor().process(ex);
-    } catch (Exception e) {
-      throw new RuntimeException(e);
-    }
+    activitiConsumer.getProcessor().process(ex);
   }
 
   public Producer createProducer() throws Exception {
@@ -96,14 +85,14 @@
   public Consumer createConsumer(Processor processor) throws Exception {
     return new ActivitiConsumer(this, processor);
   }
-
+  
   protected void addConsumer(ActivitiConsumer consumer) {
     if (activitiConsumer != null) {
       throw new RuntimeException("Activiti consumer already defined for " + getEndpointUri() + "!");
     }
     activitiConsumer = consumer;
   }
-
+  
   protected void removeConsumer() {
     activitiConsumer = null;
   }
@@ -111,7 +100,7 @@
   public boolean isSingleton() {
     return true;
   }
-
+  
   public void setIdentityService(IdentityService identityService) {
     this.identityService = identityService;
   }
@@ -144,10 +133,6 @@
     this.copyVariablesToBodyAsMap = copyVariablesToBodyAsMap;
   }
 
-<<<<<<< HEAD
-  public boolean isCopyVariablesFromProperties() {
-    return copyVariablesFromProperties;
-=======
   public boolean isCopyVariablesFromPropertiesBoolean() {
     if (copyVariablesFromProperties == null)
       return false;
@@ -161,7 +146,6 @@
 
   public boolean CopyVariablesFromPropertiesAsBoolean() {
     return copyVariablesFromProperties != null &&  copyVariablesFromProperties.equalsIgnoreCase("true");
->>>>>>> fce83ea5
   }
 
   public void setCopyVariablesFromProperties(String copyVariablesFromProperties) {
@@ -190,19 +174,19 @@
   public void setCopyVariablesFromHeader(String copyVariablesFromHeader) {
     this.copyVariablesFromHeader = copyVariablesFromHeader;
   }
-
+  
   public boolean isCopyCamelBodyToBodyAsString() {
     return copyCamelBodyToBodyAsString;
   }
-
+  
   public void setCopyCamelBodyToBodyAsString(boolean copyCamelBodyToBodyAsString) {
     this.copyCamelBodyToBodyAsString = copyCamelBodyToBodyAsString;
   }
-
+  
   public boolean isSetProcessInitiator() {
-    return StringUtils.isNotEmpty(getProcessInitiatorHeaderName());
-  }
-
+      return StringUtils.isNotEmpty(getProcessInitiatorHeaderName());
+  }
+  
   public Map<String, Object> getReturnVarMap() {
     return returnVarMap;
   }
@@ -210,24 +194,24 @@
   public void setReturnVarMap(Map<String, Object> returnVarMap) {
     this.returnVarMap = returnVarMap;
   }
-
+  
   public String getProcessInitiatorHeaderName() {
-    return processInitiatorHeaderName;
-  }
-
+      return processInitiatorHeaderName;
+  }
+  
   public void setProcessInitiatorHeaderName(String processInitiatorHeaderName) {
-    this.processInitiatorHeaderName = processInitiatorHeaderName;
-  }
-
+      this.processInitiatorHeaderName = processInitiatorHeaderName;
+  }
+  
   @Override
   public boolean isLenientProperties() {
     return true;
   }
-
+  
   public long getTimeout() {
     return timeout;
   }
-
+  
   public int getTimeResolution() {
     return timeResolution;
   }
