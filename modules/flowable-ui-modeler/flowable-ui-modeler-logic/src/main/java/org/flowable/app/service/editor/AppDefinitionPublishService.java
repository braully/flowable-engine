--- conflicted
+++ resolved
@@ -44,6 +44,7 @@
 import org.flowable.idm.api.User;
 import org.slf4j.Logger;
 import org.slf4j.LoggerFactory;
+import org.springframework.beans.factory.annotation.Autowired;
 import org.springframework.stereotype.Service;
 import org.springframework.transaction.annotation.Transactional;
 import org.springframework.util.Assert;
@@ -59,7 +60,6 @@
 
     private static final Logger LOGGER = LoggerFactory.getLogger(AppDefinitionPublishService.class);
 
-<<<<<<< HEAD
     protected final FlowableRemoteIdmProperties properties;
     protected final FlowableModelerAppProperties modelerAppProperties;
 
@@ -67,13 +67,9 @@
         this.properties = properties;
         this.modelerAppProperties = modelerAppProperties;
     }
-=======
+
     @Autowired
     protected TenantProvider tenantProvider;
-
-    @Autowired
-    protected Environment environment;
->>>>>>> 466711d5
 
     public void publishAppDefinition(String comment, Model appDefinitionModel, User user) {
 
@@ -112,9 +108,9 @@
         deployApiUrl = deployApiUrl.concat(String.format("repository/deployments?deploymentKey=%s&deploymentName=%s",
                 encode(deploymentKey), encode(deploymentName)));
 
-        if(tenantId != null) {
+        if (tenantId != null) {
             StringBuilder sb = new StringBuilder(deployApiUrl);
-            sb.insert(sb.indexOf("//") + 2, tenantId + ".").append("&tenantId=").append(encode(tenantId));
+            sb.append("&tenantId=").append(encode(tenantId));
             deployApiUrl = sb.toString();
         }
 
