/* Licensed under the Apache License, Version 2.0 (the "License");
 * you may not use this file except in compliance with the License.
 * You may obtain a copy of the License at
 * 
 *      http://www.apache.org/licenses/LICENSE-2.0
 * 
 * Unless required by applicable law or agreed to in writing, software
 * distributed under the License is distributed on an "AS IS" BASIS,
 * WITHOUT WARRANTIES OR CONDITIONS OF ANY KIND, either express or implied.
 * See the License for the specific language governing permissions and
 * limitations under the License.
 */
package org.flowable.form.engine.impl.cmd;

import java.io.Serializable;
import java.text.SimpleDateFormat;
import java.util.Date;
import java.util.HashMap;
import java.util.Iterator;
import java.util.List;
import java.util.Map;

import org.apache.commons.lang3.StringUtils;
import org.flowable.editor.form.converter.FormJsonConverter;
import org.flowable.engine.common.api.FlowableException;
import org.flowable.engine.common.api.FlowableObjectNotFoundException;
import org.flowable.engine.common.api.delegate.Expression;
import org.flowable.engine.common.impl.el.VariableContainerWrapper;
import org.flowable.engine.common.impl.interceptor.Command;
import org.flowable.engine.common.impl.interceptor.CommandContext;
import org.flowable.form.api.FormInfo;
import org.flowable.form.api.FormInstance;
import org.flowable.form.engine.FormEngineConfiguration;
import org.flowable.form.engine.impl.persistence.deploy.DeploymentManager;
import org.flowable.form.engine.impl.persistence.deploy.FormDefinitionCacheEntry;
import org.flowable.form.engine.impl.persistence.entity.FormDefinitionEntity;
import org.flowable.form.engine.impl.util.CommandContextUtil;
import org.flowable.form.model.ExpressionFormField;
import org.flowable.form.model.FormField;
import org.flowable.form.model.FormFieldTypes;
<<<<<<< HEAD
import org.flowable.form.model.FormModel;
import org.flowable.form.model.Option;
import org.flowable.form.model.OptionFormField;
=======
import org.flowable.form.model.SimpleFormModel;
>>>>>>> 56d25378
import org.joda.time.LocalDate;
import org.slf4j.Logger;
import org.slf4j.LoggerFactory;

import com.fasterxml.jackson.core.type.TypeReference;
import com.fasterxml.jackson.databind.JsonNode;
import com.fasterxml.jackson.databind.ObjectMapper;

/**
 * @author Tijs Rademakers
 */
public class GetFormModelWithVariablesCmd implements Command<FormInfo>, Serializable {

    private static final Logger LOGGER = LoggerFactory.getLogger(GetFormModelWithVariablesCmd.class);

    private static final long serialVersionUID = 1L;
    
    protected static final SimpleDateFormat DATE_FORMAT = new SimpleDateFormat("yyyy-M-d");

    protected String formDefinitionKey;
    protected String parentDeploymentId;
    protected String formDefinitionId;
    protected String taskId;
    protected String tenantId;
    protected Map<String, Object> variables;

    public GetFormModelWithVariablesCmd(String formDefinitionKey, String formDefinitionId, String taskId, Map<String, Object> variables) {
        initializeValues(formDefinitionKey, formDefinitionId, null, variables);
        this.taskId = taskId;
    }

    public GetFormModelWithVariablesCmd(String formDefinitionKey, String parentDeploymentId, String formDefinitionId, String taskId, Map<String, Object> variables) {
        initializeValues(formDefinitionKey, formDefinitionId, null, variables);
        this.parentDeploymentId = parentDeploymentId;
        this.taskId = taskId;
    }

    public GetFormModelWithVariablesCmd(String formDefinitionKey, String parentDeploymentId, String formDefinitionId, String taskId, String tenantId, Map<String, Object> variables) {
        initializeValues(formDefinitionKey, formDefinitionId, null, variables);
        this.parentDeploymentId = parentDeploymentId;
        this.taskId = taskId;
        this.tenantId = tenantId;
    }

    @Override
    public FormInfo execute(CommandContext commandContext) {
        FormDefinitionCacheEntry formCacheEntry = resolveFormDefinition(commandContext);
        FormInstance formInstance = resolveFormInstance(formCacheEntry, commandContext);
        FormInfo formInfo = resolveFormModel(formCacheEntry, commandContext);
        fillFormFieldValues(formInstance, formInfo, commandContext);
        return formInfo;
    }

    protected void initializeValues(String formDefinitionKey, String formDefinitionId, String tenantId, Map<String, Object> variables) {
        this.formDefinitionKey = formDefinitionKey;
        this.formDefinitionId = formDefinitionId;
        this.tenantId = tenantId;
        if (variables != null) {
            this.variables = variables;
        } else {
            this.variables = new HashMap<>();
        }
    }

    protected void fillFormFieldValues(FormInstance formInstance, FormInfo formInfo, CommandContext commandContext) {

        FormEngineConfiguration formEngineConfiguration = CommandContextUtil.getFormEngineConfiguration();
        SimpleFormModel formModel = (SimpleFormModel) formInfo.getFormModel();
        List<FormField> allFields = formModel.listAllFields();
        if (allFields != null) {

            Map<String, JsonNode> formInstanceFieldMap = new HashMap<>();
            if (formInstance != null) {
                fillFormInstanceValues(formInstance, formInstanceFieldMap, formEngineConfiguration.getObjectMapper());
                fillVariablesWithFormInstanceValues(formInstanceFieldMap, allFields, formInstance.getId());
            }

            for (FormField field : allFields) {
<<<<<<< HEAD
                if (field instanceof OptionFormField) {
                    // Drop down options to be populated from an expression
                    OptionFormField optionFormField = (OptionFormField) field;
                    if(optionFormField.getOptionsExpression() != null) {
                        Expression optionsExpression = formEngineConfiguration.getExpressionManager().createExpression(optionFormField.getOptionsExpression());
                        Object value = null;
                        try {
                            value = optionsExpression.getValue(new VariableContainerWrapper(variables));
                        } catch (Exception e) {
                            throw new FlowableException("Error getting value for optionsExpression: " + optionFormField.getOptionsExpression(), e);
                        }
                        if(value instanceof List) {
                            @SuppressWarnings("unchecked")
                            List<Option> options = (List<Option>) value;
                            optionFormField.setOptions(options);
                        } else if(value instanceof String) {
                            String json = (String) value;
                            try {
                                List<Option> options = formEngineConfiguration.getObjectMapper().readValue(json, new TypeReference<List<Option>>(){});
                                optionFormField.setOptions(options);
                            } catch (Exception e) {
                                throw new FlowableException("Error parsing optionsExpression json value: " + json, e);
                            }
                        } else {
                            throw new FlowableException("Invalid type from evaluated expression for optionsExpression: " + optionFormField.getOptionsExpression() + ", resulting type:" + value.getClass().getName());
                        }
                    }
                    Object variableValue = variables.get(field.getId());
                    optionFormField.setValue(variableValue);
=======
                if (FormFieldTypes.HYPERLINK.equals(field.getType())) {
                    Object variableValue = variables.get(field.getId());
                    // process expression if there is no value, otherwise keep it
                    if (variableValue != null) {
                        field.setValue(variableValue);
                    } else {
                        // No value set, process as expression
                        if (field.getParam("hyperlinkUrl") != null) {
                            String hyperlinkUrl = field.getParam("hyperlinkUrl").toString();
                            Expression formExpression = formEngineConfiguration.getExpressionManager().createExpression(hyperlinkUrl);
                            try {
                                field.setValue(formExpression.getValue(new VariableContainerWrapper(variables)));
                            } catch (Exception e) {
                                LOGGER.error("Error getting value for hyperlink expression {} {}", hyperlinkUrl, e.getMessage(), e);
                            }
                        }
                    }
>>>>>>> 56d25378
                } else if (field instanceof ExpressionFormField) {
                    ExpressionFormField expressionField = (ExpressionFormField) field;
                    Expression formExpression = formEngineConfiguration.getExpressionManager().createExpression(expressionField.getExpression());
                    try {
                        field.setValue(formExpression.getValue(new VariableContainerWrapper(variables)));
                    } catch (Exception e) {
                        LOGGER.error("Error getting value for expression {} {}", expressionField.getExpression(), e.getMessage(), e);
                    }

                } else {
                    Object variableValue = variables.get(field.getId());
                    
                    if (variableValue != null) {
                        if (variableValue instanceof LocalDate) {
                            LocalDate dateVariable = (LocalDate) variableValue;
                            field.setValue(dateVariable.toString("yyyy-M-d"));
                            
                        } else if (variableValue instanceof Date) {
                            Date dateVariable = (Date) variableValue;
                            field.setValue(DATE_FORMAT.format(dateVariable));
                            
                        } else {
                            field.setValue(variableValue);
                        }
                    }
                }
            }
        }
    }

    protected FormDefinitionCacheEntry resolveFormDefinition(CommandContext commandContext) {
        DeploymentManager deploymentManager = CommandContextUtil.getFormEngineConfiguration().getDeploymentManager();

        // Find the form definition
        FormDefinitionEntity formDefinitionEntity = null;
        if (formDefinitionId != null) {

            formDefinitionEntity = deploymentManager.findDeployedFormDefinitionById(formDefinitionId);
            if (formDefinitionEntity == null) {
                throw new FlowableObjectNotFoundException("No form definition found for id = '" + formDefinitionId + "'", FormDefinitionEntity.class);
            }

        } else if (formDefinitionKey != null && (tenantId == null || FormEngineConfiguration.NO_TENANT_ID.equals(tenantId)) && parentDeploymentId == null) {

            formDefinitionEntity = deploymentManager.findDeployedLatestFormDefinitionByKey(formDefinitionKey);
            if (formDefinitionEntity == null) {
                throw new FlowableObjectNotFoundException("No form definition found for key '" + formDefinitionKey + "'", FormDefinitionEntity.class);
            }

        } else if (formDefinitionKey != null && tenantId != null && !FormEngineConfiguration.NO_TENANT_ID.equals(tenantId) && parentDeploymentId == null) {

            formDefinitionEntity = deploymentManager.findDeployedLatestFormDefinitionByKeyAndTenantId(formDefinitionKey, tenantId);
            if (formDefinitionEntity == null) {
                throw new FlowableObjectNotFoundException("No form definition found for key '" + formDefinitionKey + "' for tenant identifier " + tenantId, FormDefinitionEntity.class);
            }

        } else if (formDefinitionKey != null && (tenantId == null || FormEngineConfiguration.NO_TENANT_ID.equals(tenantId)) && parentDeploymentId != null) {

            formDefinitionEntity = deploymentManager.findDeployedLatestFormDefinitionByKeyAndParentDeploymentId(formDefinitionKey, parentDeploymentId);
            if (formDefinitionEntity == null) {
                throw new FlowableObjectNotFoundException("No form definition found for key '" + formDefinitionKey +
                        "' for parent deployment id " + parentDeploymentId, FormDefinitionEntity.class);
            }

        } else if (formDefinitionKey != null && tenantId != null && !FormEngineConfiguration.NO_TENANT_ID.equals(tenantId) && parentDeploymentId != null) {

            formDefinitionEntity = deploymentManager.findDeployedLatestFormDefinitionByKeyParentDeploymentIdAndTenantId(formDefinitionKey, parentDeploymentId, tenantId);
            if (formDefinitionEntity == null) {
                throw new FlowableObjectNotFoundException("No form definition found for key '" + formDefinitionKey +
                        "' for parent deployment id '" + parentDeploymentId + "' and for tenant identifier " + tenantId, FormDefinitionEntity.class);
            }

        } else {
            throw new FlowableObjectNotFoundException("formDefinitionKey and formDefinitionId are null");
        }

        FormDefinitionCacheEntry formCacheEntry = deploymentManager.resolveFormDefinition(formDefinitionEntity);

        return formCacheEntry;
    }

    protected void fillFormInstanceValues(
            FormInstance formInstance, Map<String, JsonNode> formInstanceFieldMap, ObjectMapper objectMapper) {

        if (formInstance == null) {
            return;
        }

        try {
            JsonNode submittedNode = objectMapper.readTree(formInstance.getFormValueBytes());
            if (submittedNode == null) {
                return;
            }

            if (submittedNode.get("values") != null) {
                JsonNode valuesNode = submittedNode.get("values");
                Iterator<String> fieldIdIterator = valuesNode.fieldNames();
                while (fieldIdIterator.hasNext()) {
                    String fieldId = fieldIdIterator.next();
                    JsonNode valueNode = valuesNode.get(fieldId);
                    formInstanceFieldMap.put(fieldId, valueNode);
                }
            }

        } catch (Exception e) {
            throw new FlowableException("Error parsing form instance " + formInstance.getId(), e);
        }
    }

    public void fillVariablesWithFormInstanceValues(Map<String, JsonNode> formInstanceFieldMap, List<FormField> allFields, String formInstanceId) {
        for (FormField field : allFields) {

            JsonNode fieldValueNode = formInstanceFieldMap.get(field.getId());

            if (fieldValueNode == null || fieldValueNode.isNull()) {
                continue;
            }

            String fieldType = field.getType();
            String fieldValue = fieldValueNode.asText();

            if (FormFieldTypes.DATE.equals(fieldType)) {
                try {
                    if (StringUtils.isNotEmpty(fieldValue)) {
                        LocalDate dateValue = LocalDate.parse(fieldValue);
                        variables.put(field.getId(), dateValue.toString("yyyy-M-d"));
                    }
                    
                } catch (Exception e) {
                    LOGGER.error("Error parsing form date value for form instance {} with value {}", formInstanceId, fieldValue, e);
                }

            } else {
                variables.put(field.getId(), fieldValue);
            }
        }
    }

    protected FormInstance resolveFormInstance(FormDefinitionCacheEntry formCacheEntry, CommandContext commandContext) {
        if (taskId == null) {
            return null;
        }
        
        List<FormInstance> formInstances = CommandContextUtil.getFormEngineConfiguration().getFormService()
                .createFormInstanceQuery().formDefinitionId(formCacheEntry.getFormDefinitionEntity().getId())
                .taskId(taskId)
                .orderBySubmittedDate()
                .desc()
                .list();

        if (formInstances.size() > 0) {
            return formInstances.get(0);
        }

        return null;
    }

    protected FormInfo resolveFormModel(FormDefinitionCacheEntry formCacheEntry, CommandContext commandContext) {
        FormDefinitionEntity formEntity = formCacheEntry.getFormDefinitionEntity();
        FormJsonConverter formJsonConverter = CommandContextUtil.getFormEngineConfiguration().getFormJsonConverter();
        SimpleFormModel formModel = formJsonConverter.convertToFormModel(formCacheEntry.getFormDefinitionJson());
        FormInfo formInfo = new FormInfo();
        formInfo.setId(formEntity.getId());
        formInfo.setName(formEntity.getName());
        formInfo.setKey(formEntity.getKey());
        formInfo.setVersion(formEntity.getVersion());
        formInfo.setFormModel(formModel);

        return formInfo;
    }
}<|MERGE_RESOLUTION|>--- conflicted
+++ resolved
@@ -38,13 +38,9 @@
 import org.flowable.form.model.ExpressionFormField;
 import org.flowable.form.model.FormField;
 import org.flowable.form.model.FormFieldTypes;
-<<<<<<< HEAD
-import org.flowable.form.model.FormModel;
+import org.flowable.form.model.SimpleFormModel;
 import org.flowable.form.model.Option;
 import org.flowable.form.model.OptionFormField;
-=======
-import org.flowable.form.model.SimpleFormModel;
->>>>>>> 56d25378
 import org.joda.time.LocalDate;
 import org.slf4j.Logger;
 import org.slf4j.LoggerFactory;
@@ -123,7 +119,6 @@
             }
 
             for (FormField field : allFields) {
-<<<<<<< HEAD
                 if (field instanceof OptionFormField) {
                     // Drop down options to be populated from an expression
                     OptionFormField optionFormField = (OptionFormField) field;
@@ -153,8 +148,7 @@
                     }
                     Object variableValue = variables.get(field.getId());
                     optionFormField.setValue(variableValue);
-=======
-                if (FormFieldTypes.HYPERLINK.equals(field.getType())) {
+                } else if (FormFieldTypes.HYPERLINK.equals(field.getType())) {
                     Object variableValue = variables.get(field.getId());
                     // process expression if there is no value, otherwise keep it
                     if (variableValue != null) {
@@ -171,7 +165,6 @@
                             }
                         }
                     }
->>>>>>> 56d25378
                 } else if (field instanceof ExpressionFormField) {
                     ExpressionFormField expressionField = (ExpressionFormField) field;
                     Expression formExpression = formEngineConfiguration.getExpressionManager().createExpression(expressionField.getExpression());
