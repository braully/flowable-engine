/* Licensed under the Apache License, Version 2.0 (the "License");
 * you may not use this file except in compliance with the License.
 * You may obtain a copy of the License at
 * 
 *      http://www.apache.org/licenses/LICENSE-2.0
 * 
 * Unless required by applicable law or agreed to in writing, software
 * distributed under the License is distributed on an "AS IS" BASIS,
 * WITHOUT WARRANTIES OR CONDITIONS OF ANY KIND, either express or implied.
 * See the License for the specific language governing permissions and
 * limitations under the License.
 */
package org.flowable.common.engine.impl;

import java.util.ArrayList;
import java.util.Arrays;
import java.util.List;

import org.flowable.common.engine.api.FlowableException;

/**
 * @author Joram Barrez
 */
public class FlowableVersions {
    
<<<<<<< HEAD
    public static final String CURRENT_VERSION = "6.4.1.3"; // Note the extra .x at the end. To cater for snapshot releases with different database changes
=======
    public static final String CURRENT_VERSION = "6.4.1.2"; // Note the extra .x at the end. To cater for snapshot releases with different database changes
>>>>>>> 75f1cb35
    
    public static final List<FlowableVersion> FLOWABLE_VERSIONS = new ArrayList<>();
    
    public static final String LAST_V5_VERSION = "5.99.0.0";
    
    public static final String LAST_V6_VERSION_BEFORE_SERVICES = "6.1.2.0";
    
    static {

        /* Previous */

        FLOWABLE_VERSIONS.add(new FlowableVersion("5.7"));
        FLOWABLE_VERSIONS.add(new FlowableVersion("5.8"));
        FLOWABLE_VERSIONS.add(new FlowableVersion("5.9"));
        FLOWABLE_VERSIONS.add(new FlowableVersion("5.10"));
        FLOWABLE_VERSIONS.add(new FlowableVersion("5.11"));

        // 5.12.1 was a bugfix release on 5.12 and did NOT change the version in ACT_GE_PROPERTY
        // On top of that, DB2 create script for 5.12.1 was shipped with a 'T' suffix ...
        FLOWABLE_VERSIONS.add(new FlowableVersion("5.12", Arrays.asList("5.12.1", "5.12T")));

        FLOWABLE_VERSIONS.add(new FlowableVersion("5.13"));
        FLOWABLE_VERSIONS.add(new FlowableVersion("5.14"));
        FLOWABLE_VERSIONS.add(new FlowableVersion("5.15"));
        FLOWABLE_VERSIONS.add(new FlowableVersion("5.15.1"));
        FLOWABLE_VERSIONS.add(new FlowableVersion("5.16"));
        FLOWABLE_VERSIONS.add(new FlowableVersion("5.16.1"));
        FLOWABLE_VERSIONS.add(new FlowableVersion("5.16.2-SNAPSHOT"));
        FLOWABLE_VERSIONS.add(new FlowableVersion("5.16.2"));
        FLOWABLE_VERSIONS.add(new FlowableVersion("5.16.3.0"));
        FLOWABLE_VERSIONS.add(new FlowableVersion("5.16.4.0"));

        FLOWABLE_VERSIONS.add(new FlowableVersion("5.17.0.0"));
        FLOWABLE_VERSIONS.add(new FlowableVersion("5.17.0.1"));
        FLOWABLE_VERSIONS.add(new FlowableVersion("5.17.0.2"));
        FLOWABLE_VERSIONS.add(new FlowableVersion("5.18.0.0"));
        FLOWABLE_VERSIONS.add(new FlowableVersion("5.18.0.1"));
        FLOWABLE_VERSIONS.add(new FlowableVersion("5.20.0.0"));
        FLOWABLE_VERSIONS.add(new FlowableVersion("5.20.0.1"));
        FLOWABLE_VERSIONS.add(new FlowableVersion("5.20.0.2"));
        FLOWABLE_VERSIONS.add(new FlowableVersion("5.21.0.0"));
        FLOWABLE_VERSIONS.add(new FlowableVersion("5.22.0.0"));
        FLOWABLE_VERSIONS.add(new FlowableVersion("5.23.0.0"));
        FLOWABLE_VERSIONS.add(new FlowableVersion("5.24.0.0"));

        /*
         * Version 5.18.0.1 is the latest v5 version in the list here, although if you would look at the v5 code, you'll see there are a few other releases afterwards.
         * 
         * The reasoning is as follows: after 5.18.0.1, no database changes were done anymore. And if there would be database changes, they would have been part of both 5.x _and_ 6.x upgrade scripts.
         * The logic below will assume it's one of these releases in case it isn't found in the list here and do the upgrade from the 'virtual' release 5.99.0.0 to make sure th v6 changes are applied.
         */

        // This is the latest version of the 5 branch. It's a 'virtual' version cause it doesn't exist, but it is
        // there to make sure all previous version can upgrade to the 6 version correctly.
        FLOWABLE_VERSIONS.add(new FlowableVersion(LAST_V5_VERSION));

        // Version 6
        FLOWABLE_VERSIONS.add(new FlowableVersion("6.0.0.0"));
        FLOWABLE_VERSIONS.add(new FlowableVersion("6.0.0.1"));
        FLOWABLE_VERSIONS.add(new FlowableVersion("6.0.0.2"));
        FLOWABLE_VERSIONS.add(new FlowableVersion("6.0.0.3"));
        FLOWABLE_VERSIONS.add(new FlowableVersion("6.0.0.4"));
        FLOWABLE_VERSIONS.add(new FlowableVersion("6.0.0.5"));
        FLOWABLE_VERSIONS.add(new FlowableVersion("6.0.1.0"));
        FLOWABLE_VERSIONS.add(new FlowableVersion("6.1.0.0"));
        FLOWABLE_VERSIONS.add(new FlowableVersion("6.1.1.0"));
        FLOWABLE_VERSIONS.add(new FlowableVersion(LAST_V6_VERSION_BEFORE_SERVICES));
        FLOWABLE_VERSIONS.add(new FlowableVersion("6.2.0.0"));
        FLOWABLE_VERSIONS.add(new FlowableVersion("6.2.1.0"));
        FLOWABLE_VERSIONS.add(new FlowableVersion("6.3.0.0"));
        FLOWABLE_VERSIONS.add(new FlowableVersion("6.3.0.1"));
        FLOWABLE_VERSIONS.add(new FlowableVersion("6.3.1.0"));
        FLOWABLE_VERSIONS.add(new FlowableVersion("6.3.2.0"));
        FLOWABLE_VERSIONS.add(new FlowableVersion("6.4.0.0"));
        FLOWABLE_VERSIONS.add(new FlowableVersion("6.4.1.0"));
        FLOWABLE_VERSIONS.add(new FlowableVersion("6.4.1.1"));

        /* Current */
        FLOWABLE_VERSIONS.add(new FlowableVersion(CURRENT_VERSION));
    }
    
    /**
     * Returns the index in the list of {@link #FLOWABLE_VERSIONS} matching the provided string version. Returns -1 if no match can be found.
     */
    public static int findMatchingVersionIndex(FlowableVersion flowableVersion) {
        return findMatchingVersionIndex(flowableVersion.mainVersion);
    }
    
    public static int findMatchingVersionIndex(String dbVersion) {
        int index = 0;
        int matchingVersionIndex = -1;
        while (matchingVersionIndex < 0 && index < FlowableVersions.FLOWABLE_VERSIONS.size()) {
            if (FlowableVersions.FLOWABLE_VERSIONS.get(index).matches(dbVersion)) {
                matchingVersionIndex = index;
            } else {
                index++;
            }
        }
        return matchingVersionIndex;
    }
    
    public static FlowableVersion getPreviousVersion(String version) {
        int currentVersion = findMatchingVersionIndex(version);
        if (currentVersion > 0) {
            return FLOWABLE_VERSIONS.get(currentVersion - 1);
        }
        return null;
    }
    
    public static int getFlowableVersionIndexForDbVersion(String dbVersion) {
        int matchingVersionIndex;
        // Determine index in the sequence of Flowable releases
        matchingVersionIndex = findMatchingVersionIndex(dbVersion);

        // If no match has been found, but the version starts with '5.x',
        // we assume it's the last version (see comment in the VERSIONS list)
        if (matchingVersionIndex < 0 && dbVersion != null && dbVersion.startsWith("5.")) {
            matchingVersionIndex = findMatchingVersionIndex(FlowableVersions.LAST_V5_VERSION);
        }

        // Exception when no match was found: unknown/unsupported version
        if (matchingVersionIndex < 0) {
            throw new FlowableException("Could not update Flowable database schema: unknown version from database: '" + dbVersion + "'");
        }
        
        return matchingVersionIndex;
    }

}<|MERGE_RESOLUTION|>--- conflicted
+++ resolved
@@ -23,11 +23,7 @@
  */
 public class FlowableVersions {
     
-<<<<<<< HEAD
     public static final String CURRENT_VERSION = "6.4.1.3"; // Note the extra .x at the end. To cater for snapshot releases with different database changes
-=======
-    public static final String CURRENT_VERSION = "6.4.1.2"; // Note the extra .x at the end. To cater for snapshot releases with different database changes
->>>>>>> 75f1cb35
     
     public static final List<FlowableVersion> FLOWABLE_VERSIONS = new ArrayList<>();
     
@@ -104,6 +100,7 @@
         FLOWABLE_VERSIONS.add(new FlowableVersion("6.4.0.0"));
         FLOWABLE_VERSIONS.add(new FlowableVersion("6.4.1.0"));
         FLOWABLE_VERSIONS.add(new FlowableVersion("6.4.1.1"));
+        FLOWABLE_VERSIONS.add(new FlowableVersion("6.4.1.2"));
 
         /* Current */
         FLOWABLE_VERSIONS.add(new FlowableVersion(CURRENT_VERSION));
