--- conflicted
+++ resolved
@@ -32,14 +32,8 @@
 import org.flowable.engine.TaskService;
 import org.flowable.engine.history.HistoricProcessInstance;
 import org.flowable.engine.history.HistoricProcessInstanceQuery;
-<<<<<<< HEAD
-=======
-import org.flowable.engine.history.HistoricTaskInstance;
-import org.flowable.engine.history.HistoricTaskInstanceQuery;
 import org.flowable.engine.repository.ProcessDefinition;
-import org.flowable.engine.task.IdentityLink;
-import org.flowable.engine.task.Task;
->>>>>>> 7b430228
+import org.flowable.identitylink.service.IdentityLink;
 import org.flowable.idm.api.Group;
 import org.flowable.idm.api.User;
 import org.flowable.task.service.Task;
@@ -113,18 +107,10 @@
     }
 
     private List<String> getGroupIdsForUser(User user) {
-<<<<<<< HEAD
-        List<String> groupIds = new ArrayList<>();
-=======
         List<String> groupIds = new ArrayList<String>();
-        RemoteUser remoteUser;
-        if(user instanceof RemoteUser) {
-            remoteUser = (RemoteUser) user;
-        } else {
-            remoteUser = remoteIdmService.getUser(user.getId());
-        }
->>>>>>> 7b430228
-        for (Group group : remoteIdmService.getUser(user.getId()).getGroups()) {
+        RemoteUser remoteUser = (RemoteUser) user;
+        
+        for (Group group : remoteUser.getGroups()) {
             groupIds.add(String.valueOf(group.getId()));
         }
         return groupIds;
@@ -257,22 +243,23 @@
     }
 
     public boolean canStartProcess(User user, ProcessDefinition definition) {
-        List<String> startUserIds = getPotentialStarterUserIds(definition.getId());
-        List<String> startGroupIds = getPotentialStarterGroupIds(definition.getId());
+        List<IdentityLink> identityLinks = repositoryService.getIdentityLinksForProcessDefinition(definition.getId());
+        List<String> startUserIds = getPotentialStarterUserIds(identityLinks);
+        List<String> startGroupIds = getPotentialStarterGroupIds(identityLinks);
 
         // If no potential starters are defined then every user can start the process
-        if(startUserIds.isEmpty() && startGroupIds.isEmpty()) {
-            return true;
-        }
-
-        if(startUserIds.contains(user.getId())) {
+        if (startUserIds.isEmpty() && startGroupIds.isEmpty()) {
+            return true;
+        }
+
+        if (startUserIds.contains(user.getId())) {
             return true;
         }
 
         List<String> groupsIds = getGroupIdsForUser(user);
 
-        for(String startGroupId: startGroupIds) {
-            if(groupsIds.contains(startGroupId)) {
+        for (String startGroupId: startGroupIds) {
+            if (groupsIds.contains(startGroupId)) {
                 return true;
             }
         }
@@ -280,9 +267,9 @@
         return false;
     }
 
-    protected List<String> getPotentialStarterGroupIds(String processDefinitionId) {
+    protected List<String> getPotentialStarterGroupIds(List<IdentityLink> identityLinks) {
         List<String> groupIds = new ArrayList<>();
-        List<IdentityLink> identityLinks = repositoryService.getIdentityLinksForProcessDefinition(processDefinitionId);
+        
         for (IdentityLink identityLink : identityLinks) {
             if (identityLink.getGroupId() != null && identityLink.getGroupId().length() > 0) {
 
@@ -295,10 +282,8 @@
         return groupIds;
     }
 
-    protected List<String> getPotentialStarterUserIds(String processDefinitionId) {
-
+    protected List<String> getPotentialStarterUserIds(List<IdentityLink> identityLinks) {
         List<String> userIds = new ArrayList<>();
-        List<IdentityLink> identityLinks = repositoryService.getIdentityLinksForProcessDefinition(processDefinitionId);
         for (IdentityLink identityLink : identityLinks) {
             if (identityLink.getUserId() != null && identityLink.getUserId().length() > 0) {
 
