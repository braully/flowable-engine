--- conflicted
+++ resolved
@@ -22,27 +22,18 @@
 import org.flowable.identitylink.service.impl.persistence.entity.IdentityLinkEntity;
 import org.flowable.identitylink.service.impl.persistence.entity.IdentityLinkEntityImpl;
 import org.flowable.identitylink.service.impl.persistence.entity.data.IdentityLinkDataManager;
-<<<<<<< HEAD
 import org.flowable.identitylink.service.impl.persistence.entity.data.impl.cachematcher.IdentityLinksByProcessInstanceMatcher;
+import org.flowable.identitylink.service.impl.persistence.entity.data.impl.cachematcher.IdentityLinksByScopeIdAndTypeMatcher;
 import org.flowable.identitylink.service.impl.persistence.entity.data.impl.cachematcher.IdentityLinksByTaskIdMatcher;
-=======
-import org.flowable.identitylink.service.impl.persistence.entity.data.impl.cachematcher.IdentityLinksByProcInstMatcher;
-import org.flowable.identitylink.service.impl.persistence.entity.data.impl.cachematcher.IdentityLinksByScopeIdAndTypeMatcher;
->>>>>>> 59415796
 
 /**
  * @author Joram Barrez
  */
 public class MybatisIdentityLinkDataManager extends AbstractDataManager<IdentityLinkEntity> implements IdentityLinkDataManager {
 
-<<<<<<< HEAD
+    protected CachedEntityMatcher<IdentityLinkEntity> identityLinksByTaskIdMatcher = new IdentityLinksByTaskIdMatcher();
     protected CachedEntityMatcher<IdentityLinkEntity> identityLinkByProcessInstanceMatcher = new IdentityLinksByProcessInstanceMatcher();
-    
-    protected CachedEntityMatcher<IdentityLinkEntity> identityLinksByTaskIdMatcher = new IdentityLinksByTaskIdMatcher();
-=======
-    protected CachedEntityMatcher<IdentityLinkEntity> identityLinkByProcessInstanceMatcher = new IdentityLinksByProcInstMatcher();
     protected CachedEntityMatcher<IdentityLinkEntity> identityLinksByScopeIdAndTypeMatcher = new IdentityLinksByScopeIdAndTypeMatcher();
->>>>>>> 59415796
 
     @Override
     public Class<? extends IdentityLinkEntity> getManagedEntityClass() {
@@ -131,17 +122,8 @@
         parameters.put("groupId", groupId);
         return getDbSqlSession().selectList("selectIdentityLinkByProcessDefinitionUserAndGroup", parameters);
     }
-    
-    @Override
-<<<<<<< HEAD
-    public void deleteIdentityLinksByTaskId(String taskId) {
-        DbSqlSession dbSqlSession = getDbSqlSession();
-        if (isEntityInserted(dbSqlSession, "task", taskId)) {
-            deleteCachedEntities(dbSqlSession, identityLinksByTaskIdMatcher, taskId);
-        } else {
-            bulkDelete("deleteIdentityLinksByTaskId", identityLinksByTaskIdMatcher, taskId);
-        }
-=======
+
+
     @SuppressWarnings("unchecked")
     public List<IdentityLinkEntity> findIdentityLinkByScopeIdScopeTypeUserGroupAndType(String scopeId, String scopeType, String userId, String groupId, String type) {
         Map<String, String> parameters = new HashMap<>();
@@ -162,7 +144,16 @@
         parameters.put("userId", userId);
         parameters.put("groupId", groupId);
         return getDbSqlSession().selectList("selectIdentityLinkByScopeDefinitionScopeTypeUserAndGroup", parameters);
->>>>>>> 59415796
+    }
+
+    @Override
+    public void deleteIdentityLinksByTaskId(String taskId) {
+        DbSqlSession dbSqlSession = getDbSqlSession();
+        if (isEntityInserted(dbSqlSession, "task", taskId)) {
+            deleteCachedEntities(dbSqlSession, identityLinksByTaskIdMatcher, taskId);
+        } else {
+            bulkDelete("deleteIdentityLinksByTaskId", identityLinksByTaskIdMatcher, taskId);
+        }
     }
 
     @Override
@@ -179,7 +170,7 @@
             bulkDelete("deleteIdentityLinksByProcessInstanceId", identityLinkByProcessInstanceMatcher, processInstanceId);
         }
     }
-    
+
     @Override
     public void deleteIdentityLinksByScopeIdAndScopeType(String scopeId, String scopeType) {
         Map<String, String> parameters = new HashMap<>();
