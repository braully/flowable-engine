--- conflicted
+++ resolved
@@ -74,10 +74,8 @@
 
     void deleteIdentityLinksByProcDef(String processDefId);
     
-<<<<<<< HEAD
     void deleteIdentityLinksByProcessInstanceId(String processInstanceId);
-=======
+
     void deleteIdentityLinksByScopeIdAndScopeType(String scopeId, String scopeType);
->>>>>>> 59415796
 
 }