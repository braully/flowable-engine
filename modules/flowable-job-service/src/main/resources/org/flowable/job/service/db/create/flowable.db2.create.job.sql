--- conflicted
+++ resolved
@@ -169,12 +169,6 @@
     add constraint ACT_FK_DJOB_CUSTOM_VAL
     foreign key (CUSTOM_VALUES_ID_)
     references ACT_GE_BYTEARRAY (ID_);
-<<<<<<< HEAD
-    
-alter table ACT_RU_DEADLETTER_JOB 
-    add constraint ACT_FK_DEADLETTER_JOB_EXCEPTION 
-    foreign key (EXCEPTION_STACK_ID_) 
-    references ACT_GE_BYTEARRAY (ID_);  
 
 create index ACT_IDX_JOB_SCOPE on ACT_RU_JOB(SCOPE_ID_, SCOPE_TYPE_);
 create index ACT_IDX_JOB_SUB_SCOPE on ACT_RU_JOB(SUB_SCOPE_ID_, SCOPE_TYPE_);
@@ -191,7 +185,5 @@
 create index ACT_IDX_DJOB_SCOPE on ACT_RU_DEADLETTER_JOB(SCOPE_ID_, SCOPE_TYPE_);
 create index ACT_IDX_DJOB_SUB_SCOPE on ACT_RU_DEADLETTER_JOB(SUB_SCOPE_ID_, SCOPE_TYPE_);
 create index ACT_IDX_DJOB_SCOPE_DEF on ACT_RU_DEADLETTER_JOB(SCOPE_DEFINITION_ID_, SCOPE_TYPE_); 
-=======
->>>>>>> ef7ff78e
 
 insert into ACT_GE_PROPERTY values ('job.schema.version', '6.2.1.0', 1);