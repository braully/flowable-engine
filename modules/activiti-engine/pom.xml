<project xmlns="http://maven.apache.org/POM/4.0.0" xmlns:xsi="http://www.w3.org/2001/XMLSchema-instance"
         xsi:schemaLocation="http://maven.apache.org/POM/4.0.0 http://maven.apache.org/xsd/maven-4.0.0.xsd">

  <modelVersion>4.0.0</modelVersion>

  <name>Activiti - Engine</name>
  <artifactId>activiti-engine</artifactId>

  <parent>
    <groupId>org.activiti</groupId>
    <artifactId>activiti-root</artifactId>
    <relativePath>../..</relativePath>
    <version>6.0.0-SNAPSHOT</version>
  </parent>

  <dependencies>
    <dependency>
      <groupId>org.activiti</groupId>
      <artifactId>activiti-bpmn-converter</artifactId>
    </dependency>
    <dependency>
      <groupId>org.activiti</groupId>
      <artifactId>activiti-process-validation</artifactId>
    </dependency>
    <dependency>
      <groupId>org.activiti</groupId>
      <artifactId>activiti-image-generator</artifactId>
    </dependency>
    <dependency>
      <groupId>org.apache.commons</groupId>
      <artifactId>commons-email</artifactId>
    </dependency>
    <dependency>
      <groupId>org.apache.commons</groupId>
      <artifactId>commons-lang3</artifactId>
    </dependency>
    <dependency>
      <groupId>commons-collections</groupId>
      <artifactId>commons-collections</artifactId>
    </dependency>
    <dependency>
      <groupId>org.mybatis</groupId>
      <artifactId>mybatis</artifactId>
    </dependency>
    <dependency>
      <groupId>org.springframework</groupId>
      <artifactId>spring-beans</artifactId>
    </dependency>
    
    <dependency>
      <groupId>junit</groupId>
      <artifactId>junit</artifactId>
      <scope>provided</scope>
    </dependency>
    <dependency>
      <groupId>org.codehaus.groovy</groupId>
      <artifactId>groovy-all</artifactId>
      <scope>provided</scope>
    </dependency>
    <dependency>
      <groupId>org.drools</groupId>
      <artifactId>drools-core</artifactId>
      <scope>provided</scope>
    </dependency>
    <dependency>
      <groupId>org.drools</groupId>
      <artifactId>drools-compiler</artifactId>
      <scope>provided</scope>
    </dependency>
    <dependency>
      <groupId>javax.persistence</groupId>
      <artifactId>persistence-api</artifactId>
      <scope>provided</scope>
    </dependency>
    <dependency>
      <groupId>org.apache.geronimo.specs</groupId>
      <artifactId>geronimo-jta_1.1_spec</artifactId>
      <scope>provided</scope>
    </dependency>
    <dependency>
      <groupId>javax.enterprise.concurrent</groupId>
      <artifactId>javax.enterprise.concurrent-api</artifactId>
      <scope>provided</scope>
  	</dependency>
    <dependency>
      <groupId>com.h2database</groupId>
      <artifactId>h2</artifactId>
      <scope>test</scope>
    </dependency>
    <dependency>
      <groupId>org.mockito</groupId>
      <artifactId>mockito-core</artifactId>
      <scope>test</scope>
    </dependency>
    <dependency>
      <groupId>org.apache.openjpa</groupId>
      <artifactId>openjpa</artifactId>
      <scope>test</scope>
    </dependency>
    <dependency>
      <groupId>org.subethamail</groupId>
      <artifactId>subethasmtp-wiser</artifactId>
      <scope>test</scope>
    </dependency>
    <dependency>
      <groupId>mysql</groupId>
      <artifactId>mysql-connector-java</artifactId>
      <scope>test</scope>
    </dependency>
    <dependency>
      <groupId>org.postgresql</groupId>
      <artifactId>postgresql</artifactId>
      <scope>test</scope>
    </dependency>
    <dependency>
      <groupId>net.sourceforge.jtds</groupId>
      <artifactId>jtds</artifactId>
      <scope>test</scope>
    </dependency>
    <dependency>
      <groupId>com.fasterxml.uuid</groupId>
      <artifactId>java-uuid-generator</artifactId>
      <scope>provided</scope>
    </dependency>
    <dependency>
      <!-- required for DiagramQueryTest -->
      <groupId>commons-io</groupId>
      <artifactId>commons-io</artifactId>
      <scope>test</scope>
    </dependency>
    <dependency>
      <groupId>joda-time</groupId>
      <artifactId>joda-time</artifactId>
    </dependency>      
    <dependency>
      <groupId>org.slf4j</groupId>
      <artifactId>slf4j-api</artifactId>
    </dependency>
    <dependency>
      <groupId>org.slf4j</groupId>
      <artifactId>jcl-over-slf4j</artifactId>
    </dependency>
    <dependency>
      <groupId>org.slf4j</groupId>
      <artifactId>slf4j-log4j12</artifactId>
      <scope>test</scope>
    </dependency>
      <dependency>
          <groupId>com.googlecode.catch-exception</groupId>
          <artifactId>catch-exception</artifactId>
          <scope>test</scope>
      </dependency>
    
    <!-- Required for testing JTA -->
    <dependency>
      <groupId>org.codehaus.btm</groupId>
      <artifactId>btm</artifactId>
      <version>2.1.3</version>
      <scope>test</scope>
    </dependency>
    
  </dependencies>
  
  <properties>
    <activiti.artifact>
      org.activiti.engine
    </activiti.artifact>
    <activiti.osgi.export.additional>
      org.activiti.db.mapping.entity
    </activiti.osgi.export.additional>
    <activiti.osgi.import.additional>
      junit*;resolution:=optional,
      org.junit*;resolution:=optional,
      com.sun*;resolution:=optional,
      javax.persistence*;resolution:=optional,
      org.apache.commons.mail*;resolution:=optional,
      org.apache.xerces*;resolution:=optional,
      org.activiti.camel;resolution:=optional,
      org.activiti.camel.impl;resolution:=optional,
      org.springframework*;resolution:=optional,
      org.drools*;resolution:=optional,
      com.fasterxml*;resolution:=optional,
      javax.transaction;resolution:=optional,
      javax.enterprise.concurrent;resolution:=optional,
    </activiti.osgi.import.additional>
  </properties>

  <build>
    <plugins>      
      <plugin>
        <artifactId>maven-surefire-plugin</artifactId>
        <configuration>
          <excludes>
            <exclude>**/*TestCase.java</exclude>
            <exclude>**/RepeatingServiceTaskTest.java</exclude>
          </excludes>
          <runOrder>alphabetical</runOrder>
        </configuration>
      </plugin>
      <plugin>
        <artifactId>maven-jar-plugin</artifactId>
        <configuration>
          <archive>
            <manifestFile>${project.build.outputDirectory}/META-INF/MANIFEST.MF</manifestFile>
          </archive>
        </configuration>
      </plugin>
      <plugin>
        <groupId>org.apache.felix</groupId>
        <artifactId>maven-bundle-plugin</artifactId>
        <executions>
          <execution>
            <phase>generate-sources</phase>
            <goals>
              <goal>cleanVersions</goal>
            </goals>
          </execution>
          <execution>
            <id>bundle-manifest</id>
            <phase>process-classes</phase>
            <goals>
              <goal>manifest</goal>
            </goals>
          </execution>
        </executions>
      </plugin>
    </plugins>
    <pluginManagement>
      <plugins>
        <!--This plugin's configuration is used to store Eclipse m2e settings only. It has no influence on the Maven build itself.-->
        <plugin>
          <groupId>org.eclipse.m2e</groupId>
          <artifactId>lifecycle-mapping</artifactId>
          <version>1.0.0</version>
          <configuration>
            <lifecycleMappingMetadata>
              <pluginExecutions>
                <pluginExecution>
                  <pluginExecutionFilter>
                    <groupId>org.apache.felix</groupId>
                    <artifactId>
                      maven-bundle-plugin
                    </artifactId>
                    <versionRange>
                      [2.1.0,)
                    </versionRange>
                    <goals>
                      <goal>cleanVersions</goal>
                      <goal>manifest</goal>
                    </goals>
                  </pluginExecutionFilter>
                  <action>
                    <ignore></ignore>
                  </action>
                </pluginExecution>
              </pluginExecutions>
            </lifecycleMappingMetadata>
          </configuration>
        </plugin>
      </plugins>
    </pluginManagement>
  </build>
  
  <profiles>

    <profile>
      <id>checkspring</id>
      <properties>
        <skipTests>true</skipTests>
      </properties>
    </profile>
    
    <profile>
      <id>create-test-jar</id>
      <build>
        <plugins>
          <plugin>
            <groupId>org.apache.maven.plugins</groupId>
            <artifactId>maven-jar-plugin</artifactId>
            <version>2.2</version>
            <executions>
              <execution>
                <goals>
                  <goal>test-jar</goal>
                </goals>
              </execution>
            </executions>
          </plugin>          
        </plugins>
      </build>
    </profile>
    <profile>
      <id>upgradeDatabase</id>
      <activation>
        <property>
          <name>upgradeDatabase</name>
        </property>
      </activation>
      <properties>
        <skipTests>true</skipTests>
      </properties>
    </profile>
    <profile>
      <id>distro</id>
      <build>
        <plugins>
          <plugin>
            <groupId>org.apache.maven.plugins</groupId>
            <artifactId>maven-source-plugin</artifactId>
            <version>2.1.1</version>
            <executions>
              <execution>
                <id>attach-sources</id>
                <phase>package</phase>
                <goals>
                  <goal>jar-no-fork</goal>
                </goals>
              </execution>
            </executions>
          </plugin>
        </plugins>
      </build>
    </profile>
    
    <!--  database qa profile -->
    <profile>
      <id>database</id>
      <activation>
        <property>
          <name>database</name>
        </property>
      </activation>
      <build>
        <plugins>
          <plugin>
            <artifactId>maven-antrun-plugin</artifactId>
            <!--
              only worked with this version, there might be a bug with antrun
              see http://jira.codehaus.org/browse/MANTRUN-109
            -->
            <version>1.4</version>
            <executions>
              <execution>
                <id>database-test-create-schema</id>
                <phase>process-test-classes</phase>
                <goals>
                  <goal>run</goal>
                </goals>
                <configuration>
                  <tasks>
                    <echo message="updating activiti configuration to db ${database}" />
                    <copy file="${basedir}/../../qa/db/activiti.cfg.xml" todir="target/test-classes" overwrite="true">
                      <filterset filtersfile="${user.home}/.activiti/jdbc/build.activiti6.${database}.properties" />
                    </copy>
                  </tasks>
                </configuration>
              </execution>
              <execution>
                <id>database-test-drop-schema</id>
                <phase>prepare-package</phase>
                <goals>
                  <goal>run</goal>
                </goals>
                <configuration>
                  <tasks>
                    <echo message="dropping schema in ${database}" />
                    <java classname="org.activiti.engine.impl.db.DbSchemaDrop" classpathref="maven.test.classpath" />
                  </tasks>
                </configuration>
              </execution>
            </executions>
          </plugin>
        </plugins>
      </build>
    </profile>
    
    <profile>
      <id>databasewithschema</id>
      <activation>
        <property>
          <name>databasewithschema</name>
        </property>
      </activation>
      <build>
        <plugins>
          <plugin>
            <artifactId>maven-antrun-plugin</artifactId>
            <!--
              only worked with this version, there might be a bug with antrun
              see http://jira.codehaus.org/browse/MANTRUN-109
            -->
            <version>1.4</version>
            <executions>
              <execution>
                <id>database-test-create-schema</id>
                <phase>process-test-classes</phase>
                <goals>
                  <goal>run</goal>
                </goals>
                <configuration>
                  <tasks>
                    <echo message="updating activiti configuration to db ${databasewithschema}" />
                    <copy file="${basedir}/../../qa/db/schema/activiti.cfg.xml" todir="target/test-classes" overwrite="true">
<<<<<<< HEAD
                      <filterset filtersfile="${user.home}/.activiti/jdbc/build.activiti6.${databasewithschema}.properties" />
=======
                      <filterset filtersfile="${user.home}/.activiti/jdbc/build.activiti.${databasewithschema}.properties" />
>>>>>>> 93beea0b
                    </copy>
                  </tasks>
                </configuration>
              </execution>
              <execution>
                <id>database-test-drop-schema</id>
                <phase>prepare-package</phase>
                <goals>
                  <goal>run</goal>
                </goals>
                <configuration>
                  <tasks>
                    <echo message="dropping schema in ${databasewithschema}" />
                    <java classname="org.activiti.engine.impl.db.DbSchemaDrop" classpathref="maven.test.classpath" />
                  </tasks>
                </configuration>
              </execution>
            </executions>
          </plugin>
        </plugins>
      </build>
    </profile>
    
    <profile>
      <id>databasemssql</id>
      <activation>
        <property>
          <name>databasemssql</name>
        </property>
      </activation>
      <build>
        <plugins>
          <plugin>
            <artifactId>maven-antrun-plugin</artifactId>
            <!--
              only worked with this version, there might be a bug with antrun
              see http://jira.codehaus.org/browse/MANTRUN-109
            -->
            <version>1.4</version>
            <executions>
              <execution>
                <id>database-test-create-schema</id>
                <phase>process-test-classes</phase>
                <goals>
                  <goal>run</goal>
                </goals>
                <configuration>
                  <tasks>
                    <echo message="updating activiti configuration to db ${databasemssql}" />
                    <copy file="${basedir}/../../qa/db/mssql/activiti.cfg.xml" todir="target/test-classes" overwrite="true">
                      <filterset filtersfile="${user.home}/.activiti/jdbc/build.activiti6.${databasemssql}.properties" />
                    </copy>
                  </tasks>
                </configuration>
              </execution>
            </executions>
          </plugin>
        </plugins>
      </build>
    </profile>
    
    <!--  Config qa profile -->
    <profile>
      <id>configSpring</id>
      <build>
        <plugins>
          <plugin>
            <artifactId>maven-antrun-plugin</artifactId>
            <!--
              only worked with this version, there might be a bug with antrun
              see http://jira.codehaus.org/browse/MANTRUN-109
            -->
            <version>1.4</version>
            <executions>
              <execution>
                <id>configExecution</id>
                <phase>process-test-classes</phase>
                <goals>
                  <goal>run</goal>
                </goals>
                <configuration>
                  <tasks>
                    <echo message="updating activiti configuration config to db ${database}" />
                    <copy file="${basedir}/../../qa/spring/${database}/activiti.cfg.xml" todir="target/test-classes" overwrite="true">
                      <filterset filtersfile="${user.home}/.activiti/jdbc/build.${database}.properties" />
                    </copy>
                  </tasks>
                </configuration>
              </execution>
              <execution>
                <id>database-test-drop-schema</id>
                <phase>prepare-package</phase>
                <goals>
                  <goal>run</goal>
                </goals>
                <configuration>
                  <tasks>
                    <echo message="dropping schema in ${database}" />
                    <java classname="org.activiti.engine.impl.db.DbSchemaDrop" classpathref="maven.test.classpath" />
                  </tasks>
                </configuration>
              </execution>
            </executions>
          </plugin>
          <plugin>
            <artifactId>maven-surefire-plugin</artifactId>
            <configuration>
              <encoding>UTF-8</encoding>
              <excludes>
                <exclude>**/*TestCase.java</exclude>
                
                <!-- Disabling tests that run exclusively using standalone config -->
                <exclude>**/ProcessDiagramRetrievalTest.java</exclude>
                <exclude>org/activiti/standalone/**</exclude>
              </excludes>
              <runOrder>alphabetical</runOrder>
            </configuration>
          </plugin>
        </plugins>
      </build>
      <dependencies>
        <dependency>
            <groupId>org.activiti</groupId>
            <artifactId>activiti-spring</artifactId>
            <scope>test</scope>
        </dependency>
      </dependencies>
    </profile>

	<profile>
		<id>configJta</id>
		<build>
			<plugins>
				<plugin>
					<artifactId>maven-antrun-plugin</artifactId>
					<!-- only worked with this version, there might be a bug with antrun 
						see http://jira.codehaus.org/browse/MANTRUN-109 -->
					<version>1.4</version>
					<executions>
						<execution>
							<id>configExecution</id>
							<phase>process-test-classes</phase>
							<goals>
								<goal>run</goal>
							</goals>
							<configuration>
								<tasks>
								    <echo message="Copying jta enabled Activiti configuration file to target/test-classes" />
									<echo message="Updating activiti configuration config to db ${database}" />
									<copy file="${basedir}/../../qa/jta/${database}/activiti.cfg.xml" todir="target/test-classes" overwrite="true">
									   <filterset filtersfile="${user.home}/.activiti/jdbc/build.${database}.properties" />
									</copy>
								</tasks>
							</configuration>
						</execution>
						<execution>
							<id>database-test-drop-schema</id>
							<phase>prepare-package</phase>
							<goals>
								<goal>run</goal>
							</goals>
							<configuration>
								<tasks>
									<echo message="dropping schema in ${database}" />
									<java classname="org.activiti.engine.impl.db.DbSchemaDrop" classpathref="maven.test.classpath" />
								</tasks>
							</configuration>
						</execution>
					</executions>
				</plugin>
				<plugin>
					<artifactId>maven-surefire-plugin</artifactId>
					<configuration>
						<excludes>
							<exclude>**/*TestCase.java</exclude>

							<!-- Disabling tests that run exclusively using standalone config -->
							<exclude>**/ProcessDiagramRetrievalTest.java</exclude>
							<exclude>org/activiti/standalone/**</exclude>
						</excludes>
						<runOrder>alphabetical</runOrder>
					</configuration>
				</plugin>
			</plugins>
		</build>
		<dependencies>
			<dependency>
				<groupId>org.slf4j</groupId>
				<artifactId>slf4j-jdk14</artifactId>
				<version>1.7.6</version>
				<scope>test</scope>
			</dependency>
		</dependencies>
	</profile>

    <!--  check history full -->
      <profile>
      <id>cfghistoryfull</id>
      <build>
        <plugins>
          <plugin>
            <artifactId>maven-antrun-plugin</artifactId>
            <version>1.4</version>
            <executions>
              <execution>
                <id>database-test-create-schema</id>
                <phase>process-test-classes</phase>
                <goals>
                  <goal>run</goal>
                </goals>
                <configuration>
                  <tasks>
                    <echo message="updating activiti configuration to qa/cfg/historyfull.activiti.cfg.xml" />
                    <copy file="${basedir}/../../qa/cfg/historyfull.activiti.cfg.xml" tofile="target/test-classes/activiti.cfg.xml" overwrite="true" />
                  </tasks>
                </configuration>
              </execution>
            </executions>
          </plugin>
          <plugin>
            <artifactId>maven-surefire-plugin</artifactId>
            <configuration>
              <excludes>
                <exclude>**/*TestCase.java</exclude>
                <exclude>**/CompetingJobAcquisitionTest.java</exclude> <!-- http://jira.codehaus.org/browse/ACT-234 -->
                <exclude>**/WSDLImporterTest.java</exclude> <!-- http://jira.codehaus.org/browse/ACT-315 -->
                <exclude>**/JobExecutorTest.java</exclude> <!-- http://jira.codehaus.org/browse/ACT-427 -->
                <exclude>**/HistoricTaskInstanceUpdateTest.java</exclude> <!-- http://jira.codehaus.org/browse/ACT-485  -->
                <exclude>**/RepeatingServiceTaskTest.java</exclude>
                <exclude>org/activiti/standalone/**</exclude>
              </excludes>
              <runOrder>alphabetical</runOrder>
            </configuration>
          </plugin>
        </plugins>
      </build>
    </profile>
    
    <profile>
      <id>databasehistoryfull</id>
      <build>
        <plugins>
          <plugin>
            <artifactId>maven-antrun-plugin</artifactId>
            <!--
              only worked with this version, there might be a bug with antrun
              see http://jira.codehaus.org/browse/MANTRUN-109
            -->
            <version>1.4</version>
            <executions>
              <execution>
                <id>database-test-create-schema</id>
                <phase>process-test-classes</phase>
                <goals>
                  <goal>run</goal>
                </goals>
                <configuration>
                  <tasks>
                    <echo message="updating activiti configuration to db ${database}, using FULL history" />
                    <copy file="${basedir}/../../qa/db/historyfull.activiti.cfg.xml" todir="target/test-classes" overwrite="true">
                      <filterset filtersfile="${user.home}/.activiti/jdbc/build.${database}.properties" />
                    </copy>
                    <rename src="target/test-classes/historyfull.activiti.cfg.xml" dest="target/test-classes/activiti.cfg.xml"/>
                  </tasks>
                </configuration>
              </execution>
              <execution>
                <id>database-test-drop-schema</id>
                <phase>prepare-package</phase>
                <goals>
                  <goal>run</goal>
                </goals>
                <configuration>
                  <tasks>
                    <echo message="dropping schema in ${database}" />
                    <java classname="org.activiti.engine.impl.db.DbSchemaDrop" classpathref="maven.test.classpath" />
                  </tasks>
                </configuration>
              </execution>
            </executions>
          </plugin>
        </plugins>
      </build>
    </profile>

    <!--  check history full -->
    <profile>
      <id>cfghistoryaudit</id>
      <build>
        <plugins>
          <plugin>
            <artifactId>maven-antrun-plugin</artifactId>
            <version>1.4</version>
            <executions>
              <execution>
                <id>database-test-create-schema</id>
                <phase>process-test-classes</phase>
                <goals>
                  <goal>run</goal>
                </goals>
                <configuration>
                  <tasks>
                    <echo message="updating activiti configuration to qa/cfg/historyaudit.activiti.cfg.xml" />
                    <copy file="${basedir}/../../qa/cfg/historyaudit.activiti.cfg.xml" tofile="target/test-classes/activiti.cfg.xml" overwrite="true" />
                  </tasks>
                </configuration>
              </execution>
            </executions>
          </plugin>
          <plugin>
            <artifactId>maven-surefire-plugin</artifactId>
            <configuration>
              <excludes>
                <exclude>**/*TestCase.java</exclude>
                <exclude>**/CompetingJobAcquisitionTest.java</exclude> <!-- http://jira.codehaus.org/browse/ACT-234 -->
                <exclude>**/WSDLImporterTest.java</exclude> <!-- http://jira.codehaus.org/browse/ACT-315 -->
                <exclude>**/JobExecutorTest.java</exclude> <!-- http://jira.codehaus.org/browse/ACT-427 -->
                <exclude>**/HistoricTaskInstanceUpdateTest.java</exclude> <!-- http://jira.codehaus.org/browse/ACT-485  -->
                <exclude>**/RepeatingServiceTaskTest.java</exclude>
                <exclude>org/activiti/standalone/**</exclude>
              </excludes>
              <runOrder>alphabetical</runOrder>
            </configuration>
          </plugin>
        </plugins>
      </build>
    </profile>

    <!--  check history none -->
    <profile>
      <id>cfghistorynone</id>
      <build>
        <plugins>
          <plugin>
            <artifactId>maven-antrun-plugin</artifactId>
            <version>1.4</version>
            <executions>
              <execution>
                <id>database-test-create-schema</id>
                <phase>process-test-classes</phase>
                <goals>
                  <goal>run</goal>
                </goals>
                <configuration>
                  <tasks>
                    <echo message="updating activiti configuration to qa/cfg/historynone.activiti.cfg.xml" />
                    <copy file="${basedir}/../../qa/cfg/historynone.activiti.cfg.xml" tofile="target/test-classes/activiti.cfg.xml" overwrite="true" />
                  </tasks>
                </configuration>
              </execution>
            </executions>
          </plugin>
          <plugin>
            <artifactId>maven-surefire-plugin</artifactId>
            <configuration>
              <excludes>
                <exclude>**/*TestCase.java</exclude>
                <exclude>**/CompetingJobAcquisitionTest.java</exclude> <!-- http://jira.codehaus.org/browse/ACT-234 -->
                <exclude>**/WSDLImporterTest.java</exclude> <!-- http://jira.codehaus.org/browse/ACT-315 -->
                <exclude>**/JobExecutorTest.java</exclude> <!-- http://jira.codehaus.org/browse/ACT-427 -->
                <exclude>**/HistoricTaskInstanceUpdateTest.java</exclude> <!-- http://jira.codehaus.org/browse/ACT-485  -->
                <exclude>**/Historic*InstanceTest.java</exclude>
                <exclude>**/HistoryServiceTest.java</exclude>
                <exclude>**/RepeatingServiceTaskTest.java</exclude>
                <exclude>**/ProcessInstanceLogQueryTest.java</exclude>
                <exclude>org/activiti/standalone/**</exclude>
              </excludes>
              <runOrder>alphabetical</runOrder>
            </configuration>
          </plugin>
        </plugins>
      </build>
    </profile>

    <profile>
      <id>testSchemaMetaData</id>
      <activation>
        <property>
          <name>metadatabase</name>
        </property>
      </activation>
      <build>
        <plugins>
          <plugin>
            <artifactId>maven-surefire-plugin</artifactId>
            <configuration>
              <includes>
                <include>**/JdbcMetaDataTest.java</include>
              </includes>
              <excludes />
              <runOrder>alphabetical</runOrder>
            </configuration>
          </plugin>
          <plugin>
            <artifactId>maven-antrun-plugin</artifactId>
            <version>1.4</version>
            <executions>
              <execution>
                <id>database-test-create-schema</id>
                <phase>process-test-classes</phase>
                <goals>
                  <goal>run</goal>
                </goals>
                <configuration>
                  <tasks>
                    <echo message="creating db schema in ${metadatabase}" />
                    <ant antfile="${basedir}/../../qa/db/build.xml" target="create.db.schema">
                      <property name="test_classpath" refid="maven.test.classpath" />
                      <property name="database" value="${metadatabase}" />
                    </ant>
                    <echo message="updating activiti cfg to ${metadatabase}" />
                    <ant antfile="${basedir}/../../qa/db/build.xml" target="create.activiti.cfg">
                      <property name="database" value="${metadatabase}" />
                    </ant>
                  </tasks>
                </configuration>
              </execution>
              <execution>
                <id>database-test-drop-schema</id>
                <phase>prepare-package</phase>
                <goals>
                  <goal>run</goal>
                </goals>
                <configuration>
                  <tasks>
                    <echo message="dropping schema in ${metadatabase}" />
                    <ant antfile="${basedir}/../../qa/db/build.xml" target="drop.db.schema"
                         inheritAll="false">
                      <property name="test_classpath" refid="maven.test.classpath" />
                      <property name="database" value="${metadatabase}" />
                    </ant>
                  </tasks>
                </configuration>
              </execution>
            </executions>
          </plugin>
        </plugins>
      </build>
    </profile>

    <profile>
      <id>oracle</id>
      <activation>
        <property>
          <name>database</name>
          <value>oracle</value>
        </property>
      </activation>
      <dependencies>
        <dependency>
          <groupId>com.oracle.jdbc</groupId>
          <artifactId>ojdbc5</artifactId>
          <scope>test</scope>
        </dependency>
      </dependencies>
    </profile>
    
    <profile>
      <id>oraclewithschema</id>
      <activation>
        <property>
          <name>databasewithschema</name>
          <value>oracle</value>
        </property>
      </activation>
      <dependencies>
        <dependency>
          <groupId>com.oracle.jdbc</groupId>
          <artifactId>ojdbc5</artifactId>
          <scope>test</scope>
        </dependency>
      </dependencies>
    </profile>
    
    <profile>
      <id>db2</id>
      <activation>
        <property>
          <name>database</name>
          <value>db2</value>
        </property>
      </activation>
      <dependencies>
        <dependency>
          <groupId>com.ibm.db2.jcc</groupId>
          <artifactId>db2jcc4</artifactId>
          <scope>test</scope>
        </dependency>
      </dependencies>
    </profile>

    <profile>
      <id>mssql</id>
      <activation>
        <property>
          <name>databasemssql</name>
          <value>mssql</value>
        </property>
      </activation>
      <dependencies>
        <dependency>
          <groupId>net.sourceforge.jtds</groupId>
          <artifactId>jtds</artifactId>
          <scope>test</scope>
        </dependency>
      </dependencies>
    </profile>
	
    <profile>
      <id>mysql</id>
      <activation>
        <property>
          <name>database</name>
          <value>mysql</value>
        </property>
      </activation>
      <dependencies>
        <dependency>
          <groupId>mysql</groupId>
          <artifactId>mysql-connector-java</artifactId>
          <scope>test</scope>
        </dependency>
      </dependencies>
    </profile>

    <profile>
      <id>hsql</id>
      <activation>
        <property>
          <name>database</name>
          <value>hsql</value>
        </property>
      </activation>
      <dependencies>
        <dependency>
          <groupId>org.hsqldb</groupId>
          <artifactId>hsqldb</artifactId>
          <scope>test</scope>
        </dependency>
      </dependencies>
    </profile>
  </profiles>

</project><|MERGE_RESOLUTION|>--- conflicted
+++ resolved
@@ -401,11 +401,7 @@
                   <tasks>
                     <echo message="updating activiti configuration to db ${databasewithschema}" />
                     <copy file="${basedir}/../../qa/db/schema/activiti.cfg.xml" todir="target/test-classes" overwrite="true">
-<<<<<<< HEAD
-                      <filterset filtersfile="${user.home}/.activiti/jdbc/build.activiti6.${databasewithschema}.properties" />
-=======
                       <filterset filtersfile="${user.home}/.activiti/jdbc/build.activiti.${databasewithschema}.properties" />
->>>>>>> 93beea0b
                     </copy>
                   </tasks>
                 </configuration>
