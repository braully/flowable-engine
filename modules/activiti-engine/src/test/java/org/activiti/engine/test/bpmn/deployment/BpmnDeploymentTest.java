/* Licensed under the Apache License, Version 2.0 (the "License");
 * you may not use this file except in compliance with the License.
 * You may obtain a copy of the License at
 * 
 *      http://www.apache.org/licenses/LICENSE-2.0
 * 
 * Unless required by applicable law or agreed to in writing, software
 * distributed under the License is distributed on an "AS IS" BASIS,
 * WITHOUT WARRANTIES OR CONDITIONS OF ANY KIND, either express or implied.
 * See the License for the specific language governing permissions and
 * limitations under the License.
 */

package org.activiti.engine.test.bpmn.deployment;

import java.io.InputStream;
import java.util.List;

import org.activiti.bpmn.model.BpmnModel;
import org.activiti.bpmn.model.SequenceFlow;
import org.activiti.bpmn.model.StartEvent;
import org.activiti.engine.ActivitiException;
import org.activiti.engine.impl.RepositoryServiceImpl;
import org.activiti.engine.impl.context.Context;
import org.activiti.engine.impl.interceptor.Command;
import org.activiti.engine.impl.interceptor.CommandContext;
import org.activiti.engine.impl.interceptor.CommandExecutor;
import org.activiti.engine.impl.persistence.entity.ProcessDefinitionEntity;
import org.activiti.engine.impl.test.PluggableActivitiTestCase;
import org.activiti.engine.impl.util.IoUtil;
import org.activiti.engine.impl.util.ReflectUtil;
import org.activiti.engine.repository.ProcessDefinition;
import org.activiti.engine.test.Deployment;
import org.activiti.validation.validator.Problems;
<<<<<<< HEAD
=======

>>>>>>> 233d66e8

/**
 * @author Joram Barrez
 * @author Erik Winlof
 */
public class BpmnDeploymentTest extends PluggableActivitiTestCase {

  @Deployment
  public void testGetBpmnXmlFileThroughService() {
    String deploymentId = repositoryService.createDeploymentQuery().singleResult().getId();
    List<String> deploymentResources = repositoryService.getDeploymentResourceNames(deploymentId);

    // verify bpmn file name
    assertEquals(1, deploymentResources.size());
    String bpmnResourceName = "org/activiti/engine/test/bpmn/deployment/BpmnDeploymentTest.testGetBpmnXmlFileThroughService.bpmn20.xml";
    assertEquals(bpmnResourceName, deploymentResources.get(0));

    ProcessDefinition processDefinition = repositoryService.createProcessDefinitionQuery().singleResult();
    assertEquals(bpmnResourceName, processDefinition.getResourceName());
    assertNull(processDefinition.getDiagramResourceName());
    assertFalse(processDefinition.hasStartFormKey());

    ProcessDefinition readOnlyProcessDefinition = ((RepositoryServiceImpl) repositoryService).getDeployedProcessDefinition(processDefinition.getId());
    assertNull(readOnlyProcessDefinition.getDiagramResourceName());

    // verify content
    InputStream deploymentInputStream = repositoryService.getResourceAsStream(deploymentId, bpmnResourceName);
    String contentFromDeployment = readInputStreamToString(deploymentInputStream);
    assertTrue(contentFromDeployment.length() > 0);
    assertTrue(contentFromDeployment.contains("process id=\"emptyProcess\""));

    InputStream fileInputStream = ReflectUtil.getResourceAsStream("org/activiti/engine/test/bpmn/deployment/BpmnDeploymentTest.testGetBpmnXmlFileThroughService.bpmn20.xml");
    String contentFromFile = readInputStreamToString(fileInputStream);
    assertEquals(contentFromFile, contentFromDeployment);
  }

  private String readInputStreamToString(InputStream inputStream) {
    byte[] bytes = IoUtil.readInputStream(inputStream, "input stream");
    return new String(bytes);
  }

<<<<<<< HEAD
  public void testViolateBPMNIdMaximumLength() {
    try {
      repositoryService.createDeployment()
          .addClasspathResource("org/activiti/engine/test/bpmn/deployment/definitionWithLongTargetNamespace.bpmn20.xml")
          .deploy();
      fail();
    } catch (ActivitiException e) {
      assertTextPresent(Problems.BPMN_MODEL_TARGET_NAMESPACE_TOO_LONG, e.getMessage());
    }

    // Verify that nothing is deployed
    assertEquals(0, repositoryService.createDeploymentQuery().count());
  }


  public void testViolateProcessDefinitionIdMaximumLength() {
    try {
      repositoryService.createDeployment()
        .addClasspathResource("org/activiti/engine/test/bpmn/deployment/processWithLongId.bpmn20.xml")
        .deploy();
      fail();
    } catch (ActivitiException e) {
      assertTextPresent(Problems.PROCESS_DEFINITION_ID_TOO_LONG, e.getMessage());
    }

    // Verify that nothing is deployed
    assertEquals(0, repositoryService.createDeploymentQuery().count());
  }

  public void testViolateProcessDefinitionNameAndDescriptionMaximumLength() {
    try {
      repositoryService.createDeployment()
          .addClasspathResource("org/activiti/engine/test/bpmn/deployment/processWithLongNameAndDescription.bpmn20.xml")
          .deploy();
      fail();
    } catch (ActivitiException e) {
=======
  public void testViolateDefinitionTargetNamespaceMaximumLength() {
    try {
      repositoryService.createDeployment()
          .addClasspathResource("org/activiti/engine/test/bpmn/deployment/BpmnDeploymentTest.definitionWithLongTargetNamespace.bpmn20.xml")
          .deploy();
      fail();
    } catch (ActivitiException e) {
      assertTextPresent(Problems.BPMN_MODEL_TARGET_NAMESPACE_TOO_LONG, e.getMessage());
    }

    // Verify that nothing is deployed
    assertEquals(0, repositoryService.createDeploymentQuery().count());
  }


  public void testViolateProcessDefinitionIdMaximumLength() {
    try {
      repositoryService.createDeployment()
        .addClasspathResource("org/activiti/engine/test/bpmn/deployment/BpmnDeploymentTest.processWithLongId.bpmn20.xml")
        .deploy();
      fail();
    } catch (ActivitiException e) {
      assertTextPresent(Problems.PROCESS_DEFINITION_ID_TOO_LONG, e.getMessage());
    }

    // Verify that nothing is deployed
    assertEquals(0, repositoryService.createDeploymentQuery().count());
  }

  public void testViolateProcessDefinitionNameAndDescriptionMaximumLength() {
    try {
      repositoryService.createDeployment()
          .addClasspathResource("org/activiti/engine/test/bpmn/deployment/BpmnDeploymentTest.processWithLongNameAndDescription.bpmn20.xml")
          .deploy();
      fail();
    } catch (ActivitiException e) {
>>>>>>> 233d66e8
      assertTextPresent(Problems.PROCESS_DEFINITION_NAME_TOO_LONG, e.getMessage());
      assertTextPresent(Problems.PROCESS_DEFINITION_DOCUMENTATION_TOO_LONG, e.getMessage());
    }

    // Verify that nothing is deployed
    assertEquals(0, repositoryService.createDeploymentQuery().count());
  }

  public void testDeploySameFileTwice() {
    String bpmnResourceName = "org/activiti/engine/test/bpmn/deployment/BpmnDeploymentTest.testGetBpmnXmlFileThroughService.bpmn20.xml";
    repositoryService.createDeployment().enableDuplicateFiltering().addClasspathResource(bpmnResourceName).name("twice").deploy();

    String deploymentId = repositoryService.createDeploymentQuery().singleResult().getId();
    List<String> deploymentResources = repositoryService.getDeploymentResourceNames(deploymentId);

    // verify bpmn file name
    assertEquals(1, deploymentResources.size());
    assertEquals(bpmnResourceName, deploymentResources.get(0));

    repositoryService.createDeployment().enableDuplicateFiltering().addClasspathResource(bpmnResourceName).name("twice").deploy();
    List<org.activiti.engine.repository.Deployment> deploymentList = repositoryService.createDeploymentQuery().list();
    assertEquals(1, deploymentList.size());

    repositoryService.deleteDeployment(deploymentId);
  }

  public void testDeployTwoProcessesWithDuplicateIdAtTheSameTime() {
    try {
      String bpmnResourceName = "org/activiti/engine/test/bpmn/deployment/BpmnDeploymentTest.testGetBpmnXmlFileThroughService.bpmn20.xml";
      String bpmnResourceName2 = "org/activiti/engine/test/bpmn/deployment/BpmnDeploymentTest.testGetBpmnXmlFileThroughService2.bpmn20.xml";
      repositoryService.createDeployment().enableDuplicateFiltering().addClasspathResource(bpmnResourceName).addClasspathResource(bpmnResourceName2).name("duplicateAtTheSameTime").deploy();
      fail();
    } catch (Exception e) {
      // Verify that nothing is deployed
      assertEquals(0, repositoryService.createDeploymentQuery().count());
    }
  }

  public void testDeployDifferentFiles() {
    String bpmnResourceName = "org/activiti/engine/test/bpmn/deployment/BpmnDeploymentTest.testGetBpmnXmlFileThroughService.bpmn20.xml";
    repositoryService.createDeployment().enableDuplicateFiltering().addClasspathResource(bpmnResourceName).name("twice").deploy();

    String deploymentId = repositoryService.createDeploymentQuery().singleResult().getId();
    List<String> deploymentResources = repositoryService.getDeploymentResourceNames(deploymentId);

    // verify bpmn file name
    assertEquals(1, deploymentResources.size());
    assertEquals(bpmnResourceName, deploymentResources.get(0));

    bpmnResourceName = "org/activiti/engine/test/bpmn/deployment/BpmnDeploymentTest.testProcessDiagramResource.bpmn20.xml";
    repositoryService.createDeployment().enableDuplicateFiltering().addClasspathResource(bpmnResourceName).name("twice").deploy();
    List<org.activiti.engine.repository.Deployment> deploymentList = repositoryService.createDeploymentQuery().list();
    assertEquals(2, deploymentList.size());

    for (org.activiti.engine.repository.Deployment deployment : deploymentList) {
      repositoryService.deleteDeployment(deployment.getId());
    }
  }

  public void testDiagramCreationDisabled() {
    // disable diagram generation
    processEngineConfiguration.setCreateDiagramOnDeploy(false);

    try {
      repositoryService.createDeployment().addClasspathResource("org/activiti/engine/test/bpmn/parse/BpmnParseTest.testParseDiagramInterchangeElements.bpmn20.xml").deploy();

      // Graphical information is not yet exposed publicly, so we need to
      // do some plumbing
      CommandExecutor commandExecutor = processEngineConfiguration.getCommandExecutor();
      ProcessDefinitionEntity processDefinitionEntity = commandExecutor.execute(new Command<ProcessDefinitionEntity>() {
        public ProcessDefinitionEntity execute(CommandContext commandContext) {
          return Context.getProcessEngineConfiguration().getDeploymentManager().findDeployedLatestProcessDefinitionByKey("myProcess");
        }
      });

      assertNotNull(processDefinitionEntity);
      BpmnModel processModel = repositoryService.getBpmnModel(processDefinitionEntity.getId());
      assertEquals(14, processModel.getMainProcess().getFlowElements().size());
      assertEquals(7, processModel.getMainProcess().findFlowElementsOfType(SequenceFlow.class).size());

      // Check that no diagram has been created
      List<String> resourceNames = repositoryService.getDeploymentResourceNames(processDefinitionEntity.getDeploymentId());
      assertEquals(1, resourceNames.size());

      repositoryService.deleteDeployment(repositoryService.createDeploymentQuery().singleResult().getId(), true);
    } finally {
      processEngineConfiguration.setCreateDiagramOnDeploy(true);
    }
  }

  @Deployment(resources = { "org/activiti/engine/test/bpmn/deployment/BpmnDeploymentTest.testProcessDiagramResource.bpmn20.xml",
      "org/activiti/engine/test/bpmn/deployment/BpmnDeploymentTest.testProcessDiagramResource.jpg" })
  public void testProcessDiagramResource() {
    ProcessDefinition processDefinition = repositoryService.createProcessDefinitionQuery().singleResult();

    assertEquals("org/activiti/engine/test/bpmn/deployment/BpmnDeploymentTest.testProcessDiagramResource.bpmn20.xml", processDefinition.getResourceName());
    BpmnModel processModel = repositoryService.getBpmnModel(processDefinition.getId());
    List<StartEvent> startEvents = processModel.getMainProcess().findFlowElementsOfType(StartEvent.class);
    assertEquals(1, startEvents.size());
    assertEquals("someFormKey", startEvents.get(0).getFormKey());

    String diagramResourceName = processDefinition.getDiagramResourceName();
    assertEquals("org/activiti/engine/test/bpmn/deployment/BpmnDeploymentTest.testProcessDiagramResource.jpg", diagramResourceName);

    InputStream diagramStream = repositoryService.getResourceAsStream(deploymentIdFromDeploymentAnnotation,
        "org/activiti/engine/test/bpmn/deployment/BpmnDeploymentTest.testProcessDiagramResource.jpg");
    byte[] diagramBytes = IoUtil.readInputStream(diagramStream, "diagram stream");
    assertEquals(33343, diagramBytes.length);
  }

  @Deployment(resources = { "org/activiti/engine/test/bpmn/deployment/BpmnDeploymentTest.testMultipleDiagramResourcesProvided.bpmn20.xml",
      "org/activiti/engine/test/bpmn/deployment/BpmnDeploymentTest.testMultipleDiagramResourcesProvided.a.jpg",
      "org/activiti/engine/test/bpmn/deployment/BpmnDeploymentTest.testMultipleDiagramResourcesProvided.b.jpg",
      "org/activiti/engine/test/bpmn/deployment/BpmnDeploymentTest.testMultipleDiagramResourcesProvided.c.jpg" })
  public void testMultipleDiagramResourcesProvided() {
    ProcessDefinition processA = repositoryService.createProcessDefinitionQuery().processDefinitionKey("a").singleResult();
    ProcessDefinition processB = repositoryService.createProcessDefinitionQuery().processDefinitionKey("b").singleResult();
    ProcessDefinition processC = repositoryService.createProcessDefinitionQuery().processDefinitionKey("c").singleResult();

    assertEquals("org/activiti/engine/test/bpmn/deployment/BpmnDeploymentTest.testMultipleDiagramResourcesProvided.a.jpg", processA.getDiagramResourceName());
    assertEquals("org/activiti/engine/test/bpmn/deployment/BpmnDeploymentTest.testMultipleDiagramResourcesProvided.b.jpg", processB.getDiagramResourceName());
    assertEquals("org/activiti/engine/test/bpmn/deployment/BpmnDeploymentTest.testMultipleDiagramResourcesProvided.c.jpg", processC.getDiagramResourceName());
  }

  @Deployment
  public void testProcessDefinitionDescription() {
    String id = repositoryService.createProcessDefinitionQuery().singleResult().getId();
    ProcessDefinition processDefinition = ((RepositoryServiceImpl) repositoryService).getDeployedProcessDefinition(id);
    assertEquals("This is really good process documentation!", processDefinition.getDescription());
  }

  public void testDeploySameFileTwiceForDifferentTenantId() {
    String bpmnResourceName = "org/activiti/engine/test/bpmn/deployment/BpmnDeploymentTest.testGetBpmnXmlFileThroughService.bpmn20.xml";
    repositoryService.createDeployment().enableDuplicateFiltering().addClasspathResource(bpmnResourceName).name("twice").tenantId("Tenant_A").deploy();

    String deploymentId = repositoryService.createDeploymentQuery().singleResult().getId();
    List<String> deploymentResources = repositoryService.getDeploymentResourceNames(deploymentId);

    // verify bpmn file name
    assertEquals(1, deploymentResources.size());
    assertEquals(bpmnResourceName, deploymentResources.get(0));

    repositoryService.createDeployment().enableDuplicateFiltering().addClasspathResource(bpmnResourceName).name("twice").tenantId("Tenant_B").deploy();
    List<org.activiti.engine.repository.Deployment> deploymentList = repositoryService.createDeploymentQuery().list();
    // Now, we should have two deployment for same process file, one for
    // each tenant
    assertEquals(2, deploymentList.size());

    for (org.activiti.engine.repository.Deployment deployment : deploymentList) {
      repositoryService.deleteDeployment(deployment.getId());
    }
  }

}<|MERGE_RESOLUTION|>--- conflicted
+++ resolved
@@ -32,10 +32,6 @@
 import org.activiti.engine.repository.ProcessDefinition;
 import org.activiti.engine.test.Deployment;
 import org.activiti.validation.validator.Problems;
-<<<<<<< HEAD
-=======
-
->>>>>>> 233d66e8
 
 /**
  * @author Joram Barrez
@@ -77,7 +73,6 @@
     return new String(bytes);
   }
 
-<<<<<<< HEAD
   public void testViolateBPMNIdMaximumLength() {
     try {
       repositoryService.createDeployment()
@@ -114,7 +109,14 @@
           .deploy();
       fail();
     } catch (ActivitiException e) {
-=======
+      assertTextPresent(Problems.PROCESS_DEFINITION_NAME_TOO_LONG, e.getMessage());
+      assertTextPresent(Problems.PROCESS_DEFINITION_DOCUMENTATION_TOO_LONG, e.getMessage());
+    }
+
+    // Verify that nothing is deployed
+    assertEquals(0, repositoryService.createDeploymentQuery().count());
+  }
+    
   public void testViolateDefinitionTargetNamespaceMaximumLength() {
     try {
       repositoryService.createDeployment()
@@ -123,37 +125,6 @@
       fail();
     } catch (ActivitiException e) {
       assertTextPresent(Problems.BPMN_MODEL_TARGET_NAMESPACE_TOO_LONG, e.getMessage());
-    }
-
-    // Verify that nothing is deployed
-    assertEquals(0, repositoryService.createDeploymentQuery().count());
-  }
-
-
-  public void testViolateProcessDefinitionIdMaximumLength() {
-    try {
-      repositoryService.createDeployment()
-        .addClasspathResource("org/activiti/engine/test/bpmn/deployment/BpmnDeploymentTest.processWithLongId.bpmn20.xml")
-        .deploy();
-      fail();
-    } catch (ActivitiException e) {
-      assertTextPresent(Problems.PROCESS_DEFINITION_ID_TOO_LONG, e.getMessage());
-    }
-
-    // Verify that nothing is deployed
-    assertEquals(0, repositoryService.createDeploymentQuery().count());
-  }
-
-  public void testViolateProcessDefinitionNameAndDescriptionMaximumLength() {
-    try {
-      repositoryService.createDeployment()
-          .addClasspathResource("org/activiti/engine/test/bpmn/deployment/BpmnDeploymentTest.processWithLongNameAndDescription.bpmn20.xml")
-          .deploy();
-      fail();
-    } catch (ActivitiException e) {
->>>>>>> 233d66e8
-      assertTextPresent(Problems.PROCESS_DEFINITION_NAME_TOO_LONG, e.getMessage());
-      assertTextPresent(Problems.PROCESS_DEFINITION_DOCUMENTATION_TOO_LONG, e.getMessage());
     }
 
     // Verify that nothing is deployed
