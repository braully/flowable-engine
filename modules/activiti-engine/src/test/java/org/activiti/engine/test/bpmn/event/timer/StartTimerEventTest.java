--- conflicted
+++ resolved
@@ -22,11 +22,8 @@
 import org.activiti.engine.impl.interceptor.CommandExecutor;
 import org.activiti.engine.impl.test.PluggableActivitiTestCase;
 import org.activiti.engine.impl.util.IoUtil;
-<<<<<<< HEAD
+import org.activiti.engine.repository.ProcessDefinition;
 import org.activiti.engine.runtime.Execution;
-=======
-import org.activiti.engine.repository.ProcessDefinition;
->>>>>>> 155b5085
 import org.activiti.engine.runtime.JobQuery;
 import org.activiti.engine.runtime.ProcessInstance;
 import org.activiti.engine.runtime.ProcessInstanceQuery;
@@ -214,32 +211,18 @@
   // Test for ACT-1533
   public void testTimerShouldNotBeRemovedWhenUndeployingOldVersion() throws Exception {
     // Deploy test process
-<<<<<<< HEAD
-    String process = new String(IoUtil.readInputStream(getClass().getResourceAsStream("StartTimerEventTest.testTimerShouldNotBeRemovedWhenUndeployingOldVersion.bpmn20.xml"), ""));
-    String firstDeploymentId = repositoryService.createDeployment().addInputStream("StartTimerEventTest.testVersionUpgradeShouldCancelJobs.bpmn20.xml", new ByteArrayInputStream(process.getBytes()))
-        .deploy().getId();
-
-=======
     String processXml = new String(IoUtil.readInputStream(getClass().getResourceAsStream("StartTimerEventTest.testTimerShouldNotBeRemovedWhenUndeployingOldVersion.bpmn20.xml"), ""));
     String firstDeploymentId = repositoryService.createDeployment().addInputStream("StartTimerEventTest.testVersionUpgradeShouldCancelJobs.bpmn20.xml",
             new ByteArrayInputStream(processXml.getBytes())).deploy().getId();
     
->>>>>>> 155b5085
-    // After process start, there should be timer created
-    JobQuery jobQuery = managementService.createJobQuery();
-    assertEquals(1, jobQuery.count());
-
-<<<<<<< HEAD
-    // we deploy new process version, with some small change
-    String processChanged = process.replaceAll("beforeChange", "changed");
-    String secondDeploymentId = repositoryService.createDeployment()
-        .addInputStream("StartTimerEventTest.testVersionUpgradeShouldCancelJobs.bpmn20.xml", new ByteArrayInputStream(processChanged.getBytes())).deploy().getId();
-=======
+    // After process start, there should be timer created
+    JobQuery jobQuery = managementService.createJobQuery();
+    assertEquals(1, jobQuery.count());
+
     //we deploy new process version, with some small change
     String processChanged = processXml.replaceAll("beforeChange","changed");
     String secondDeploymentId = repositoryService.createDeployment().addInputStream("StartTimerEventTest.testVersionUpgradeShouldCancelJobs.bpmn20.xml",
         new ByteArrayInputStream(processChanged.getBytes())).deploy().getId();
->>>>>>> 155b5085
     assertEquals(1, jobQuery.count());
 
     // Remove the first deployment
@@ -253,9 +236,6 @@
     cleanDB();
     repositoryService.deleteDeployment(secondDeploymentId, true);
   }
-<<<<<<< HEAD
-
-=======
   
   public void testOldJobsDeletedOnRedeploy() {
   	
@@ -429,7 +409,6 @@
   	
   }
   
->>>>>>> 155b5085
   private void cleanDB() {
     String jobId = managementService.createJobQuery().singleResult().getId();
     CommandExecutor commandExecutor = processEngineConfiguration.getCommandExecutor();
