--- conflicted
+++ resolved
@@ -343,7 +343,6 @@
     assertEquals(0, taskList.size());
   }
   
-<<<<<<< HEAD
   @Deployment(resources = {
       "org/activiti/engine/test/bpmn/callactivity/CallActivity.testStartUserIdSetWhenLooping.bpmn20.xml",
       "org/activiti/engine/test/bpmn/callactivity/simpleSubProcess.bpmn20.xml"
@@ -372,7 +371,8 @@
         assertNotNull(historicProcessInstance.getEndTime());
       }
     }
-=======
+  }
+  
   /**
    * Test case for sub process with DataObject
    */
@@ -381,8 +381,7 @@
     "org/activiti/engine/test/bpmn/callactivity/DataObject.subProcess.bpmn20.xml" })
   public void testDataObject() {
     ProcessInstance processInstance = runtimeService.startProcessInstanceByKey("DataObject_fatherProcess");
-	assertNotNull(processInstance);
->>>>>>> f45ec4e0
+    assertNotNull(processInstance);
   }
     
 }