--- conflicted
+++ resolved
@@ -76,16 +76,12 @@
   public void setExecution(ExecutionEntity execution) {
     this.executionId = execution.getId();
     this.processInstanceId = execution.getProcessInstanceId();
-<<<<<<< HEAD
-    this.forcedUpdate = true;
-=======
     forceUpdate();
   }
   
   public void forceUpdate() {
 	    forcedUpdate = true;
 	  
->>>>>>> 27f01bdb
   }
 
   public void delete() {
