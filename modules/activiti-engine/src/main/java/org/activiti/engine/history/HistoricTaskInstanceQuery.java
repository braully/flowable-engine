--- conflicted
+++ resolved
@@ -15,10 +15,7 @@
 
 import java.util.Date;
 
-import org.activiti.engine.query.Query;
-import org.activiti.engine.task.Task;
 import org.activiti.engine.task.TaskInfoQuery;
-import org.activiti.engine.task.TaskQuery;
 
 
 /**
@@ -27,135 +24,8 @@
  * @author Tom Baeyens
  * @author Joram Barrez
  */
-public interface HistoricTaskInstanceQuery  extends TaskInfoQuery<HistoricTaskInstanceQuery, HistoricTaskInstance> {  
+public interface HistoricTaskInstanceQuery extends TaskInfoQuery<HistoricTaskInstanceQuery, HistoricTaskInstance> {  
 
-<<<<<<< HEAD
-  /** Only select historic task instances for the given task id. */
-  HistoricTaskInstanceQuery taskId(String taskId);
-  
-  /** Only select historic task instances for the given process instance. */
-  HistoricTaskInstanceQuery processInstanceId(String processInstanceId);
-  
-  /** Only select historic process instances with the given business key */
-  HistoricTaskInstanceQuery processInstanceBusinessKey(String processInstanceBusinessKey);
-  
-  /** 
-   * Only select historic process instances with a business key like the given value
-   * The syntax that should be used is the same as in SQL, eg. %activiti%.
-   */
-  HistoricTaskInstanceQuery processInstanceBusinessKeyLike(String processInstanceBusinessKeyLike);
-  
-  /** 
-   * Only select historic process instances with a business key like the given value, ignoring any upper/lower case.
-   * The syntax that should be used is the same as in SQL, eg. %activiti%.
-   */
-  HistoricTaskInstanceQuery processInstanceBusinessKeyLikeIgnoreCase(String processInstanceBusinessKeyLikeIgnoreCase);
-  
-  /** Only select historic task instances for the given execution. */
-  HistoricTaskInstanceQuery executionId(String executionId);
-  
-  /** Only select historic task instances for the given process definition. */
-  HistoricTaskInstanceQuery processDefinitionId(String processDefinitionId);
-  
-  /**
-   * Only select historic task instances which are part of a (historic) process instance 
-   * which has the given process definition key.
-   */
-  HistoricTaskInstanceQuery processDefinitionKey(String processDefinitionKey);
-  
-  /**
-   * Only select historic task instances which are part of a (historic) process instance 
-   * which has a process definition key like the given value.
-   * The syntax that should be used is the same as in SQL, eg. %activiti%.
-   */
-  HistoricTaskInstanceQuery processDefinitionKeyLike(String processDefinitionKeyLike);
-  
-  /**
-   * Only select historic task instances which are part of a (historic) process instance, ignoring any upper/lower case.
-   * which has a process definition key like the given value.
-   * The syntax that should be used is the same as in SQL, eg. %activiti%.
-   */
-  HistoricTaskInstanceQuery processDefinitionKeyLikeIgnoreCase(String processDefinitionKeyLikeIgnoreCase);
-  
-  /**
-   * Only select historic task instances which are part of a (historic) process instance 
-   * which has the given definition name.
-   */
-  HistoricTaskInstanceQuery processDefinitionName(String processDefinitionName);
-  
-  /**
-   * Only select historic task instances which are part of a (historic) process instance 
-   * which has a definition name like the given value.
-   * The syntax that should be used is the same as in SQL, eg. %activiti%.
-   */
-  HistoricTaskInstanceQuery processDefinitionNameLike(String processDefinitionNameLike);
-  
-  /**
-   * Only select historic task instances which are part of a (historic) process instance 
-   * which has the given deployment id.
-   */
-  HistoricTaskInstanceQuery deploymentId(String deploymentId);
-  
-  /**
-   * Only select historic task instances which are part of a (historic) process instance 
-   * which has one of the given deployment ids.
-   */
-  HistoricTaskInstanceQuery deploymentIdIn(List<String> deploymentIds);
-  
-  /** 
-   * Only select historic task instances with the given task name.
-   * This is the last name given to the task. 
-   */
-  HistoricTaskInstanceQuery taskName(String taskName);
-  
-  /** 
-   * Only select historic task instances with a task name like the given value.
-   * This is the last name given to the task.
-   * The syntax that should be used is the same as in SQL, eg. %activiti%.
-   */
-  HistoricTaskInstanceQuery taskNameLike(String taskNameLike);
-  
-  /** 
-   * Only select historic task instances with a task name like the given value, ignoring any upper/lower case.
-   * This is the last name given to the task.
-   * The syntax that should be used is the same as in SQL, eg. %activiti%.
-   */
-  HistoricTaskInstanceQuery taskNameLikeIgnoreCase(String taskNameLikeIgnoreCase);
-  
-  /** 
-   * Only select historic task instances with the given task description.
-   * This is the last description given to the task.  
-   */
-  HistoricTaskInstanceQuery taskDescription(String taskDescription);
-  
-  /** 
-   * Only select historic task instances with a task description like the given value.
-   * This is the last description given to the task.
-   * The syntax that should be used is the same as in SQL, eg. %activiti%.
-   */
-  HistoricTaskInstanceQuery taskDescriptionLike(String taskDescriptionLike);
-  
-  /** 
-   * Only select historic task instances with a task description like the given value, ignoring any upper/lower case.
-   * This is the last description given to the task.
-   * The syntax that should be used is the same as in SQL, eg. %activiti%.
-   */
-  HistoricTaskInstanceQuery taskDescriptionLikeIgnoreCase(String taskDescriptionLikeIgnoreCase);
-  
-  /**
-   * Only select historic task instances with the given task definition key.
-   * @see Task#getTaskDefinitionKey()
-   */
-  HistoricTaskInstanceQuery taskDefinitionKey(String taskDefinitionKey);
-  
-  /** 
-   * Only select historic task instances with a task definition key like the given value.
-   * The syntax that should be used is the same as in SQL, eg. %activiti%.
-   */
-  HistoricTaskInstanceQuery taskDefinitionKeyLike(String taskDefinitionKeyLike);
-  
-=======
->>>>>>> ef63c6f5
   /** Only select historic task instances with the given task delete reason. */
   HistoricTaskInstanceQuery taskDeleteReason(String taskDeleteReason);
   
