--- conflicted
+++ resolved
@@ -267,7 +267,6 @@
     }
   }
 
-<<<<<<< HEAD
   protected void addTimerDeclarations(ProcessDefinitionEntity processDefinition, org.activiti.bpmn.model.Process process, List<TimerEntity> timers) {
     if (CollectionUtils.isNotEmpty(process.getFlowElements())) {
       for (FlowElement element : process.getFlowElements()) {
@@ -279,30 +278,18 @@
               TimerEventDefinition timerEventDefinition = (TimerEventDefinition) eventDefinition;
               TimerEntity timer = TimerUtil.createTimerEntityForTimerEventDefinition(timerEventDefinition, false, null, TimerStartEventJobHandler.TYPE,
                   TimerEventHandler.createConfiguration(startEvent.getId(), timerEventDefinition.getEndDate()));
-              timer.setProcessDefinitionId(processDefinition.getId());
-
-              if (processDefinition.getTenantId() != null) {
-                timer.setTenantId(processDefinition.getTenantId());
+              
+              if (timer != null) {
+                timer.setProcessDefinitionId(processDefinition.getId());
+  
+                if (processDefinition.getTenantId() != null) {
+                  timer.setTenantId(processDefinition.getTenantId());
+                }
+                timers.add(timer);
               }
-              timers.add(timer);
+              
             }
           }
-=======
-  @SuppressWarnings("unchecked")
-  protected void addTimerDeclarations(ProcessDefinitionEntity processDefinition, List<TimerEntity> timers) {
-    List<TimerDeclarationImpl> timerDeclarations = (List<TimerDeclarationImpl>) processDefinition.getProperty(BpmnParse.PROPERTYNAME_START_TIMER);
-    if (timerDeclarations!=null) {
-      for (TimerDeclarationImpl timerDeclaration : timerDeclarations) {
-        TimerEntity timer = timerDeclaration.prepareTimerEntity(null);
-        if(timer!=null){
-	      timer.setProcessDefinitionId(processDefinition.getId());
-	        
-	      // Inherit timer (if appliccable)
-	      if (processDefinition.getTenantId() != null) {
-	      	timer.setTenantId(processDefinition.getTenantId());
-	      }
-          timers.add(timer);
->>>>>>> 8a4b0a47
         }
       }
     }
