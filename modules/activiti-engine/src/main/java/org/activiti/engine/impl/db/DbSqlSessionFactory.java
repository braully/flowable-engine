--- conflicted
+++ resolved
@@ -54,12 +54,8 @@
     databaseOuterJoinLimitBetweenStatements.put("hsql", "");
     databaseSpecificOrderByStatements.put("hsql", defaultOrderBy);
 
-<<<<<<< HEAD
-    // mysql specific
-=======
     
 	  //mysql specific
->>>>>>> ad0c9e10
     databaseSpecificLimitBeforeStatements.put("mysql", "");
     databaseSpecificLimitAfterStatements.put("mysql", "LIMIT #{maxResults} OFFSET #{firstResult}");
     databaseSpecificLimitBetweenStatements.put("mysql", "");
@@ -218,20 +214,12 @@
   protected SqlSessionFactory sqlSessionFactory;
   protected IdGenerator idGenerator;
   protected Map<String, String> statementMappings;
-<<<<<<< HEAD
-  protected Map<Class<?>, String> insertStatements = new ConcurrentHashMap<Class<?>, String>();
-  protected Map<Class<?>, String> updateStatements = new ConcurrentHashMap<Class<?>, String>();
-  protected Map<Class<?>, String> deleteStatements = new ConcurrentHashMap<Class<?>, String>();
-  protected Map<Class<?>, String> bulkDeleteStatements = new ConcurrentHashMap<Class<?>, String>();
-  protected Map<Class<?>, String> selectStatements = new ConcurrentHashMap<Class<?>, String>();
-=======
   protected Map<Class<?>,String>  insertStatements = new ConcurrentHashMap<Class<?>, String>();
   protected Map<Class<?>,String>  bulkInsertStatements = new ConcurrentHashMap<Class<?>, String>();
   protected Map<Class<?>,String>  updateStatements = new ConcurrentHashMap<Class<?>, String>();
   protected Map<Class<?>,String>  deleteStatements = new ConcurrentHashMap<Class<?>, String>();
   protected Map<Class<?>,String>  bulkDeleteStatements = new ConcurrentHashMap<Class<?>, String>();
   protected Map<Class<?>,String>  selectStatements = new ConcurrentHashMap<Class<?>, String>();
->>>>>>> ad0c9e10
   protected boolean isDbIdentityUsed = true;
   protected boolean isDbHistoryUsed = true;
   protected boolean isOptimizeDeleteOperationsEnabled;
@@ -350,9 +338,6 @@
     this.insertStatements = insertStatements;
   }
 
-<<<<<<< HEAD
-  public Map<Class<?>, String> getUpdateStatements() {
-=======
   
   public Map<Class< ? >, String> getBulkInsertStatements() {
     return bulkInsertStatements;
@@ -365,7 +350,6 @@
 
   
   public Map<Class< ? >, String> getUpdateStatements() {
->>>>>>> ad0c9e10
     return updateStatements;
   }
 
