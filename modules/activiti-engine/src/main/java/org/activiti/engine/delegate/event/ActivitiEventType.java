/* Licensed under the Apache License, Version 2.0 (the "License");
 * you may not use this file except in compliance with the License.
 * You may obtain a copy of the License at
 * 
 *      http://www.apache.org/licenses/LICENSE-2.0
 * 
 * Unless required by applicable law or agreed to in writing, software
 * distributed under the License is distributed on an "AS IS" BASIS,
 * WITHOUT WARRANTIES OR CONDITIONS OF ANY KIND, either express or implied.
 * See the License for the specific language governing permissions and
 * limitations under the License.
 */
package org.activiti.engine.delegate.event;

import java.util.ArrayList;
import java.util.List;

import org.activiti.engine.ActivitiIllegalArgumentException;
import org.apache.commons.lang3.StringUtils;

/**
 * Enumeration containing all possible types of {@link ActivitiEvent}s.
 * 
 * @author Frederik Heremans
 *
 */
public enum ActivitiEventType {

  /**
   * New entity is created.
   */
  ENTITY_CREATED,
  
  /**
   * New entity has been created and all child-entities that are created as a result of the creation of this
   * particular entity are also created and initialized.
   */
  ENTITY_INITIALIZED,
  
  /**
   * Existing entity us updated.
   */
  ENTITY_UPDATED,
  
  /**
   * Existing entity is deleted.
   */
  ENTITY_DELETED,
  
  /**
   * Existing entity has been suspended.              
   */
  ENTITY_SUSPENDED,
  
  /**
   * Existing entity has been activated.              
   */
  ENTITY_ACTIVATED,
  
  /**
   * Timer has been fired successfully.
   */
  TIMER_FIRED,

  /**
   * Timer has been cancelled (e.g. user task on which it was bounded has been completed earlier than expected)
   */
  JOB_CANCELED,

  /**
   * A job has been successfully executed.
   */
  JOB_EXECUTION_SUCCESS,
  
  /**
   * A job has been executed, but failed. Event should be an instance of a {@link ActivitiExceptionEvent}.
   */
  JOB_EXECUTION_FAILURE,
  
  /**
   * The retry-count on a job has been decremented.
   */
  JOB_RETRIES_DECREMENTED,
  
  /**
   * An event type to be used by custom events. These types of events are never thrown by the engine itself,
   * only be an external API call to dispatch an event.
   */
  CUSTOM,
  
  /**
   * The process-engine that dispatched this event has been created and is ready for use.
   */
  ENGINE_CREATED,
  
  /**
   * The process-engine that dispatched this event has been closed and cannot be used anymore.
   */
  ENGINE_CLOSED,
  
  /**
   * An activity is starting to execute. This event is dispatch right before an activity is executed.
   */
  ACTIVITY_STARTED,
  
  /**
   * An activity has been completed successfully.
   */
  ACTIVITY_COMPLETED,
  
  /**
   * An activity has received a signal. Dispatched after the activity has responded to the signal.
   */
  ACTIVITY_SIGNALED,
  
  /**
   * An activity is about to be executed as a compensation for another activity. The event targets the
   * activity that is about to be executed for compensation.
   */
  ACTIVITY_COMPENSATE,
  
  /**
   * An activity has received a message event. Dispatched before the actual message has been received by
   * the activity. This event will be either followed by a {@link #ACTIVITY_SIGNALLED} event or {@link #ACTIVITY_COMPLETE}
   * for the involved activity, if the message was delivered successfully.
   */
  ACTIVITY_MESSAGE_RECEIVED,
  
  /**
   * An activity has received an error event. Dispatched before the actual error has been received by
   * the activity. This event will be either followed by a {@link #ACTIVITY_SIGNALLED} event or {@link #ACTIVITY_COMPLETE}
   * for the involved activity, if the error was delivered successfully.
   */
  ACTIVITY_ERROR_RECEIVED,
  
  /**
   * Indicates the engine has taken (ie. followed) a sequenceflow from a source activity to a target activity.
   */
  SEQUENCEFLOW_TAKEN,
  
  /**
   * When a BPMN Error was thrown, but was not caught within in the process.
   */
  UNCAUGHT_BPMN_ERROR,
  
  /**
   * A new variable has been created.
   */
  VARIABLE_CREATED,
  
  /**
   * An existing variable has been updated.
   */
  VARIABLE_UPDATED,
  
  /**
   * An existing variable has been deleted.
   */
  VARIABLE_DELETED,

  /**
   * A task has been created. This is thrown when task is fully initialized (before TaskListener.EVENTNAME_CREATE).
   */
  TASK_CREATED,

  /**
<<<<<<< HEAD
   * A task as been assigned. This is thrown alongside with an {@link #ENTITY_UPDATED} event.
   */
  TASK_ASSIGNED,
  
  /**
   * A task has been completed. Dispatched before the task entity is deleted ({@link #ENTITY_DELETED}).
   * If the task is part of a process, this event is dispatched before the process moves on, as a result of
   * the task completion. In that case, a {@link #ACTIVITY_COMPLETED} will be dispatched after an event of this type
   * for the activity corresponding to the task. 
   */
  TASK_COMPLETED,

  /**
   * A process has been completed. Dispatched after the last activity is ACTIVITY_COMPLETED. Process is completed
   * when it reaches state in which process instance does not have any transition to take.
   */
  PROCESS_COMPLETED,

  /**
   * A new membership has been created.
   */
  MEMBERSHIP_CREATED,
  
  /**
   * A single membership has been deleted.
   */
  MEMBERSHIP_DELETED,
  
  /**
   * All memberships in the related group have been deleted. No individual {@link #MEMBERSHIP_DELETED} events will
   * be dispatched due to possible performance reasons. The event is dispatched before the memberships are deleted,
   * so they can still be accessed in the dispatch method of the listener.
   */
  MEMBERSHIPS_DELETED;

  public static final ActivitiEventType[] EMPTY_ARRAY =  new ActivitiEventType[] {};
  
  /**
   * @param string the string containing a comma-separated list of event-type names
   * @return a list of {@link ActivitiEventType} based on the given list.
   * @throws ActivitiIllegalArgumentException when one of the given string is not a valid type name
   */
  public static ActivitiEventType[] getTypesFromString(String string) {
    List<ActivitiEventType> result = new ArrayList<ActivitiEventType>();
    if(string != null && !string.isEmpty()) {
      String[] split = StringUtils.split(string, ",");
      for(String typeName : split) {
        boolean found = false;
        for(ActivitiEventType type : values()) {
          if(typeName.equals(type.name())) {
            result.add(type);
            found = true;
            break;
          }
        }
        if(!found) {
          throw new ActivitiIllegalArgumentException("Invalid event-type: " + typeName);
        }
      }
    }
    
    return result.toArray(EMPTY_ARRAY);
  }
=======
	 * A task as been assigned. This is thrown alongside with an {@link #ENTITY_UPDATED} event.
	 */
	TASK_ASSIGNED,
	
	/**
	 * A task has been completed. Dispatched before the task entity is deleted ({@link #ENTITY_DELETED}).
	 * If the task is part of a process, this event is dispatched before the process moves on, as a result of
	 * the task completion. In that case, a {@link #ACTIVITY_COMPLETED} will be dispatched after an event of this type
	 * for the activity corresponding to the task. 
	 */
	TASK_COMPLETED,
  
    /**
     * A task was time outed. After the timer fired event user task timeout is fired in the case when timer is
     * associated with task.
     */
    TASK_TIMEOUT,
	
	/**
	 * A new membership has been created.
	 */
	MEMBERSHIP_CREATED,
	
	/**
	 * A single membership has been deleted.
	 */
	MEMBERSHIP_DELETED,
	
	/**
	 * All memberships in the related group have been deleted. No individual {@link #MEMBERSHIP_DELETED} events will
	 * be dispatched due to possible performance reasons. The event is dispatched before the memberships are deleted,
	 * so they can still be accessed in the dispatch method of the listener.
	 */
	MEMBERSHIPS_DELETED;
	
	public static final ActivitiEventType[] EMPTY_ARRAY =  new ActivitiEventType[] {};
	
	/**
	 * @param string the string containing a comma-separated list of event-type names
	 * @return a list of {@link ActivitiEventType} based on the given list.
	 * @throws ActivitiIllegalArgumentException when one of the given string is not a valid type name
	 */
	public static ActivitiEventType[] getTypesFromString(String string) {
		List<ActivitiEventType> result = new ArrayList<ActivitiEventType>();
		if(string != null && !string.isEmpty()) {
			String[] split = StringUtils.split(string, ",");
			for(String typeName : split) {
				boolean found = false;
				for(ActivitiEventType type : values()) {
					if(typeName.equals(type.name())) {
						result.add(type);
						found = true;
						break;
					}
				}
				if(!found) {
					throw new ActivitiIllegalArgumentException("Invalid event-type: " + typeName);
				}
			}
		}
		
		return result.toArray(EMPTY_ARRAY);
	}
>>>>>>> 997da57a
}<|MERGE_RESOLUTION|>--- conflicted
+++ resolved
@@ -134,6 +134,11 @@
   ACTIVITY_ERROR_RECEIVED,
   
   /**
+   * An activity was interrupted by an interrupting timer boundary event.
+   */
+  ACTIVITY_TIMEOUT,
+  
+  /**
    * Indicates the engine has taken (ie. followed) a sequenceflow from a source activity to a target activity.
    */
   SEQUENCEFLOW_TAKEN,
@@ -164,7 +169,6 @@
   TASK_CREATED,
 
   /**
-<<<<<<< HEAD
    * A task as been assigned. This is thrown alongside with an {@link #ENTITY_UPDATED} event.
    */
   TASK_ASSIGNED,
@@ -228,69 +232,4 @@
     
     return result.toArray(EMPTY_ARRAY);
   }
-=======
-	 * A task as been assigned. This is thrown alongside with an {@link #ENTITY_UPDATED} event.
-	 */
-	TASK_ASSIGNED,
-	
-	/**
-	 * A task has been completed. Dispatched before the task entity is deleted ({@link #ENTITY_DELETED}).
-	 * If the task is part of a process, this event is dispatched before the process moves on, as a result of
-	 * the task completion. In that case, a {@link #ACTIVITY_COMPLETED} will be dispatched after an event of this type
-	 * for the activity corresponding to the task. 
-	 */
-	TASK_COMPLETED,
-  
-    /**
-     * A task was time outed. After the timer fired event user task timeout is fired in the case when timer is
-     * associated with task.
-     */
-    TASK_TIMEOUT,
-	
-	/**
-	 * A new membership has been created.
-	 */
-	MEMBERSHIP_CREATED,
-	
-	/**
-	 * A single membership has been deleted.
-	 */
-	MEMBERSHIP_DELETED,
-	
-	/**
-	 * All memberships in the related group have been deleted. No individual {@link #MEMBERSHIP_DELETED} events will
-	 * be dispatched due to possible performance reasons. The event is dispatched before the memberships are deleted,
-	 * so they can still be accessed in the dispatch method of the listener.
-	 */
-	MEMBERSHIPS_DELETED;
-	
-	public static final ActivitiEventType[] EMPTY_ARRAY =  new ActivitiEventType[] {};
-	
-	/**
-	 * @param string the string containing a comma-separated list of event-type names
-	 * @return a list of {@link ActivitiEventType} based on the given list.
-	 * @throws ActivitiIllegalArgumentException when one of the given string is not a valid type name
-	 */
-	public static ActivitiEventType[] getTypesFromString(String string) {
-		List<ActivitiEventType> result = new ArrayList<ActivitiEventType>();
-		if(string != null && !string.isEmpty()) {
-			String[] split = StringUtils.split(string, ",");
-			for(String typeName : split) {
-				boolean found = false;
-				for(ActivitiEventType type : values()) {
-					if(typeName.equals(type.name())) {
-						result.add(type);
-						found = true;
-						break;
-					}
-				}
-				if(!found) {
-					throw new ActivitiIllegalArgumentException("Invalid event-type: " + typeName);
-				}
-			}
-		}
-		
-		return result.toArray(EMPTY_ARRAY);
-	}
->>>>>>> 997da57a
 }