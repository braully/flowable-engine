--- conflicted
+++ resolved
@@ -88,11 +88,8 @@
   protected List<EventSubscriptionQueryValue> eventSubscriptions;
   protected boolean onlyChildExecutions;
   protected boolean onlyProcessInstanceExecutions;
-<<<<<<< HEAD
+  protected boolean onlySubProcessExecutions;
   protected String rootProcessInstanceId;
-=======
-  protected boolean onlySubProcessExecutions;
->>>>>>> 4de3259d
 
   public ProcessInstanceQueryImpl() {
   }
@@ -825,8 +822,11 @@
   public boolean isOnlyProcessInstanceExecutions() {
     return onlyProcessInstanceExecutions;
   }
-
-<<<<<<< HEAD
+  
+  public boolean isOnlySubProcessExecutions() {
+    return onlySubProcessExecutions;
+  }
+
   public Date getStartedBefore() {
     return startedBefore;
   }
@@ -849,9 +849,5 @@
 
   public void setStartedBy(String startedBy) {
     this.startedBy = startedBy;
-=======
-  public boolean isOnlySubProcessExecutions() {
-	  return onlySubProcessExecutions;
->>>>>>> 4de3259d
   }
 }