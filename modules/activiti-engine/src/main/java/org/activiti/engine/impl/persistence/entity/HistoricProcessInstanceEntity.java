/*
 * Licensed under the Apache License, Version 2.0 (the "License");
 * you may not use this file except in compliance with the License.
 * You may obtain a copy of the License at
 *
 *       http://www.apache.org/licenses/LICENSE-2.0
 *
 * Unless required by applicable law or agreed to in writing, software
 * distributed under the License is distributed on an "AS IS" BASIS,
 * WITHOUT WARRANTIES OR CONDITIONS OF ANY KIND, either express or implied.
 * See the License for the specific language governing permissions and
 * limitations under the License.
 */

package org.activiti.engine.impl.persistence.entity;

import java.util.HashMap;
import java.util.List;
import java.util.Map;

import org.activiti.engine.history.HistoricProcessInstance;
import org.activiti.engine.impl.identity.Authentication;
import org.activiti.engine.impl.util.ClockUtil;

/**
 * @author Tom Baeyens
 * @author Christian Stettler
 */
public class HistoricProcessInstanceEntity extends HistoricScopeInstanceEntity implements HistoricProcessInstance {

  private static final long serialVersionUID = 1L;
  
  protected String endActivityId;
  protected String businessKey;
  protected String startUserId;
  protected String startActivityId;
  protected String superProcessInstanceId;
  protected List<HistoricVariableInstanceEntity> queryVariables;

  public HistoricProcessInstanceEntity() {
  }

  public HistoricProcessInstanceEntity(ExecutionEntity processInstance) {
    id = processInstance.getId();
    processInstanceId = processInstance.getId();
    businessKey = processInstance.getBusinessKey();
    processDefinitionId = processInstance.getProcessDefinitionId();
    startTime = ClockUtil.getCurrentTime();
    startUserId = Authentication.getAuthenticatedUserId();
    startActivityId = processInstance.getActivityId();
    superProcessInstanceId = processInstance.getSuperExecution() != null ? processInstance.getSuperExecution().getProcessInstanceId() : null;
  }

  
  public Object getPersistentState() {
    Map<String, Object> persistentState = (Map<String, Object>) new HashMap<String, Object>();
    persistentState.put("endTime", endTime);
    persistentState.put("durationInMillis", durationInMillis);
    persistentState.put("deleteReason", deleteReason);
    persistentState.put("endStateName", endActivityId);
    persistentState.put("superProcessInstanceId", superProcessInstanceId);
    persistentState.put("processDefinitionId", processDefinitionId);
    return persistentState;
  }

  // getters and setters //////////////////////////////////////////////////////
  
  
  public String getEndActivityId() {
    return endActivityId;
  }
  public void setEndActivityId(String endActivityId) {
    this.endActivityId = endActivityId;
  }

  public String getBusinessKey() {
    return businessKey;
  }
  public void setBusinessKey(String businessKey) {
    this.businessKey = businessKey;
  }
  
  public String getStartUserId() {
    return startUserId;
  }
  public void setStartUserId(String startUserId) {
    this.startUserId = startUserId;
  }
  
  public String getStartActivityId() {
    return startActivityId;
  }
  public void setStartActivityId(String startUserId) {
    this.startActivityId = startUserId;
  }
  
  public String getSuperProcessInstanceId() {
    return superProcessInstanceId;
  }
  public void setSuperProcessInstanceId(String superProcessInstanceId) {
    this.superProcessInstanceId = superProcessInstanceId;
  }
<<<<<<< HEAD
  public Map<String, Object> getProcessVariables() {
    Map<String, Object> variables = new HashMap<String, Object>();
    if (queryVariables != null) {
      for (HistoricVariableInstanceEntity variableInstance: queryVariables) {
        if (variableInstance.getTaskId() == null) {
          variables.put(variableInstance.getName(), variableInstance.getValue());
        }
      }
    }
    return variables;
  }
  public List<HistoricVariableInstanceEntity> getQueryVariables() {
    return queryVariables;
  }
  public void setQueryVariables(List<HistoricVariableInstanceEntity> queryVariables) {
    this.queryVariables = queryVariables;
=======

  // common methods  //////////////////////////////////////////////////////////

  @Override
  public String toString() {
    return "HistoricProcessInstanceEntity[superProcessInstanceId=" + superProcessInstanceId + "]";
>>>>>>> 5a14655a
  }
}
<|MERGE_RESOLUTION|>--- conflicted
+++ resolved
@@ -100,30 +100,30 @@
   public void setSuperProcessInstanceId(String superProcessInstanceId) {
     this.superProcessInstanceId = superProcessInstanceId;
   }
-<<<<<<< HEAD
+  
   public Map<String, Object> getProcessVariables() {
     Map<String, Object> variables = new HashMap<String, Object>();
     if (queryVariables != null) {
       for (HistoricVariableInstanceEntity variableInstance: queryVariables) {
-        if (variableInstance.getTaskId() == null) {
+        if (variableInstance.getId() != null && variableInstance.getTaskId() == null) {
           variables.put(variableInstance.getName(), variableInstance.getValue());
         }
       }
     }
     return variables;
   }
+  
   public List<HistoricVariableInstanceEntity> getQueryVariables() {
     return queryVariables;
   }
   public void setQueryVariables(List<HistoricVariableInstanceEntity> queryVariables) {
     this.queryVariables = queryVariables;
-=======
+  }
 
   // common methods  //////////////////////////////////////////////////////////
 
   @Override
   public String toString() {
     return "HistoricProcessInstanceEntity[superProcessInstanceId=" + superProcessInstanceId + "]";
->>>>>>> 5a14655a
   }
-}
+}