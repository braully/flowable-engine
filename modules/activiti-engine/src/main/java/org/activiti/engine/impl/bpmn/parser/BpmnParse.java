--- conflicted
+++ resolved
@@ -168,13 +168,9 @@
 import org.activiti.engine.impl.util.io.UrlStreamSource;
 import org.activiti.engine.impl.util.xml.Element;
 import org.activiti.engine.impl.variable.VariableDeclaration;
-<<<<<<< HEAD
 import org.apache.commons.lang.StringUtils;
-=======
-import org.activiti.engine.repository.ProcessDefinition;
 import org.slf4j.Logger;
 import org.slf4j.LoggerFactory;
->>>>>>> b015b62e
 
 /**
  * Specific parsing of one BPMN 2.0 XML file, created by the {@link BpmnParser}.
@@ -274,7 +270,6 @@
       createOperations();
       transformProcessDefinitions();
     } catch (Exception e) {
-<<<<<<< HEAD
       throw new ActivitiException("Error parsing XML", e);
     }
     
@@ -283,20 +278,6 @@
       for (Problem error : bpmnModel.getProblems()) {
         problemBuilder.append(error.toString());
         problemBuilder.append("\n");
-=======
-      LOGGER.error("Unknown exception", e);
-      
-      // ALL unexpected exceptions should bubble up since they are not handled
-      // accordingly by onderlying parse-methods and can't be deployed
-      throw new ActivitiException("Error while parsing process: " + e.getMessage(), e);
-      
-    } finally {
-      if (hasWarnings()) {
-        logWarnings();
-      }
-      if (hasErrors()) {
-        throwActivitiExceptionForErrors();
->>>>>>> b015b62e
       }
       throw new ActivitiException("Errors while parsing:\n" + problemBuilder.toString());
     }
@@ -472,47 +453,6 @@
     
     if (processDefinitions.size() > 0) {
       processDI();
-    }
-  }
-
-<<<<<<< HEAD
-  protected String resolveName(String name) {
-    if (name == null) {
-      return null;
-=======
-  /**
-   * Parses all the process definitions defined within the 'definitions' root
-   * element.
-   * 
-   * @param definitionsElement
-   *          The root element of the XML file.
-   */
-  public void parseProcessDefinitions() {
-    for (Element processElement : rootElement.elements("process")) {
-      boolean isExecutable = true;
-      String isExecutableStr = processElement.attribute("isExecutable");
-      if (isExecutableStr != null) {
-        if (!Boolean.parseBoolean(isExecutableStr)) {
-          isExecutable = false;
-          LOGGER.info("Ignoring non-executable process with id='{}'. Set the attribute isExecutable=\"true\" to deploy this process.", processElement.attribute("id"));
-        }
-      } else {
-        LOGGER.info("Process with id='{}' has no attribute isExecutable. Assuming it is executable. Better set the attribute explicitely, especially to be compatible with future engine versions which might change the default behavior.", processElement.attribute("id"));
-      }
-
-      //Only process executable processes
-      if (isExecutable) {
-        processDefinitions.add(parseProcess(processElement));
-      }
->>>>>>> b015b62e
-    }
-    int indexOfP = name.indexOf(':');
-    if (indexOfP != -1) {
-      String prefix = name.substring(0, indexOfP);
-      String resolvedPrefix = this.prefixs.get(prefix);
-      return resolvedPrefix + ":" + name.substring(indexOfP + 1);
-    } else {
-      return this.targetNamespace + ":" + name;
     }
   }
   
@@ -1141,16 +1081,9 @@
    * documentation, etc.), and creates a new {@link ActivityImpl} on the given
    * scope element.
    */
-<<<<<<< HEAD
   public ActivityImpl createActivityOnScope(FlowElement flowElement, String xmlLocalName, ScopeImpl scopeElement) {
-    if (LOGGER.isLoggable(Level.FINE)) {
-      LOGGER.fine("Parsing activity " + flowElement.getId());
-=======
-  public ActivityImpl createActivityOnScope(Element activityElement, ScopeImpl scopeElement) {
-    String id = activityElement.attribute("id");
     if (LOGGER.isDebugEnabled()) {
-      LOGGER.debug("Parsing activity {}", id);
->>>>>>> b015b62e
+      LOGGER.debug("Parsing activity {}", flowElement.getId());
     }
     
     ActivityImpl activity = scopeElement.createActivity(flowElement.getId());
@@ -1786,7 +1719,6 @@
    * @param scopeElement
    *          The {@link ScopeImpl} to which the activities must be added.
    */
-<<<<<<< HEAD
   public void createBoundaryEvent(BoundaryEvent boundaryEvent, ScopeImpl scopeElement) {
     ActivityImpl parentActivity = scopeElement.findActivity(boundaryEvent.getAttachedToRefId());
     if (parentActivity == null) {
@@ -1838,73 +1770,7 @@
           bpmnModel.addProblem("messageName is required for a message event", boundaryEvent.getId());
         }
         modelMessageEvent.setMessageRef(messageName);
-=======
-  public void parseBoundaryEvents(Element parentElement, ScopeImpl scopeElement) {
-    for (Element boundaryEventElement : parentElement.elements("boundaryEvent")) {
-
-      // The boundary event is attached to an activity, reference by the
-      // 'attachedToRef' attribute
-      String attachedToRef = boundaryEventElement.attribute("attachedToRef");
-      if (attachedToRef == null || attachedToRef.equals("")) {
-        addError("AttachedToRef is required when using a timerEventDefinition", boundaryEventElement);
-      }
-
-      // Representation structure-wise is a nested activity in the activity to
-      // which its attached
-      String id = boundaryEventElement.attribute("id");
-      if (LOGGER.isDebugEnabled()) {
-        LOGGER.debug("Parsing boundary event {}", id);
-      }
-
-      ActivityImpl parentActivity = scopeElement.findActivity(attachedToRef);
-      if (parentActivity == null) {
-        addError("Invalid reference in boundary event. Make sure that the referenced activity is " + "defined in the same scope as the boundary event",
-                boundaryEventElement);
-      }
-     
-      ActivityImpl nestedActivity = createActivityOnScope(boundaryEventElement, parentActivity);
-
-      String cancelActivity = boundaryEventElement.attribute("cancelActivity", "true");
-      boolean interrupting = cancelActivity.equals("true") ? true : false;
-
-      // Catch event behavior is the same for most types
-      ActivityBehavior behavior = null;
-
-      // Depending on the sub-element definition, the correct activityBehavior
-      // parsing is selected
-      Element timerEventDefinition = boundaryEventElement.element("timerEventDefinition");
-      Element errorEventDefinition = boundaryEventElement.element("errorEventDefinition");
-      Element signalEventDefinition = boundaryEventElement.element("signalEventDefinition");
-      Element cancelEventDefinition = boundaryEventElement.element("cancelEventDefinition");
-      Element compensateEventDefinition = boundaryEventElement.element("compensateEventDefinition");
-      Element messageEventDefinition = boundaryEventElement.element("messageEventDefinition");
-      if (timerEventDefinition != null) {
-    	behavior = new BoundaryEventActivityBehavior(interrupting, nestedActivity.getId());
-        parseBoundaryTimerEventDefinition(timerEventDefinition, interrupting, nestedActivity);
-      } else if (errorEventDefinition != null) {
-        interrupting = true; // non-interrupting not yet supported
-        behavior = new BoundaryEventActivityBehavior(interrupting, nestedActivity.getId());
-        parseBoundaryErrorEventDefinition(errorEventDefinition, interrupting, parentActivity, nestedActivity);
-      } else if (signalEventDefinition != null) {
-    	behavior = new BoundaryEventActivityBehavior(interrupting, nestedActivity.getId());
-        parseBoundarySignalEventDefinition(signalEventDefinition, interrupting, nestedActivity);
-      } else if (cancelEventDefinition != null) {
-        // always interrupting
-        behavior = parseBoundaryCancelEventDefinition(cancelEventDefinition, nestedActivity);
-      } else if(compensateEventDefinition != null) {
-        behavior = new BoundaryEventActivityBehavior(interrupting, nestedActivity.getId());
-        parseCatchCompensateEventDefinition(compensateEventDefinition, nestedActivity);      
-      } else if(messageEventDefinition != null) {
-        behavior = new BoundaryEventActivityBehavior(interrupting, nestedActivity.getId());
-        parseBoundaryMessageEventDefinition(messageEventDefinition, interrupting, nestedActivity);
-      } else {
-        addError("Unsupported boundary event type", boundaryEventElement);
-      }
-      
-      for (BpmnParseListener parseListener : parseListeners) {
-        parseListener.parseBoundaryEvent(boundaryEventElement, scopeElement, nestedActivity);
->>>>>>> b015b62e
-      }
+	  }
       createBoundaryMessageEventDefinition((MessageEventDefinition) eventDefinition, interrupting, nestedActivity);
     } else {
       bpmnModel.addProblem("Unsupported boundary event type", boundaryEvent.getId());
