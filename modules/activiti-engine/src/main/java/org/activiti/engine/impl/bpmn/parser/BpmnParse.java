--- conflicted
+++ resolved
@@ -297,6 +297,15 @@
     }
     this.streamSource = streamSource;
   }
+  
+  public String getSourceSystemId() {
+    return sourceSystemId;
+  }
+
+  public BpmnParse setSourceSystemId(String sourceSystemId) {
+    this.sourceSystemId = sourceSystemId;
+    return this;
+  }
 
   protected void createImports() {
     for (Import theImport : bpmnModel.getImports()) {
@@ -686,29 +695,4 @@
   public void removeCurrentSubProcess() {
     currentSubprocessStack.pop();
   }
-<<<<<<< HEAD
-=======
-
-  public void setCurrentScope(ScopeImpl scope) {
-    currentScopeStack.push(scope);
-  }
-
-  public ScopeImpl getCurrentScope() {
-    return currentScopeStack.peek();
-  }
-
-  public void removeCurrentScope() {
-    currentScopeStack.pop();
-  }
-  
-  public BpmnParse setSourceSystemId(String systemId) {
-    sourceSystemId = systemId;
-    return this;
-  }
-  
-  public String getSourceSystemId() {
-    return this.sourceSystemId;
-  }
-  
->>>>>>> f6c24243
 }