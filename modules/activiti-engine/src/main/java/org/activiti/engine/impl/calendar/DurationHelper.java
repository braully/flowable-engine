--- conflicted
+++ resolved
@@ -14,7 +14,6 @@
 
 package org.activiti.engine.impl.calendar;
 
-<<<<<<< HEAD
 import java.util.Arrays;
 import java.util.Calendar;
 import java.util.Date;
@@ -24,16 +23,8 @@
 import javax.xml.datatype.Duration;
 
 import org.activiti.engine.ActivitiIllegalArgumentException;
-import org.activiti.engine.impl.util.ClockUtil;
-=======
-import org.activiti.engine.ActivitiIllegalArgumentException;
+import org.activiti.engine.impl.util.TimeZoneUtil;
 import org.activiti.engine.runtime.ClockReader;
-import org.joda.time.DateTime;
-
-import javax.xml.datatype.DatatypeFactory;
-import javax.xml.datatype.Duration;
-import java.util.*;
->>>>>>> bbc3ad78
 
 /**
  * helper class for parsing ISO8601 duration format (also recurring) and
@@ -102,26 +93,18 @@
       }
     }
     if (start == null && end == null) {
-<<<<<<< HEAD
-      start = ClockUtil.getCurrentCalendar();
-=======
-      start = clockReader.getCurrentTime();
->>>>>>> bbc3ad78
+      start = clockReader.getCurrentCalendar();
     }
 
   }
 
   public Calendar getCalendarAfter() {
-    return getCalendarAfter(ClockUtil.getCurrentCalendar());
+    return getCalendarAfter(clockReader.getCurrentCalendar());
   }
   
   public Calendar getCalendarAfter(Calendar time) {
     if (isRepeat) {
-<<<<<<< HEAD
       return getDateAfterRepeat(time);
-=======
-      return getDateAfterRepeat(clockReader.getCurrentTime());
->>>>>>> bbc3ad78
     }
     // TODO: is this correct?
     if (end != null) {
@@ -138,40 +121,26 @@
 
   private Calendar getDateAfterRepeat(Calendar date) {
     if (start != null) {
-      Calendar cur = ClockUtil.convertToTimeZone(start, date.getTimeZone());
+      Calendar cur = TimeZoneUtil.convertToTimeZone(start, date.getTimeZone());
 
       for (int i = 0; i < times && !cur.after(date); i++) {
         cur = add(cur, period);
       }
 
-      return cur.before(date) ? null : ClockUtil.convertToTimeZone(cur, ClockUtil.getCurrentTimeZone());
+      return cur.before(date) ? null : TimeZoneUtil.convertToTimeZone(cur, clockReader.getCurrentTimeZone());
     }
-<<<<<<< HEAD
-=======
-    Date cur = add(end, period.negate());
-    Date next = end;
->>>>>>> bbc3ad78
 
-    Calendar cur = add(ClockUtil.convertToTimeZone(end, date.getTimeZone()), period.negate());
+    Calendar cur = add(TimeZoneUtil.convertToTimeZone(end, date.getTimeZone()), period.negate());
 
-    Calendar next = ClockUtil.convertToTimeZone(end, date.getTimeZone());
+    Calendar next = TimeZoneUtil.convertToTimeZone(end, date.getTimeZone());
 
     for (int i = 0; i < times && cur.after(date); i++) {
       next = cur;
       cur = add(cur, period.negate());
     }
 
-    return next.before(date) ? null : ClockUtil.convertToTimeZone(next, ClockUtil.getCurrentTimeZone());
+    return next.before(date) ? null : TimeZoneUtil.convertToTimeZone(next, clockReader.getCurrentTimeZone());
   }
-
-  /*
-  private Calendar convertToTimeZone(Calendar time, TimeZone timeZone) {
-    Calendar foreignTime = new GregorianCalendar(timeZone);
-    foreignTime.setTimeInMillis(time.getTimeInMillis());
-
-    return foreignTime;
-  }
-  */
 
   private Calendar add(Calendar date, Duration duration) {
     Calendar calendar = (Calendar) date.clone();
@@ -189,7 +158,7 @@
   }
 
   private Calendar parseDate(String date) throws Exception {
-    return ClockUtil.convertToTimeZone(javax.xml.bind.DatatypeConverter.parseDateTime(date), ClockUtil.getCurrentTimeZone());
+    return TimeZoneUtil.convertToTimeZone(javax.xml.bind.DatatypeConverter.parseDateTime(date), clockReader.getCurrentTimeZone());
   }
 
   private Duration parsePeriod(String period) throws Exception {
