--- conflicted
+++ resolved
@@ -3,19 +3,16 @@
     
 alter table ACT_RE_PROCDEF
     add DESCRIPTION_ varchar(4000);
-<<<<<<< HEAD
-    
+
 alter table ACT_RU_TASK
     add SUSPENSION_STATE_ integer;
     
 update ACT_RU_TASK set SUSPENSION_STATE= 1; 
-=======
 
 alter table ACT_RU_EXECUTION
     add constraint ACT_FK_EXE_PROCDEF 
     foreign key (PROC_DEF_ID_) 
     references ACT_RE_PROCDEF (ID_);
->>>>>>> b949dde8
 
 create table ACT_RE_MODEL (
     ID_ varchar(64) not null,
