<?xml version="1.0" encoding="UTF-8" ?> 

<!DOCTYPE mapper PUBLIC "-//mybatis.org//DTD Mapper 3.0//EN" "http://mybatis.org/dtd/mybatis-3-mapper.dtd"> 
  
<mapper namespace="org.activiti.engine.impl.persistence.entity.ExecutionEntityImpl">

  <!-- EXECUTION INSERT -->

  <insert id="insertExecution" parameterType="org.activiti.engine.impl.persistence.entity.ExecutionEntityImpl">
    insert into ${prefix}ACT_RU_EXECUTION (ID_, REV_, PROC_INST_ID_, BUSINESS_KEY_, PROC_DEF_ID_, ACT_ID_, IS_ACTIVE_, IS_CONCURRENT_, IS_SCOPE_,IS_EVENT_SCOPE_, IS_MI_ROOT_, PARENT_ID_, SUPER_EXEC_, ROOT_PROC_INST_ID_, SUSPENSION_STATE_, CACHED_ENT_STATE_, TENANT_ID_, NAME_)
    values (
      #{id ,jdbcType=VARCHAR},
      1,
      #{processInstanceId, jdbcType=VARCHAR},
      #{businessKey, jdbcType=VARCHAR},
      #{processDefinitionId ,jdbcType=VARCHAR},
      #{activityId ,jdbcType=VARCHAR},
      #{isActive ,jdbcType=BOOLEAN},
      #{isConcurrent ,jdbcType=BOOLEAN},
      #{isScope ,jdbcType=BOOLEAN},
      #{isEventScope ,jdbcType=BOOLEAN},
      #{isMultiInstanceRoot, jdbcType=BOOLEAN},
      #{parentId, jdbcType=VARCHAR},
      #{superExecutionId, jdbcType=VARCHAR},
      #{rootProcessInstanceId, jdbcType=VARCHAR},
      #{suspensionState, jdbcType=INTEGER},
      #{cachedEntityState, jdbcType=INTEGER},
      #{tenantId, jdbcType=VARCHAR},
      #{name, jdbcType=VARCHAR}
    )
  </insert>

  <insert id="bulkInsertExecution" parameterType="java.util.List">
    insert into ${prefix}ACT_RU_EXECUTION (ID_, REV_, PROC_INST_ID_, BUSINESS_KEY_, PROC_DEF_ID_, ACT_ID_, IS_ACTIVE_, IS_CONCURRENT_, IS_SCOPE_,IS_EVENT_SCOPE_, IS_MI_ROOT_, PARENT_ID_, SUPER_EXEC_, ROOT_PROC_INST_ID_, SUSPENSION_STATE_, CACHED_ENT_STATE_, TENANT_ID_, NAME_)
    values 
      <foreach collection="list" item="execution" index="index" separator=",">
        (#{execution.id ,jdbcType=VARCHAR},
         1,
         #{execution.processInstanceId, jdbcType=VARCHAR},
         #{execution.businessKey, jdbcType=VARCHAR},
         #{execution.processDefinitionId ,jdbcType=VARCHAR},
         #{execution.activityId ,jdbcType=VARCHAR},
         #{execution.isActive ,jdbcType=BOOLEAN},
         #{execution.isConcurrent ,jdbcType=BOOLEAN},
         #{execution.isScope ,jdbcType=BOOLEAN},
         #{execution.isEventScope ,jdbcType=BOOLEAN},
         #{execution.isMultiInstanceRoot, jdbcType=BOOLEAN},
         #{execution.parentId, jdbcType=VARCHAR},
         #{execution.superExecutionId, jdbcType=VARCHAR},
         #{execution.rootProcessInstanceId, jdbcType=VARCHAR},
         #{execution.suspensionState, jdbcType=INTEGER},
         #{execution.cachedEntityState, jdbcType=INTEGER},
         #{execution.tenantId, jdbcType=VARCHAR},
         #{execution.name, jdbcType=VARCHAR})
      </foreach>
  </insert>

  <insert id="bulkInsertExecution_oracle" parameterType="java.util.List">
    INSERT ALL 
      <foreach collection="list" item="execution" index="index">
        into ${prefix}ACT_RU_EXECUTION (ID_, REV_, PROC_INST_ID_, BUSINESS_KEY_, PROC_DEF_ID_, ACT_ID_,
        IS_ACTIVE_, IS_CONCURRENT_, IS_SCOPE_,IS_EVENT_SCOPE_, IS_MI_ROOT_, PARENT_ID_, SUPER_EXEC_, ROOT_PROC_INST_ID_, SUSPENSION_STATE_, CACHED_ENT_STATE_, TENANT_ID_, NAME_) VALUES 
            (#{execution.id ,jdbcType=VARCHAR},
             1,
             #{execution.processInstanceId, jdbcType=VARCHAR},
             #{execution.businessKey, jdbcType=VARCHAR},
             #{execution.processDefinitionId ,jdbcType=VARCHAR},
             #{execution.activityId ,jdbcType=VARCHAR},
             #{execution.isActive ,jdbcType=BOOLEAN},
             #{execution.isConcurrent ,jdbcType=BOOLEAN},
             #{execution.isScope ,jdbcType=BOOLEAN},
             #{execution.isEventScope ,jdbcType=BOOLEAN},
             #{execution.isMultiInstanceRoot, jdbcType=BOOLEAN},
             #{execution.parentId, jdbcType=VARCHAR},
             #{execution.superExecutionId, jdbcType=VARCHAR},
             #{execution.rootProcessInstanceId, jdbcType=VARCHAR},
             #{execution.suspensionState, jdbcType=INTEGER},
             #{execution.cachedEntityState, jdbcType=INTEGER},
             #{execution.tenantId, jdbcType=VARCHAR},
             #{execution.name, jdbcType=VARCHAR})
      </foreach>
    SELECT * FROM dual
  </insert>

  <!-- EXECUTION UPDATE -->
  
  <update id="updateExecution" parameterType="org.activiti.engine.impl.persistence.entity.ExecutionEntityImpl">
    update ${prefix}ACT_RU_EXECUTION set
      REV_ = #{revisionNext, jdbcType=INTEGER},
      BUSINESS_KEY_ = #{businessKey, jdbcType=VARCHAR},
      PROC_DEF_ID_ = #{processDefinitionId, jdbcType=VARCHAR},
      ACT_ID_ = #{activityId, jdbcType=VARCHAR},
      IS_ACTIVE_ = #{isActive, jdbcType=BOOLEAN},
      IS_CONCURRENT_ = #{isConcurrent, jdbcType=BOOLEAN},
      IS_SCOPE_ = #{isScope, jdbcType=BOOLEAN},
      IS_EVENT_SCOPE_ = #{isEventScope, jdbcType=BOOLEAN},
      IS_MI_ROOT_ = #{isMultiInstanceRoot, jdbcType=BOOLEAN},
      PARENT_ID_ = #{parentId, jdbcType=VARCHAR},
      SUPER_EXEC_ = #{superExecutionId, jdbcType=VARCHAR},
      ROOT_PROC_INST_ID_ = #{rootProcessInstanceId, jdbcType=VARCHAR},
      SUSPENSION_STATE_ = #{suspensionState, jdbcType=INTEGER},
      CACHED_ENT_STATE_ = #{cachedEntityState, jdbcType=INTEGER},
      NAME_ = #{name, jdbcType=VARCHAR}
    where ID_ = #{id, jdbcType=VARCHAR}
      and REV_ = #{revision, jdbcType=INTEGER}
  </update>
  
  <update id="updateExecutionTenantIdForDeployment" parameterType="java.util.Map">
    update ${prefix}ACT_RU_EXECUTION set
      TENANT_ID_ = #{tenantId, jdbcType=VARCHAR}
    where
      ID_ in (
        SELECT E.ID_ from ${prefix}ACT_RU_EXECUTION E
        inner join ${prefix}ACT_RE_PROCDEF P on E.PROC_DEF_ID_  = P.ID_
        inner join ${prefix}ACT_RE_DEPLOYMENT D on P.DEPLOYMENT_ID_ = D.ID_ 
        where D.ID_ = #{deploymentId, jdbcType=VARCHAR}
      ) 
  </update>
  
  <!-- See http://stackoverflow.com/questions/4429319/you-cant-specify-target-table-for-update-in-from-clause
<<<<<<< HEAD
       Tested this on MySQL 5.6: does NOT use a temporary table (so good, performance) -->
  <update id="updateExecutionTenantIdForDeployment_mysql" parameterType="java.util.Map">
=======
       Tested this on MySQL 5.6: does NOT use a temporary table (so good, performance0 -->
  <update id="updateExecutionTenantIdForDeployment" databaseId="mysql" parameterType="java.util.Map">
>>>>>>> d5ce0814
    update ${prefix}ACT_RU_EXECUTION set
      TENANT_ID_ = #{tenantId, jdbcType=VARCHAR}
    where
      ID_ in (

          SELECT tempExecution.tempId
          FROM (
                SELECT E.ID_ as tempId
                FROM  ${prefix}ACT_RU_EXECUTION E
                inner join ${prefix}ACT_RE_PROCDEF P on E.PROC_DEF_ID_  = P.ID_
                inner join ${prefix}ACT_RE_DEPLOYMENT D on P.DEPLOYMENT_ID_ = D.ID_ 
                where D.ID_ = #{deploymentId, jdbcType=VARCHAR}
                
        ) AS tempExecution 

    )
  </update>
  
  <update id="updateProcessInstanceLockTime" parameterType="java.util.Map">
    update ${prefix}ACT_RU_EXECUTION 
    set
      LOCK_TIME_ = #{lockTime, jdbcType=TIMESTAMP}
    where ID_ = #{id}
      and (LOCK_TIME_ is null OR LOCK_TIME_ &lt; #{expirationTime, jdbcType=TIMESTAMP})
  </update>
  
  <update id="clearProcessInstanceLockTime" parameterType="java.util.Map">
    update ${prefix}ACT_RU_EXECUTION 
    set
      LOCK_TIME_ = null
    where ID_ = #{id}
  </update>
  
  <!-- EXECUTION DELETE -->
  
  <delete id="deleteExecution" parameterType="org.activiti.engine.impl.persistence.entity.ExecutionEntityImpl">
    delete from ${prefix}ACT_RU_EXECUTION where ID_ = #{id} and REV_ = #{revision}
  </delete>
  
  <delete id="bulkDeleteExecution" parameterType="java.util.Collection">
    delete from ${prefix}ACT_RU_EXECUTION where
     <foreach item="execution" collection="list" index="index" separator=" or ">
        ID_ = #{execution.id, jdbcType=VARCHAR}
    </foreach>
  </delete>
  
  <!-- EXECUTION RESULTMAP -->
  
  <resultMap id="executionResultMap" type="org.activiti.engine.impl.persistence.entity.ExecutionEntityImpl">
    <id property="id" column="ID_" jdbcType="VARCHAR" />
    <result property="revision" column="REV_" jdbcType="INTEGER" />
    <result property="processInstanceId" column="PROC_INST_ID_" jdbcType="VARCHAR" />
    <result property="businessKey" column="BUSINESS_KEY_" jdbcType="VARCHAR" />
    <result property="processDefinitionId" column="PROC_DEF_ID_" jdbcType="VARCHAR" />
    <result property="activityId" column="ACT_ID_" jdbcType="VARCHAR" />
    <result property="isActive" column="IS_ACTIVE_" jdbcType="BOOLEAN" />
    <result property="isConcurrent" column="IS_CONCURRENT_" jdbcType="BOOLEAN" />
    <result property="isScope" column="IS_SCOPE_" jdbcType="BOOLEAN" />
    <result property="isEventScope" column="IS_EVENT_SCOPE_" jdbcType="BOOLEAN" />
    <result property="isMultiInstanceRoot" column="IS_MI_ROOT_" jdbcType="BOOLEAN" />
    <result property="parentId" column="PARENT_ID_" jdbcType="VARCHAR" />
    <result property="superExecutionId" column="SUPER_EXEC_" jdbcType="VARCHAR" />
    <result property="rootProcessInstanceId" column="ROOT_PROC_INST_ID_" jdbcType="VARCHAR" />
    <result property="suspensionState" column="SUSPENSION_STATE_" jdbcType="INTEGER"/>
    <result property="cachedEntityState" column="CACHED_ENT_STATE_" jdbcType="INTEGER"/>
    <result property="tenantId" column="TENANT_ID_" jdbcType="VARCHAR" />
    <result property="name" column="NAME_" jdbcType="VARCHAR" />
  </resultMap>
  
  <resultMap id="processInstanceResultMap" type="org.activiti.engine.impl.persistence.entity.ExecutionEntityImpl">
    <id property="id" column="ID_" jdbcType="VARCHAR" />
    <result property="revision" column="REV_" jdbcType="INTEGER" />
    <result property="processInstanceId" column="PROC_INST_ID_" jdbcType="VARCHAR" />
    <result property="businessKey" column="BUSINESS_KEY_" jdbcType="VARCHAR" />
    
    <!-- Lowercase 'columns', as they are filled in during a query and are not mapped directly to a table column -->
    <result property="processDefinitionId" column="PROC_DEF_ID_" jdbcType="VARCHAR" />
    <result property="processDefinitionName" column="ProcessDefinitionName" jdbcType="VARCHAR" /> 
    <result property="processDefinitionKey" column="ProcessDefinitionKey" jdbcType="VARCHAR" />
    <result property="processDefinitionVersion" column="ProcessDefinitionVersion" jdbcType="INTEGER" />
    <result property="deploymentId" column="DeploymentId" jdbcType="VARCHAR" />
    
    <result property="activityId" column="ACT_ID_" jdbcType="VARCHAR" />
    <result property="isActive" column="IS_ACTIVE_" jdbcType="BOOLEAN" />
    <result property="isConcurrent" column="IS_CONCURRENT_" jdbcType="BOOLEAN" />
    <result property="isScope" column="IS_SCOPE_" jdbcType="BOOLEAN" />
    <result property="isEventScope" column="IS_EVENT_SCOPE_" jdbcType="BOOLEAN" />
    <result property="isMultiInstanceRoot" column="IS_MI_ROOT_" jdbcType="BOOLEAN" />
    <result property="parentId" column="PARENT_ID_" jdbcType="VARCHAR" />
    <result property="superExecutionId" column="SUPER_EXEC_" jdbcType="VARCHAR" />
    <result property="rootProcessInstanceId" column="ROOT_PROC_INST_ID_" jdbcType="VARCHAR" />
    <result property="suspensionState" column="SUSPENSION_STATE_" jdbcType="INTEGER"/>
    <result property="cachedEntityState" column="CACHED_ENT_STATE_" jdbcType="INTEGER"/>
    <result property="tenantId" column="TENANT_ID_" jdbcType="VARCHAR" />
    <result property="name" column="NAME_" jdbcType="VARCHAR" />
    <result property="lockTime" column="LOCK_TIME_" jdbcType="TIMESTAMP" />
  </resultMap>
  
  <resultMap id="executionAndVariablesResultMap" type="org.activiti.engine.impl.persistence.entity.ExecutionEntityImpl">
    <id property="id" column="ID_" jdbcType="VARCHAR" />
    <result property="revision" column="REV_" jdbcType="INTEGER" />
    <result property="processInstanceId" column="PROC_INST_ID_" jdbcType="VARCHAR" />
    <result property="businessKey" column="BUSINESS_KEY_" jdbcType="VARCHAR" />
    <result property="processDefinitionId" column="PROC_DEF_ID_" jdbcType="VARCHAR" />
    <result property="activityId" column="ACT_ID_" jdbcType="VARCHAR" />
    <result property="isActive" column="IS_ACTIVE_" jdbcType="BOOLEAN" />
    <result property="isConcurrent" column="IS_CONCURRENT_" jdbcType="BOOLEAN" />
    <result property="isScope" column="IS_SCOPE_" jdbcType="BOOLEAN" />
    <result property="isEventScope" column="IS_EVENT_SCOPE_" jdbcType="BOOLEAN" />
    <result property="isMultiInstanceRoot" column="IS_MI_ROOT_" jdbcType="BOOLEAN" />
    <result property="parentId" column="PARENT_ID_" jdbcType="VARCHAR" />
    <result property="superExecutionId" column="SUPER_EXEC_" jdbcType="VARCHAR" />
    <result property="rootProcessInstanceId" column="ROOT_PROC_INST_ID_" jdbcType="VARCHAR" />
    <result property="suspensionState" column="SUSPENSION_STATE_" jdbcType="INTEGER"/>
    <result property="cachedEntityState" column="CACHED_ENT_STATE_" jdbcType="INTEGER"/>
    <result property="tenantId" column="TENANT_ID_" jdbcType="VARCHAR" />
    <result property="name" column="NAME_" jdbcType="VARCHAR" />
    <collection property="queryVariables" column="EXECUTION_ID_" javaType="ArrayList" ofType="org.activiti.engine.impl.persistence.entity.VariableInstanceEntityImpl">
      <id property="id" column="VAR_ID_"/>
      <result property="name" column="VAR_NAME_" javaType="String" jdbcType="VARCHAR" />
      <result property="type" column="VAR_TYPE_" javaType="org.activiti.engine.impl.variable.VariableType" jdbcType="VARCHAR" />
      <result property="revision" column="VAR_REV_" jdbcType="INTEGER" />
      <result property="processInstanceId" column="VAR_PROC_INST_ID_" jdbcType="VARCHAR" />
      <result property="executionId" column="VAR_EXECUTION_ID_" jdbcType="VARCHAR" />
      <result property="taskId" column="VAR_TASK_ID_" jdbcType="VARCHAR" />
      <result property="byteArrayRef" column="VAR_BYTEARRAY_ID_" typeHandler="ByteArrayRefTypeHandler"/>
      <result property="doubleValue" column="VAR_DOUBLE_" jdbcType="DOUBLE" />
      <result property="textValue" column="VAR_TEXT_" jdbcType="VARCHAR" />
      <result property="textValue2" column="VAR_TEXT2_" jdbcType="VARCHAR" />
      <result property="longValue" column="VAR_LONG_" jdbcType="BIGINT" />
    </collection>
  </resultMap>
  
  <resultMap id="processInstanceAndVariablesResultMap" type="org.activiti.engine.impl.persistence.entity.ExecutionEntityImpl">
    <id property="id" column="ID_" jdbcType="VARCHAR" />
    <result property="revision" column="REV_" jdbcType="INTEGER" />
    <result property="processInstanceId" column="PROC_INST_ID_" jdbcType="VARCHAR" />
    <result property="businessKey" column="BUSINESS_KEY_" jdbcType="VARCHAR" />
    <result property="processDefinitionId" column="PROC_DEF_ID_" jdbcType="VARCHAR" />
    <result property="processDefinitionName" column="ProcessDefinitionName" jdbcType="VARCHAR" />
    <result property="processDefinitionKey" column="ProcessDefinitionKey" jdbcType="VARCHAR" />
    <result property="processDefinitionVersion" column="ProcessDefinitionVersion" jdbcType="INTEGER" />
    <result property="deploymentId" column="DeploymentId" jdbcType="VARCHAR" />
    <result property="activityId" column="ACT_ID_" jdbcType="VARCHAR" />
    <result property="isActive" column="IS_ACTIVE_" jdbcType="BOOLEAN" />
    <result property="isConcurrent" column="IS_CONCURRENT_" jdbcType="BOOLEAN" />
    <result property="isScope" column="IS_SCOPE_" jdbcType="BOOLEAN" />
    <result property="isEventScope" column="IS_EVENT_SCOPE_" jdbcType="BOOLEAN" />
    <result property="isMultiInstanceRoot" column="IS_MI_ROOT_" jdbcType="BOOLEAN" />
    <result property="parentId" column="PARENT_ID_" jdbcType="VARCHAR" />
    <result property="superExecutionId" column="SUPER_EXEC_" jdbcType="VARCHAR" />
    <result property="rootProcessInstanceId" column="ROOT_PROC_INST_ID_" jdbcType="VARCHAR" />
    <result property="suspensionState" column="SUSPENSION_STATE_" jdbcType="INTEGER"/>
    <result property="cachedEntityState" column="CACHED_ENT_STATE_" jdbcType="INTEGER"/>
    <result property="tenantId" column="TENANT_ID_" jdbcType="VARCHAR" />
    <result property="name" column="NAME_" jdbcType="VARCHAR" />
    <result property="lockTime" column="LOCK_TIME_" jdbcType="TIMESTAMP" />
    <collection property="queryVariables" column="EXECUTION_ID_" javaType="ArrayList" ofType="org.activiti.engine.impl.persistence.entity.VariableInstanceEntityImpl">
      <id property="id" column="VAR_ID_"/>
      <result property="name" column="VAR_NAME_" javaType="String" jdbcType="VARCHAR" />
      <result property="type" column="VAR_TYPE_" javaType="org.activiti.engine.impl.variable.VariableType" jdbcType="VARCHAR" />
      <result property="revision" column="VAR_REV_" jdbcType="INTEGER" />
      <result property="processInstanceId" column="VAR_PROC_INST_ID_" jdbcType="VARCHAR" />
      <result property="executionId" column="VAR_EXECUTION_ID_" jdbcType="VARCHAR" />
      <result property="taskId" column="VAR_TASK_ID_" jdbcType="VARCHAR" />
      <result property="byteArrayRef" column="VAR_BYTEARRAY_ID_" typeHandler="ByteArrayRefTypeHandler"/>
      <result property="doubleValue" column="VAR_DOUBLE_" jdbcType="DOUBLE" />
      <result property="textValue" column="VAR_TEXT_" jdbcType="VARCHAR" />
      <result property="textValue2" column="VAR_TEXT2_" jdbcType="VARCHAR" />
      <result property="longValue" column="VAR_LONG_" jdbcType="BIGINT" />
    </collection>
  </resultMap>
  
  <!-- EXECUTION SELECT -->
  
  <select id="selectExecution" parameterType="string" resultMap="executionResultMap">
    select * from ${prefix}ACT_RU_EXECUTION where ID_ = #{id, jdbcType=VARCHAR}
  </select>
  
  <select id="selectExecutionsByParentExecutionId" parameterType="org.activiti.engine.impl.db.ListQueryParameterObject" resultMap="executionResultMap">
    select * from ${prefix}ACT_RU_EXECUTION
    where PARENT_ID_ = #{parameter}
  </select>
  
  <select id="selectExecutionsByRootProcessInstanceId" parameterType="org.activiti.engine.impl.db.ListQueryParameterObject" resultMap="executionResultMap">
    select * from ${prefix}ACT_RU_EXECUTION
    where ROOT_PROC_INST_ID_ = #{parameter}
  </select>
  
  <select id="selectChildExecutionsByProcessInstanceId" parameterType="org.activiti.engine.impl.db.ListQueryParameterObject" resultMap="executionResultMap">
    select * from ${prefix}ACT_RU_EXECUTION
    where PROC_INST_ID_ = #{parameter} and PARENT_ID_ is not null
  </select>
  
  <select id="selectExecutionsByProcessInstanceId" parameterType="org.activiti.engine.impl.db.ListQueryParameterObject" resultMap="executionResultMap">
    select * from ${prefix}ACT_RU_EXECUTION
    where PROC_INST_ID_ = #{parameter}
  </select>
  
  <select id="selectProcessInstanceIdsByProcessDefinitionId" parameterType="org.activiti.engine.impl.db.ListQueryParameterObject" resultType="string">
    select ID_
    from ${prefix}ACT_RU_EXECUTION
    where PROC_DEF_ID_ = #{parameter} and PARENT_ID_ is null
  </select>
  
  <select id="selectInactiveExecutionsInActivity" parameterType="org.activiti.engine.impl.db.ListQueryParameterObject" resultMap="executionResultMap">
  	select *
  	from ${prefix}ACT_RU_EXECUTION
  	where ACT_ID_ = #{parameter.activityId} 
  	and IS_ACTIVE_ = #{parameter.isActive}
  </select>
  
  <select id="selectInactiveExecutionsForProcessInstance" parameterType="org.activiti.engine.impl.db.ListQueryParameterObject" resultMap="executionResultMap">
  	select *
  	from ${prefix}ACT_RU_EXECUTION
  	where PROC_INST_ID_ = #{parameter.processInstanceId}	
  	and IS_ACTIVE_ = #{parameter.isActive}
  </select>
  
  <select id="selectInactiveExecutionsInActivityAndProcessInstance" parameterType="org.activiti.engine.impl.db.ListQueryParameterObject" resultMap="executionResultMap">
  	select *
  	from ${prefix}ACT_RU_EXECUTION
  	where ACT_ID_ = #{parameter.activityId}
  	and PROC_INST_ID_ = #{parameter.processInstanceId}
  	and IS_ACTIVE_ = #{parameter.isActive}
  </select>
  
  <select id="selectExecutionsByParentExecutionAndActivityIds" parameterType="org.activiti.engine.impl.db.ListQueryParameterObject" resultMap="executionResultMap">
    select *
    from ${prefix}ACT_RU_EXECUTION
    where PARENT_ID_ = #{parameter.parentExecutionId}
    and ACT_ID_ in 
    <foreach item="activityId" collection="parameter.activityIds" open="(" separator="," close=")">
          #{activityId}
    </foreach>
  </select>
  
  <select id="selectExecutionsByQueryCriteria" parameterType="org.activiti.engine.impl.ExecutionQueryImpl" resultMap="executionResultMap">
  	${limitBefore}
    select distinct RES.* ${limitBetween}, P.KEY_ as ProcessDefinitionKey, P.ID_ as ProcessDefinitionId
    <include refid="selectExecutionsByQueryCriteriaSql"/>
    ${orderBy}
    ${limitAfter}
  </select>
  
  <select id="selectExecutionCountByQueryCriteria" parameterType="org.activiti.engine.impl.ExecutionQueryImpl" resultType="long">
    select distinct count(RES.ID_)
    <include refid="selectExecutionsByQueryCriteriaSql"/>
  </select>
  
  <!--  same as selectExecutionsByQueryCriteria, but with different parameterType -->
  <select id="selectProcessInstanceByQueryCriteria" parameterType="org.activiti.engine.impl.ProcessInstanceQueryImpl" resultMap="processInstanceResultMap">
  	${limitBefore}
    select distinct RES.* ${limitBetween}, P.KEY_ as ProcessDefinitionKey, P.ID_ as ProcessDefinitionId, P.NAME_ as ProcessDefinitionName, P.VERSION_ as ProcessDefinitionVersion, P.DEPLOYMENT_ID_ as DeploymentId
    <include refid="selectExecutionsByQueryCriteriaSql"/>
    ${orderBy}
    ${limitAfter}
  </select>
  
  <select id="selectProcessInstanceCountByQueryCriteria" parameterType="org.activiti.engine.impl.ProcessInstanceQueryImpl" resultType="long">
    select distinct count(RES.ID_)
    <include refid="selectExecutionsByQueryCriteriaSql"/>
  </select>
  
  <sql id="selectExecutionsByQueryCriteriaSql">  
    from ${prefix}ACT_RU_EXECUTION RES
    inner join ${prefix}ACT_RE_PROCDEF P on RES.PROC_DEF_ID_ = P.ID_
    <include refid="commonSelectExecutionsByQueryCriteriaSql"/>
  </sql>
  
  <select id="selectProcessInstanceWithVariablesByQueryCriteria" parameterType="org.activiti.engine.impl.ProcessInstanceQueryImpl" resultMap="processInstanceAndVariablesResultMap">
    <include refid="selectProcessInstanceWithVariablesByQueryCriteriaColumns"/> 
    <include refid="selectProcessInstanceWithVariablesByQueryCriteriaSql"/> 
    ${orderBy}
    ${limitAfter}
  </select>
  
  <sql id="selectProcessInstanceWithVariablesByQueryCriteriaColumns">
   ${limitBefore}
   <if test="_databaseId != 'db2' and _databaseId != 'mssql'">  
    select distinct RES.*, P.KEY_ as ProcessDefinitionKey, P.ID_ as ProcessDefinitionId, P.NAME_ as ProcessDefinitionName, P.VERSION_ as ProcessDefinitionVersion, P.DEPLOYMENT_ID_ as DeploymentId, 
    VAR.ID_ as VAR_ID_, VAR.NAME_ as VAR_NAME_, VAR.TYPE_ as VAR_TYPE_, VAR.REV_ as VAR_REV_,
    VAR.PROC_INST_ID_ as VAR_PROC_INST_ID_, VAR.EXECUTION_ID_ as VAR_EXECUTION_ID_, VAR.TASK_ID_ as VAR_TASK_ID_,
    VAR.BYTEARRAY_ID_ as VAR_BYTEARRAY_ID_, VAR.DOUBLE_ as VAR_DOUBLE_, 
    VAR.TEXT_ as VAR_TEXT_, VAR.TEXT2_ as VAR_TEXT2_, VAR.LONG_ as VAR_LONG_
    ${limitBetween}
   </if>
   <if test="_databaseId == 'db2' || _databaseId == 'mssql'">
    select distinct TEMPRES_ID_ as ID_, TEMPP_KEY_ as ProcessDefinitionKey, TEMPP_ID_ as ProcessDefinitionId, TEMPP_NAME_ as ProcessDefinitionName, TEMPP_VERSION_ as ProcessDefinitionVersion, TEMPP_DEPLOYMENT_ID_ as DeploymentId, 
    TEMPRES_REV_ as REV_, TEMPRES_ACT_ID_ as ACT_ID_,
    TEMPRES_BUSINESS_KEY_ as BUSINESS_KEY_, TEMPRES_IS_ACTIVE_ as IS_ACTIVE_,
    TEMPRES_IS_CONCURRENT_ as IS_CONCURRENT_, TEMPRES_IS_SCOPE_ as IS_SCOPE_,
    TEMPRES_IS_EVENT_SCOPE_ as IS_EVENT_SCOPE_, TEMPRES_IS_MI_ROOT_ as IS_MI_ROOT_, 
    TEMPRES_PARENT_ID_ as PARENT_ID_, TEMPRES_PROC_INST_ID_ as PROC_INST_ID_, 
    TEMPRES_SUPER_EXEC_ as SUPER_EXEC_, TEMPRES_PROC_DEF_ID_ as PROC_DEF_ID_, 
    TEMPRES_NAME_ as NAME_, TEMPRES_TENANT_ID_ as TENANT_ID_,
    TEMPRES_SUSPENSION_STATE_ as SUSPENSION_STATE_, TEMPRES_CACHED_ENT_STATE_ as CACHED_ENT_STATE_,
    TEMPVAR_ID_ as VAR_ID_, TEMPVAR_NAME_ as VAR_NAME_, TEMPVAR_TYPE_ as VAR_TYPE_, TEMPVAR_REV_ as VAR_REV_,
    TEMPVAR_PROC_INST_ID_ as VAR_PROC_INST_ID_, TEMPVAR_EXECUTION_ID_ as VAR_EXECUTION_ID_, TEMPVAR_TASK_ID_ as VAR_TASK_ID_,
    TEMPVAR_BYTEARRAY_ID_ as VAR_BYTEARRAY_ID_, TEMPVAR_DOUBLE_ as VAR_DOUBLE_, 
    TEMPVAR_TEXT_ as VAR_TEXT_, TEMPVAR_TEXT2_ as VAR_TEXT2_, TEMPVAR_LONG_ as VAR_LONG_
    ${limitOuterJoinBetween}
    RES.ID_ as TEMPRES_ID_, RES.REV_ as TEMPRES_REV_, P.KEY_ as TEMPP_KEY_, P.ID_ as TEMPP_ID_, P.NAME_ as TEMPP_NAME_, P.VERSION_ as TEMPP_VERSION_, P.DEPLOYMENT_ID_ as TEMPP_DEPLOYMENT_ID_,
    RES.ACT_ID_ as TEMPRES_ACT_ID_, RES.PROC_INST_ID_ as TEMPRES_PROC_INST_ID_, 
    RES.BUSINESS_KEY_ as TEMPRES_BUSINESS_KEY_, RES.IS_ACTIVE_ as TEMPRES_IS_ACTIVE_,
    RES.IS_CONCURRENT_ as TEMPRES_IS_CONCURRENT_, RES.IS_SCOPE_ as TEMPRES_IS_SCOPE_,
    RES.IS_EVENT_SCOPE_ as TEMPRES_IS_EVENT_SCOPE_, RES.IS_MI_ROOT_ as TEMPRES_IS_MI_ROOT_,
    RES.PARENT_ID_ as TEMPRES_PARENT_ID_, RES.SUPER_EXEC_ as TEMPRES_SUPER_EXEC_, 
    RES.SUSPENSION_STATE_ as TEMPRES_SUSPENSION_STATE_, RES.CACHED_ENT_STATE_ as TEMPRES_CACHED_ENT_STATE_,
    RES.PROC_DEF_ID_ as TEMPRES_PROC_DEF_ID_, RES.NAME_ as TEMPRES_NAME_, RES.TENANT_ID_ as TEMPRES_TENANT_ID_,
    VAR.ID_ as TEMPVAR_ID_, VAR.NAME_ as TEMPVAR_NAME_, VAR.TYPE_ as TEMPVAR_TYPE_, VAR.REV_ as TEMPVAR_REV_,
    VAR.PROC_INST_ID_ as TEMPVAR_PROC_INST_ID_, VAR.EXECUTION_ID_ as TEMPVAR_EXECUTION_ID_, VAR.TASK_ID_ as TEMPVAR_TASK_ID_,
    VAR.BYTEARRAY_ID_ as TEMPVAR_BYTEARRAY_ID_, VAR.DOUBLE_ as TEMPVAR_DOUBLE_, 
    VAR.TEXT_ as TEMPVAR_TEXT_, VAR.TEXT2_ as TEMPVAR_TEXT2_, VAR.LONG_ as TEMPVAR_LONG_
   </if>
  </sql>
  
  <sql id="selectProcessInstanceWithVariablesByQueryCriteriaSql">  
    from ${prefix}ACT_RU_EXECUTION RES
    inner join ${prefix}ACT_RE_PROCDEF P on RES.PROC_DEF_ID_ = P.ID_
    <if test="includeProcessVariables">
      left outer join ${prefix}ACT_RU_VARIABLE VAR ON RES.PROC_INST_ID_ = VAR.EXECUTION_ID_ and VAR.TASK_ID_ is null
    </if>
    <include refid="commonSelectExecutionsByQueryCriteriaSql"/>
  </sql>
  
  <sql id="commonSelectExecutionsByQueryCriteriaSql">
    <foreach collection="queryVariableValues" index="index" item="queryVariableValue">
      <choose>
        <when test="queryVariableValue.local">
          inner join ${prefix}ACT_RU_VARIABLE A${index} on RES.ID_ = A${index}.EXECUTION_ID_
        </when>
        <otherwise>
          inner join ${prefix}ACT_RU_VARIABLE A${index} on RES.PROC_INST_ID_ = A${index}.PROC_INST_ID_
        </otherwise>
      </choose> 
    </foreach>
    <foreach collection="orQueryObjects" index="orIndex" item="orQueryObject">
      <if test="orQueryObject.processDefinitionId != null || orQueryObject.processDefinitionKey != null || orQueryObject.processDefinitionName != null || (orQueryObject.processDefinitionIds != null &amp;&amp; !orQueryObject.processDefinitionIds.isEmpty()) || (orQueryObject.processDefinitionKeys != null &amp;&amp; !orQueryObject.processDefinitionKeys.isEmpty())">
        inner join ${prefix}ACT_RE_PROCDEF P_OR${orIndex} on RES.PROC_DEF_ID_ = P_OR${orIndex}.ID_
      </if>
      <foreach collection="orQueryObject.queryVariableValues" index="index" item="queryVariableValue">
        left outer join ${prefix}ACT_RU_VARIABLE A_OR${orIndex}_${index} on RES.PROC_INST_ID_ = A_OR${orIndex}_${index}.PROC_INST_ID_
      </foreach>
      <if test="orQueryObject.deploymentId != null || (orQueryObject.deploymentIds != null &amp;&amp; orQueryObject.deploymentIds.size() &gt; 0)">
        left outer join ${prefix}ACT_RE_PROCDEF DEPLOY_P_OR${orIndex} ON RES.PROC_DEF_ID_ = DEPLOY_P_OR${orIndex}.ID_
      </if>
    </foreach>
    <if test="eventSubscriptions != null">
      <foreach collection="eventSubscriptions" index="index" item="eventSubscriptionValue">
    	inner join ${prefix}ACT_RU_EVENT_SUBSCR EVT${index} on RES.ID_ = EVT${index}.EXECUTION_ID_
	   </foreach>
    </if>
    <if test="businessKey != null and includeChildExecutionsWithBusinessKeyQuery">
        inner join ${prefix}ACT_RU_EXECUTION INST on RES.PROC_INST_ID_ = INST.ID_
    </if>
    <if test="deploymentId != null || (deploymentIds != null &amp;&amp; deploymentIds.size() &gt; 0)">
      left outer join ${prefix}ACT_RE_PROCDEF DEPLOY_P ON RES.PROC_DEF_ID_ = DEPLOY_P.ID_
    </if>
    <where>
      <if test="onlyProcessInstances">
        RES.PARENT_ID_ is null
      </if>
      <if test="processDefinitionId != null">
        and P.ID_ = #{processDefinitionId}
      </if>
      <if test="processDefinitionIds != null and !processDefinitionIds.isEmpty()">
        and P.ID_ in
        <foreach item="item" index="index" collection="processDefinitionIds" open="(" separator="," close=")">
          #{item}
        </foreach>
      </if>
      <if test="processDefinitionKey != null">
        and P.KEY_ = #{processDefinitionKey}
      </if>
      <if test="processDefinitionKeys != null and !processDefinitionKeys.isEmpty()">
        and P.KEY_ in
        <foreach item="item" index="index" collection="processDefinitionKeys" open="(" separator="," close=")">
          #{item}
        </foreach>
      </if>
      <if test="processDefinitionName != null">
        and P.NAME_ = #{processDefinitionName}
      </if>
      <if test="executionId != null">
        and RES.ID_ = #{executionId}
      </if>
      <if test="processInstanceId != null">
        and RES.PROC_INST_ID_ = #{processInstanceId}
      </if>
      <if test="processInstanceIds != null and !processInstanceIds.isEmpty()">
        and RES.PROC_INST_ID_ in
        <foreach item="item" index="index" collection="processInstanceIds" open="(" separator="," close=")">
          #{item}
        </foreach>
      </if>
      <if test="businessKey != null and !includeChildExecutionsWithBusinessKeyQuery">
        and RES.BUSINESS_KEY_ = #{businessKey}
      </if>
      <if test="businessKey != null and includeChildExecutionsWithBusinessKeyQuery">
        and INST.BUSINESS_KEY_ = #{businessKey}
      </if>
      <if test="activityId != null">
        and RES.ACT_ID_ = #{activityId} and RES.IS_ACTIVE_ = #{isActive}
      </if>
      <if test="parentId != null">
        and RES.PARENT_ID_ = #{parentId}
      </if>
      <if test="onlyChildExecutions">
      	and RES.PARENT_ID_ is not null
      </if>
      <if test="onlyProcessInstanceExecutions">
        and RES.PARENT_ID_ is null
      </if>
      <if test="deploymentId != null">
        and DEPLOY_P.DEPLOYMENT_ID_ = #{deploymentId}
      </if>
      <if test="deploymentIds != null &amp;&amp; deploymentIds.size() &gt; 0">
        and DEPLOY_P.DEPLOYMENT_ID_ IN
        <foreach item="deployment" index="index" collection="deploymentIds" 
                 open="(" separator="," close=")">
          #{deployment}
        </foreach>
      </if>
      <if test="superProcessInstanceId != null">
        <!-- A sub process instance is stored under a certain *execution*, potentially nested.
             A sub process instance is NOT stored under the process instanc, hence the following: -->
        and RES.SUPER_EXEC_ IN (select ID_ from ${prefix}ACT_RU_EXECUTION where PROC_INST_ID_ = #{superProcessInstanceId})
      </if>
      <if test="subProcessInstanceId != null">
        and RES.ID_ = (select PROC_INST_ID_ from ${prefix}ACT_RU_EXECUTION where ID_ = (select SUPER_EXEC_ from ${prefix}ACT_RU_EXECUTION where ID_ = #{subProcessInstanceId}))
      </if>
      <if test="excludeSubprocesses">
        and RES.SUPER_EXEC_ is null
      </if>
      <if test="suspensionState != null">
      	<if test="suspensionState.stateCode == 1">
        	and (RES.SUSPENSION_STATE_ = 1)
        </if>
        <if test="suspensionState.stateCode == 2">
        	and (RES.SUSPENSION_STATE_ = 2)
        </if>
      </if>
      <if test="tenantId != null">
        and RES.TENANT_ID_ = #{tenantId}
      </if>
      <if test="tenantIdLike != null">
        and RES.TENANT_ID_ like #{tenantIdLike}
      </if>
      <if test="withoutTenantId">
        and (RES.TENANT_ID_ = '' or RES.TENANT_ID_ is null)
      </if>
      <if test="name != null">
        and RES.NAME_ = #{name}
      </if>
      <if test="nameLike != null">
        and RES.NAME_ like #{nameLike}
      </if>
       <if test="nameLikeIgnoreCase != null">
        and lower(RES.NAME_) like #{nameLikeIgnoreCase}
      </if>
      <if test="involvedUser != null">
        and EXISTS(select ID_ from ${prefix}ACT_RU_IDENTITYLINK I where I.PROC_INST_ID_ = RES.ID_ and I.USER_ID_ = #{involvedUser})
      </if>
      <!-- PLEASE NOTE: If you change anything have a look into the HistoricVariableInstance & HistoricProcessInstance, the same query object is used there! -->
      <foreach collection="queryVariableValues" index="index" item="queryVariableValue">
        <if test="!queryVariableValue.local">
          <!-- When process instance variable is queried for, only process variables are taken into account -->
          and A${index}.EXECUTION_ID_ = A${index}.PROC_INST_ID_
        </if>
        <if test="queryVariableValue.name != null">
          <!-- Match-all variable-names when name is null -->
          and A${index}.NAME_= #{queryVariableValue.name}
        </if>
        <if test="!queryVariableValue.type.equals('null')">
        <!-- When operator is not-equals or type of value is null, type doesn't matter! -->
          and A${index}.TYPE_ = #{queryVariableValue.type}
        </if>
      	<if test="queryVariableValue.textValue != null &amp;&amp; queryVariableValue.longValue == null &amp;&amp; queryVariableValue.doubleValue == null">
          <choose>
            <when test="queryVariableValue.operator.equals('EQUALS_IGNORE_CASE') || queryVariableValue.operator.equals('NOT_EQUALS_IGNORE_CASE') || queryVariableValue.operator.equals('LIKE_IGNORE_CASE')">
              and lower(A${index}.TEXT_)
            </when>
            <otherwise>
              and A${index}.TEXT_
            </otherwise>
          </choose>
	      <choose>
	        <when test="queryVariableValue.operator.equals('LIKE') || queryVariableValue.operator.equals('LIKE_IGNORE_CASE')">LIKE</when>
	        <otherwise><include refid="executionVariableOperator" /></otherwise>
	      </choose>
  	      #{queryVariableValue.textValue}
      	</if>
      	<if test="queryVariableValue.textValue2 != null">
	      and A${index}.TEXT2_
	      <choose>
	        <when test="queryVariableValue.operator.equals('LIKE')">LIKE</when>
	        <otherwise><include refid="executionVariableOperator" /></otherwise>
	      </choose>
	        #{queryVariableValue.textValue2}
      	</if>
      	<if test="queryVariableValue.longValue != null">
	      and A${index}.LONG_
	      <include refid="executionVariableOperator" />
	      #{queryVariableValue.longValue}
      	</if>
      	<if test="queryVariableValue.doubleValue != null">
	      and A${index}.DOUBLE_
	      <include refid="executionVariableOperator" />
	      #{queryVariableValue.doubleValue}
      	</if>
      	<!-- Null variable type -->
      	<if test="queryVariableValue.textValue == null &amp;&amp; queryVariableValue.textValue2 == null &amp;&amp; queryVariableValue.longValue == null &amp;&amp; queryVariableValue.doubleValue == null">
          <choose>
	        <when test="queryVariableValue.operator.equals('NOT_EQUALS')">
	          and (A${index}.TEXT_ is not null or A${index}.TEXT2_ is not null or A${index}.LONG_ is not null or A${index}.DOUBLE_ is not null or A${index}.BYTEARRAY_ID_ is not null)
	        </when>
	        <otherwise>
			  and A${index}.TEXT_ is null and A${index}.TEXT2_ is null and A${index}.LONG_ is null and A${index}.DOUBLE_ is null and A${index}.BYTEARRAY_ID_ is null
	        </otherwise>
	      </choose>
      	</if>
      </foreach>
      <!-- event subscriptions -->
      <if test="eventSubscriptions != null">
        <foreach collection="eventSubscriptions" index="index" item="eventSubscriptionValue">
    	    and (EVT${index}.EVENT_TYPE_ = #{eventSubscriptionValue.eventType} and EVT${index}.EVENT_NAME_ = #{eventSubscriptionValue.eventName}) 
	      </foreach>
      </if>
      <foreach item="orQueryObject" index="orIndex" collection="orQueryObjects">
        and 
        <trim prefix="(" prefixOverrides="OR" suffix=")">
          <if test="orQueryObject.processDefinitionId != null">
            P_OR${orIndex}.ID_ = #{orQueryObject.processDefinitionId}
          </if>
          <if test="orQueryObject.processDefinitionIds != null and !orQueryObject.processDefinitionIds.isEmpty()">
            or P_OR${orIndex}.ID_ in
            <foreach item="item" index="index" collection="orQueryObject.processDefinitionIds" open="(" separator="," close=")">
              #{item}
            </foreach>
          </if>
          <if test="orQueryObject.processDefinitionKey != null">
            or P_OR${orIndex}.KEY_ = #{orQueryObject.processDefinitionKey}
          </if>
          <if test="orQueryObject.processDefinitionKeys != null and !orQueryObject.processDefinitionKeys.isEmpty()">
            or P_OR${orIndex}.KEY_ in
            <foreach item="item" index="index" collection="orQueryObject.processDefinitionKeys" open="(" separator="," close=")">
              #{item}
            </foreach>
          </if>
          <if test="orQueryObject.processDefinitionName != null">
            or P_OR${orIndex}.NAME_ = #{orQueryObject.processDefinitionName}
          </if>
          <if test="orQueryObject.executionId != null">
            or RES.ID_ = #{orQueryObject.executionId}
          </if>
          <if test="orQueryObject.processInstanceId != null">
            or RES.PROC_INST_ID_ = #{orQueryObject.processInstanceId}
          </if>
          <if test="orQueryObject.processInstanceIds != null and !orQueryObject.processInstanceIds.isEmpty()">
            or RES.PROC_INST_ID_ in
            <foreach item="item" index="index" collection="orQueryObject.processInstanceIds" open="(" separator="," close=")">
              #{item}
            </foreach>
          </if>
          <if test="orQueryObject.businessKey != null">
            or RES.BUSINESS_KEY_ = #{orQueryObject.businessKey}
          </if>
          <if test="orQueryObject.activityId != null">
            or (RES.ACT_ID_ = #{orQueryObject.activityId} and RES.IS_ACTIVE_ = #{isActive})
          </if>
          <if test="orQueryObject.parentId != null">
            or RES.PARENT_ID_ = #{orQueryObject.parentId}
          </if>
          <if test="orQueryObject.deploymentId != null">
            or DEPLOY_P_OR${orIndex}.DEPLOYMENT_ID_ = #{orQueryObject.deploymentId}
          </if>
          <if test="orQueryObject.deploymentIds != null &amp;&amp; orQueryObject.deploymentIds.size() &gt; 0">
            or DEPLOY_P_OR${orIndex}.DEPLOYMENT_ID_ IN
            <foreach item="deployment" index="index" collection="orQueryObject.deploymentIds" 
                     open="(" separator="," close=")">
              #{deployment}
            </foreach>
          </if>
          <if test="orQueryObject.superProcessInstanceId != null">
            <!-- A sub process instance is stored under a certain *execution*, potentially nested.
                 A sub process instance is NOT stored under the process instanc, hence the following: -->
            or RES.SUPER_EXEC_ IN (select ID_ from ${prefix}ACT_RU_EXECUTION where PROC_INST_ID_ = #{orQueryObject.superProcessInstanceId})
          </if>
          <if test="orQueryObject.subProcessInstanceId != null">
            or RES.ID_ = (select PROC_INST_ID_ from ${prefix}ACT_RU_EXECUTION where ID_ = (select SUPER_EXEC_ from ${prefix}ACT_RU_EXECUTION where ID_ = #{orQueryObject.subProcessInstanceId}))
          </if>
          <if test="orQueryObject.excludeSubprocesses">
            or RES.SUPER_EXEC_ is null
          </if>
          <if test="orQueryObject.suspensionState != null">
            <if test="orQueryObject.suspensionState.stateCode == 1">
              or (RES.SUSPENSION_STATE_ = 1)
            </if>
            <if test="orQueryObject.suspensionState.stateCode == 2">
              or (RES.SUSPENSION_STATE_ = 2)
            </if>
          </if>
          <if test="orQueryObject.tenantId != null">
            or RES.TENANT_ID_ = #{orQueryObject.tenantId}
          </if>
          <if test="orQueryObject.tenantIdLike != null">
            or RES.TENANT_ID_ like #{orQueryObject.tenantIdLike}
          </if>
          <if test="orQueryObject.withoutTenantId">
            or (RES.TENANT_ID_ = '' or RES.TENANT_ID_ is null)
          </if>
          <if test="orQueryObject.name != null">
            or RES.NAME_ = #{orQueryObject.name}
          </if>
          <if test="orQueryObject.nameLike != null">
            or RES.NAME_ like #{orQueryObject.nameLike}
          </if>
          <if test="orQueryObject.nameLikeIgnoreCase != null">
            or lower(RES.NAME_) like #{orQueryObject.nameLikeIgnoreCase}
          </if>
          <if test="orQueryObject.involvedUser != null">
            or EXISTS(select ID_ from ${prefix}ACT_RU_IDENTITYLINK I where I.PROC_INST_ID_ = RES.ID_ and I.USER_ID_ = #{orQueryObject.involvedUser})
          </if>
          <!-- PLEASE NOTE: If you change anything have a look into the HistoricVariableInstance & HistoricProcessInstance, the same query object is used there! -->
          <foreach collection="orQueryObject.queryVariableValues" index="index" item="queryVariableValue">
            or 
            <trim prefix="(" prefixOverrides="AND" suffix=")">
              <if test="!queryVariableValue.local">
                <!-- When process instance variable is queried for, only process variables are taken into account -->
                and A_OR${orIndex}_${index}.EXECUTION_ID_ = A_OR${orIndex}_${index}.PROC_INST_ID_
              </if>
              <if test="queryVariableValue.name != null">
                <!-- Match-all variable-names when name is null -->
                and A_OR${orIndex}_${index}.NAME_= #{queryVariableValue.name}
              </if>
              <if test="!queryVariableValue.type.equals('null')">
              <!-- When operator is not-equals or type of value is null, type doesn't matter! -->
                and A_OR${orIndex}_${index}.TYPE_ = #{queryVariableValue.type}
              </if>
              <if test="queryVariableValue.textValue != null &amp;&amp; queryVariableValue.longValue == null &amp;&amp; queryVariableValue.doubleValue == null">
                <choose>
                  <when test="queryVariableValue.operator.equals('EQUALS_IGNORE_CASE') || queryVariableValue.operator.equals('NOT_EQUALS_IGNORE_CASE') || queryVariableValue.operator.equals('LIKE_IGNORE_CASE')">
                    and lower(A_OR${orIndex}_${index}.TEXT_)
                  </when>
                  <otherwise>
                    and A_OR${orIndex}_${index}.TEXT_
                  </otherwise>
                </choose>
              <choose>
                <when test="queryVariableValue.operator.equals('LIKE') || queryVariableValue.operator.equals('LIKE_IGNORE_CASE')">LIKE</when>
                <otherwise><include refid="executionVariableOperator" /></otherwise>
              </choose>
                #{queryVariableValue.textValue}
              </if>
              <if test="queryVariableValue.textValue2 != null">
              and A_OR${orIndex}_${index}.TEXT2_
              <choose>
                <when test="queryVariableValue.operator.equals('LIKE')">LIKE</when>
                <otherwise><include refid="executionVariableOperator" /></otherwise>
              </choose>
                #{queryVariableValue.textValue2}
              </if>
              <if test="queryVariableValue.longValue != null">
              and A_OR${orIndex}_${index}.LONG_
              <include refid="executionVariableOperator" />
              #{queryVariableValue.longValue}
              </if>
              <if test="queryVariableValue.doubleValue != null">
              and A_OR${orIndex}_${index}.DOUBLE_
              <include refid="executionVariableOperator" />
              #{queryVariableValue.doubleValue}
              </if>
              <!-- Null variable type -->
              <if test="queryVariableValue.textValue == null &amp;&amp; queryVariableValue.textValue2 == null &amp;&amp; queryVariableValue.longValue == null &amp;&amp; queryVariableValue.doubleValue == null">
                <choose>
                  <when test="queryVariableValue.operator.equals('NOT_EQUALS')">
                    and (A_OR${orIndex}_${index}.TEXT_ is not null or A_OR${orIndex}_${index}.TEXT2_ is not null or A_OR${orIndex}_${index}.LONG_ is not null or A_OR${orIndex}_${index}.DOUBLE_ is not null or A_OR${orIndex}_${index}.BYTEARRAY_ID_ is not null)
                  </when>
                  <otherwise>
                    and A_OR${orIndex}_${index}.TEXT_ is null and A_OR${orIndex}_${index}.TEXT2_ is null and A_OR${orIndex}_${index}.LONG_ is null and A_OR${orIndex}_${index}.DOUBLE_ is null and A_OR${orIndex}_${index}.BYTEARRAY_ID_ is null
                  </otherwise>
                </choose>
              </if>
            </trim>
          </foreach>
        </trim>
      </foreach>
    </where>
  </sql>
  
  <sql id="executionVariableOperator">
    <choose>
   	  <when test="queryVariableValue.operator.equals('EQUALS')">=</when>
   	  <when test="queryVariableValue.operator.equals('EQUALS_IGNORE_CASE')">=</when>
   	  <when test="queryVariableValue.operator.equals('NOT_EQUALS')">&lt;&gt;</when>
   	  <when test="queryVariableValue.operator.equals('NOT_EQUALS_IGNORE_CASE')">&lt;&gt;</when>
   	  <when test="queryVariableValue.operator.equals('GREATER_THAN')">&gt;</when>
   	  <when test="queryVariableValue.operator.equals('GREATER_THAN_OR_EQUAL')">&gt;=</when>
   	  <when test="queryVariableValue.operator.equals('LESS_THAN')">&lt;</when>
   	  <when test="queryVariableValue.operator.equals('LESS_THAN_OR_EQUAL')">&lt;=</when>
   </choose>
  </sql>
  
  <select id="selectSubProcessInstanceBySuperExecutionId" parameterType="string" resultMap="executionResultMap">
    select *
    from ${prefix}ACT_RU_EXECUTION
    where SUPER_EXEC_ = #{parameter}
  </select>
  
  <select id="selectExecutionByNativeQuery" parameterType="java.util.Map" resultMap="executionResultMap">
  	<include refid="org.activiti.engine.db.common.selectByNativeQuery"/>
  </select>

  <select id="selectExecutionCountByNativeQuery" parameterType="java.util.Map" resultType="long">
    ${sql}
  </select>  
  
</mapper><|MERGE_RESOLUTION|>--- conflicted
+++ resolved
@@ -55,7 +55,7 @@
       </foreach>
   </insert>
 
-  <insert id="bulkInsertExecution_oracle" parameterType="java.util.List">
+  <insert id="bulkInsertExecution" databaseId="oracle" parameterType="java.util.List">
     INSERT ALL 
       <foreach collection="list" item="execution" index="index">
         into ${prefix}ACT_RU_EXECUTION (ID_, REV_, PROC_INST_ID_, BUSINESS_KEY_, PROC_DEF_ID_, ACT_ID_,
@@ -118,13 +118,8 @@
   </update>
   
   <!-- See http://stackoverflow.com/questions/4429319/you-cant-specify-target-table-for-update-in-from-clause
-<<<<<<< HEAD
        Tested this on MySQL 5.6: does NOT use a temporary table (so good, performance) -->
-  <update id="updateExecutionTenantIdForDeployment_mysql" parameterType="java.util.Map">
-=======
-       Tested this on MySQL 5.6: does NOT use a temporary table (so good, performance0 -->
   <update id="updateExecutionTenantIdForDeployment" databaseId="mysql" parameterType="java.util.Map">
->>>>>>> d5ce0814
     update ${prefix}ACT_RU_EXECUTION set
       TENANT_ID_ = #{tenantId, jdbcType=VARCHAR}
     where
