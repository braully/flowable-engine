--- conflicted
+++ resolved
@@ -8,16 +8,13 @@
 add CATEGORY_ varchar(255);
 
 alter table ACT_RE_PROCDEF
-<<<<<<< HEAD
     add DESCRIPTION_ varchar(4000);  
     
 alter table ACT_RU_TASK
     add SUSPENSION_STATE_ integer;
     
 update ACT_RU_TASK set SUSPENSION_STATE= 1; 
-=======
-    add DESCRIPTION_ varchar(4000);
-    
+
 create table ACT_RE_MODEL (
     ID_ varchar(64) not null,
     NAME_ varchar(255),
@@ -44,5 +41,4 @@
 
 delete from ACT_GE_PROPERTY where NAME_ = 'historyLevel';
 
-update ACT_GE_PROPERTY set VALUE_ = '5.11' where NAME_ = 'schema.version';
->>>>>>> d027886c
+update ACT_GE_PROPERTY set VALUE_ = '5.11' where NAME_ = 'schema.version';