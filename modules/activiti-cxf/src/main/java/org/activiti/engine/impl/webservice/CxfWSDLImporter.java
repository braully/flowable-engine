--- conflicted
+++ resolved
@@ -13,12 +13,9 @@
 package org.activiti.engine.impl.webservice;
 
 import java.io.IOException;
-<<<<<<< HEAD
-=======
 import java.io.InputStream;
 import java.net.URL;
 import java.util.Arrays;
->>>>>>> ffe4a616
 import java.util.Collection;
 import java.util.Enumeration;
 import java.util.HashMap;
@@ -42,9 +39,7 @@
 import org.activiti.engine.impl.util.ReflectUtil;
 import org.apache.cxf.Bus;
 import org.apache.cxf.BusFactory;
-import org.apache.cxf.common.i18n.UncheckedException;
 import org.apache.cxf.endpoint.dynamic.DynamicClientFactory;
-import org.apache.cxf.resource.URIResolver;
 import org.apache.cxf.service.model.EndpointInfo;
 import org.apache.cxf.service.model.OperationInfo;
 import org.apache.cxf.service.model.ServiceInfo;
@@ -83,23 +78,8 @@
   
   public void importFrom(Import theImport, BpmnParse parse) {
     this.namespace = theImport.getNamespace() == null ? "" : theImport.getNamespace() + ":";
-    try {
-      final URIResolver uriResolver = new URIResolver(parse.getSourceSystemId(), theImport.getLocation());
-      if (uriResolver.isResolved()) {
-          if (uriResolver.getURI() != null) {
-              this.importFrom(uriResolver.getURI().toString());
-          } else if (uriResolver.isFile()) {
-              this.importFrom(uriResolver.getFile().getAbsolutePath());
-          } else if (uriResolver.getURL() != null) {
-              this.importFrom(uriResolver.getURL().toString());
-          }
-      } else {
-          throw new UncheckedException(new Exception("Unresolved import against " + parse.getSourceSystemId()));
-      }
+    this.importFrom(theImport.getLocation());
     this.transferImportsToParse(parse);
-    } catch (final IOException e) {
-      throw new UncheckedException(e);
-    }
   }
   
   private void transferImportsToParse(BpmnParse parse) {
